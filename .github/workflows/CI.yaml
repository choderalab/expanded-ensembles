name: CI

on:
  pull_request:
    branches:
      - "main"
  schedule:
    # nightly tests
    - cron: "0 0 * * *"
  push:
    branches:
      - main

concurrency:
  group: "${{ github.workflow }}-${{ github.ref }}"
  cancel-in-progress: true

jobs:
  test:
    name: Test on ubuntu-latest, Python ${{ matrix.python-version }}, OpenMM ${{ matrix.openmm }}
    runs-on: ubuntu-latest

    strategy:
      fail-fast: false
      matrix:
<<<<<<< HEAD
        python-version: [3.8, 3.9, "3.10"]
        openmm: ["rc", "7.7", "beta"]
        exclude:
          - python-version: "3.10"
            openmm: "7.6"
=======
        python-version: [3.8, 3.9, "3.10",]
        openmm: ["dev", "8.0", "7.7"]
>>>>>>> c7971dbe

    env:
      OPENMM: ${{ matrix.openmm }}
      OE_LICENSE: ${{ github.workspace }}/oe_license.txt

    steps:
      - uses: actions/checkout@v2

      - name: Additional info about the build
        shell: bash
        run: |
          uname -a
          df -h
          ulimit -a

      - name: Setup micromamba
        uses: mamba-org/provision-with-micromamba@main
        with:
          environment-file: devtools/conda-envs/test_env.yaml
<<<<<<< HEAD
          channels: jaimergp/label/unsupported-cudatoolkit-shim,conda-forge,openeye
          activate-environment: test
          auto-update-conda: true
          auto-activate-base: false
          show-channel-urls: true
          channel-priority: true
          miniforge-variant: Mambaforge
=======
          environment-name: test
          extra-specs: |
            python=${{ matrix.python-version }}

>>>>>>> c7971dbe

      - name: Refine test environment
        shell: bash -l {0}
        run: |
          case ${{ matrix.openmm }} in
<<<<<<< HEAD
            rc)
              echo "Using rc build of OpenMM."
              conda install -y -c conda-forge/label/openmm_rc openmm==8.0.0rc2 --override-channels --force-reinstall
              echo "Using beta build of openeye toolkit"
              conda install -y -c openeye/label/beta openeye-toolkits --override-channels --force-reinstall;;
            beta)
              echo "Using beta build of OpenMM."
              conda install -c conda-forge/label/openmm_dev -c conda-forge openmm
              echo "Using beta build of openeye toolkit"
              conda install -y -c openeye/label/beta openeye-toolkits --override-channels --force-reinstall;;
=======
            dev)
              echo "Using dev build of OpenMM"
              micromamba install -c conda-forge/label/openmm_dev -c conda-forge openmm;;
>>>>>>> c7971dbe
            *)
              echo "installing OpenMM version ${{ matrix.openmm }}"
              micromamba install -y -c conda-forge openmm=${{ matrix.openmm }};;
          esac

      - name: Install package
        shell: bash -l {0}
        run: |
          python -m pip install --no-deps -v .

      - name: Environment Information
        shell: bash -l {0}
        run: |
          micromamba info
          micromamba list

      - name: Decrypt OpenEye license
        shell: bash -l {0}
        env:
          OE_LICENSE_TEXT: ${{ secrets.OE_LICENSE }}
        run: |
          echo "${OE_LICENSE_TEXT}" > ${OE_LICENSE}
          python -c "import openeye; assert openeye.oechem.OEChemIsLicensed(), 'OpenEye license checks failed!'"

      - name: Test the package
        shell: bash -l {0}
        env:
          AWS_ACCESS_KEY_ID: ${{ secrets.S3_TEST_KEY }}
          AWS_SECRET_ACCESS_KEY: ${{ secrets.S3_TEST_SECRET }}
        run: |
          export TRAVIS=true
          pytest -v --cov-report xml --cov=perses --durations=0 -a "not advanced" -n auto -m "not gpu_needed" perses/tests

      - name: Codecov
        if: ${{ github.repository == 'choderalab/perses'
                && github.event != 'schedule' }}
        uses: codecov/codecov-action@v1
        with:
          file: ./coverage.xml
          fail_ci_if_error: true<|MERGE_RESOLUTION|>--- conflicted
+++ resolved
@@ -23,16 +23,11 @@
     strategy:
       fail-fast: false
       matrix:
-<<<<<<< HEAD
         python-version: [3.8, 3.9, "3.10"]
-        openmm: ["rc", "7.7", "beta"]
+        openmm: ["dev", "8.0", "7.7"]
         exclude:
           - python-version: "3.10"
             openmm: "7.6"
-=======
-        python-version: [3.8, 3.9, "3.10",]
-        openmm: ["dev", "8.0", "7.7"]
->>>>>>> c7971dbe
 
     env:
       OPENMM: ${{ matrix.openmm }}
@@ -52,41 +47,17 @@
         uses: mamba-org/provision-with-micromamba@main
         with:
           environment-file: devtools/conda-envs/test_env.yaml
-<<<<<<< HEAD
-          channels: jaimergp/label/unsupported-cudatoolkit-shim,conda-forge,openeye
-          activate-environment: test
-          auto-update-conda: true
-          auto-activate-base: false
-          show-channel-urls: true
-          channel-priority: true
-          miniforge-variant: Mambaforge
-=======
           environment-name: test
           extra-specs: |
             python=${{ matrix.python-version }}
-
->>>>>>> c7971dbe
 
       - name: Refine test environment
         shell: bash -l {0}
         run: |
           case ${{ matrix.openmm }} in
-<<<<<<< HEAD
-            rc)
-              echo "Using rc build of OpenMM."
-              conda install -y -c conda-forge/label/openmm_rc openmm==8.0.0rc2 --override-channels --force-reinstall
-              echo "Using beta build of openeye toolkit"
-              conda install -y -c openeye/label/beta openeye-toolkits --override-channels --force-reinstall;;
-            beta)
-              echo "Using beta build of OpenMM."
-              conda install -c conda-forge/label/openmm_dev -c conda-forge openmm
-              echo "Using beta build of openeye toolkit"
-              conda install -y -c openeye/label/beta openeye-toolkits --override-channels --force-reinstall;;
-=======
             dev)
               echo "Using dev build of OpenMM"
               micromamba install -c conda-forge/label/openmm_dev -c conda-forge openmm;;
->>>>>>> c7971dbe
             *)
               echo "installing OpenMM version ${{ matrix.openmm }}"
               micromamba install -y -c conda-forge openmm=${{ matrix.openmm }};;
