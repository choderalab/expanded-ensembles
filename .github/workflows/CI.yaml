name: CI

on:
  pull_request:
    branches:
      - "master"
  schedule:
    # nightly tests
    - cron: "0 0 * * *"
  push:
    branches:
      - master

jobs:
  test:
    name: Test on ubuntu-latest, Python ${{ matrix.python-version }}, OpenMM ${{ matrix.openmm }}
    runs-on: ubuntu-latest

    strategy:
      fail-fast: false
      matrix:
<<<<<<< HEAD
        cfg:
          - { os: ubuntu-latest, python-version: 3.7, openmm: latest }
          - { os: ubuntu-latest, python-version: 3.8, openmm: latest }
          - { os: ubuntu-latest, python-version: 3.7, openmm: nightly }
          - { os: ubuntu-latest, python-version: 3.8, openmm: nightly }
          - { os: ubuntu-latest, python-version: 3.7, openmm: conda-forge }
          - { os: ubuntu-latest, python-version: 3.8, openmm: conda-forge }
          - { os: ubuntu-latest, python-version: 3.7, openmm: rc }
          - { os: ubuntu-latest, python-version: 3.8, openmm: rc }
=======
        python-version: [3.7, 3.8, 3.9]
        openmm: ["nightly", "7.6"]
>>>>>>> b5d65a69

    env:
      OPENMM: ${{ matrix.openmm }}
      OE_LICENSE: ${{ github.workspace }}/oe_license.txt

    steps:
      - uses: actions/checkout@v2

      - name: Additional info about the build
        shell: bash
        run: |
          uname -a
          df -h
          ulimit -a

      # More info on options: https://github.com/conda-incubator/setup-miniconda
      - uses: conda-incubator/setup-miniconda@v2
        with:
          python-version: ${{ matrix.python-version }}
          mamba-version: "*"
          environment-file: devtools/conda-envs/test_env.yaml
          channels: jaimergp/label/unsupported-cudatoolkit-shim,conda-forge,defaults,omnia-dev,openeye
          activate-environment: test
          auto-update-conda: true
          auto-activate-base: false
          show-channel-urls: true
          channel-priority: true

      - name: Refine test environment
        shell: bash -l {0}
        run: |
<<<<<<< HEAD
          case ${{ matrix.cfg.openmm }} in
            latest)
              echo "Using latest release OpenMM."
              conda install --quiet -c conda-forge openmm;;
           rc)
             echo "Using OpenMM rc"
             conda install --quiet -c conda-forge/label/openmm_rc openmm;;
=======
          case ${{ matrix.openmm }} in
>>>>>>> b5d65a69
            nightly)
              echo "Using nightly dev build of OpenMM."
              conda install -y -c omnia-dev openmm --override-channels --force-reinstall
              echo "Using beta build of openeye toolkit"
              conda install -y -c openeye/label/beta openeye-toolkits --override-channels --force-reinstall;;
            *)
              echo "installing OpenMM version ${{ matrix.openmm }}"
              mamba install -y -c conda-forge openmm=${{ matrix.openmm }};;
          esac

      - name: Install package
        shell: bash -l {0}
        run: |
          python -m pip install --no-deps -v .

      - name: Environment Information
        shell: bash -l {0}
        run: |
          mamba info -a
          mamba list

      - name: Decrypt OpenEye license
        shell: bash -l {0}
        env:
          OE_LICENSE_TEXT: ${{ secrets.OE_LICENSE }}
        run: |
          echo "${OE_LICENSE_TEXT}" > ${OE_LICENSE}
          python -c "import openeye; assert openeye.oechem.OEChemIsLicensed(), 'OpenEye license checks failed!'"

      - name: Test the package
        shell: bash -l {0}
        run: |
          export TRAVIS=true
          pushd .
          pytest -v --cov-report xml --cov=perses --durations=0 -a "not advanced" -n auto -m "not gpu_needed"
          popd

      - name: Codecov
        uses: codecov/codecov-action@v1
        with:
          file: ./coverage.xml
          fail_ci_if_error: false<|MERGE_RESOLUTION|>--- conflicted
+++ resolved
@@ -19,20 +19,8 @@
     strategy:
       fail-fast: false
       matrix:
-<<<<<<< HEAD
-        cfg:
-          - { os: ubuntu-latest, python-version: 3.7, openmm: latest }
-          - { os: ubuntu-latest, python-version: 3.8, openmm: latest }
-          - { os: ubuntu-latest, python-version: 3.7, openmm: nightly }
-          - { os: ubuntu-latest, python-version: 3.8, openmm: nightly }
-          - { os: ubuntu-latest, python-version: 3.7, openmm: conda-forge }
-          - { os: ubuntu-latest, python-version: 3.8, openmm: conda-forge }
-          - { os: ubuntu-latest, python-version: 3.7, openmm: rc }
-          - { os: ubuntu-latest, python-version: 3.8, openmm: rc }
-=======
-        python-version: [3.7, 3.8, 3.9]
-        openmm: ["nightly", "7.6"]
->>>>>>> b5d65a69
+        python-version: [3.8, 3.9]
+        openmm: ["nightly", "7.6", "7.7"]
 
     env:
       OPENMM: ${{ matrix.openmm }}
@@ -64,17 +52,7 @@
       - name: Refine test environment
         shell: bash -l {0}
         run: |
-<<<<<<< HEAD
-          case ${{ matrix.cfg.openmm }} in
-            latest)
-              echo "Using latest release OpenMM."
-              conda install --quiet -c conda-forge openmm;;
-           rc)
-             echo "Using OpenMM rc"
-             conda install --quiet -c conda-forge/label/openmm_rc openmm;;
-=======
           case ${{ matrix.openmm }} in
->>>>>>> b5d65a69
             nightly)
               echo "Using nightly dev build of OpenMM."
               conda install -y -c omnia-dev openmm --override-channels --force-reinstall
