#provide the full path of the protein PDB file
protein_pdb: Tyk2_protein.pdb
#provide the path to the ligand file with coordinates
ligand_file: Tyk2_ligands_shifted.sdf 

#The ligand file contains multiple ligands. Choose the indices of the ligands
#between which we should compute a relative free energy
old_ligand_index: 0
new_ligand_index: 3

# OpenMM ffxml force field files installed via the openmm-forcefields package
# for biopolymers and solvents.
# Note that small molecule force field files should NOT be included here.
forcefield_files:
    - amber/ff14SB.xml # ff14SB protein force field
    - amber/tip3p_standard.xml # TIP3P and recommended monovalent ion parameters
    - amber/tip3p_HFE_multivalent.xml # for divalent ions
    - amber/phosaa10.xml # HANDLES THE TPO

# Small molecule force field
<<<<<<< HEAD
# We recommnd one of ['gaff-1.81', 'gaff-2.11', 'smirnoff99Frosst-1.1.0', 'openff-1.0.0']
small_molecule_forcefield: openff-2.0.0
=======
# We recommnd one of ['gaff-1.81', 'gaff-2.11', 'smirnoff99Frosst-1.1.0', 'openff-2.0.0']
small_molecule_forcefield: openff-2.0.0 
>>>>>>> 009c2fb1

#the temperature and pressure of the simulation, as well as how much solvent paddding to add
#units:
#pressure: atm
#temperature: Kelvin
#padding: angstroms
pressure: 1.0
temperature: 300.0
solvent_padding: 9.0

atom_expression:
    - IntType
bond_expession:
    - DefaultBonds

#number of equilibrium steps per move application
n_steps_per_move_application: 1

#the type of free energy calculation.
#currently, this could be either nonequilibrium, sams or repex
fe_type: repex 

#checkpoint interval in iterations:
checkpoint_interval: 50 

#number of iterations
n_cycles: 1

#The number of SAMS states
n_states: 3

#the number of equilibration iterations:
n_equilibration_iterations: 0

#where to put the trajectories
trajectory_directory: temp/offlig10to24 

#how to prefix the trajectory files (project-specific name)
trajectory_prefix: out 

#which atoms to save (MDTraj selection syntax)
atom_selection: not water 

#which phases do we want to run. Any combination or number of complex, solvent or vacuum will be accepted 
phases:
    - complex
    - solvent
    - vacuum

#timestep in fs
timestep: 4.

h_constraints: True<|MERGE_RESOLUTION|>--- conflicted
+++ resolved
@@ -18,13 +18,8 @@
     - amber/phosaa10.xml # HANDLES THE TPO
 
 # Small molecule force field
-<<<<<<< HEAD
-# We recommnd one of ['gaff-1.81', 'gaff-2.11', 'smirnoff99Frosst-1.1.0', 'openff-1.0.0']
-small_molecule_forcefield: openff-2.0.0
-=======
 # We recommnd one of ['gaff-1.81', 'gaff-2.11', 'smirnoff99Frosst-1.1.0', 'openff-2.0.0']
 small_molecule_forcefield: openff-2.0.0 
->>>>>>> 009c2fb1
 
 #the temperature and pressure of the simulation, as well as how much solvent paddding to add
 #units:
