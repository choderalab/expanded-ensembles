"""
This contains the base class for the geometry engine, which proposes new positions
for each additional atom that must be added.
"""
from simtk import unit

import numpy as np
import collections
import functools

from perses.storage import NetCDFStorage, NetCDFStorageView

################################################################################
# Initialize logging
################################################################################

import logging
_logger = logging.getLogger("geometry")

################################################################################
# Suppress matplotlib logging
################################################################################

mpl_logger = logging.getLogger('matplotlib')
mpl_logger.setLevel(logging.WARNING)


################################################################################
# Constants
################################################################################

LOG_ZERO = -1.0e+6

################################################################################
# Utility methods
################################################################################

def check_dimensionality(quantity, compatible_units):
    """
    Ensure that the specified quantity has units compatible with specified unit.

    Parameters
    ----------
    quantity : simtk.unit.Quantity or float
        The quantity to be checked
    compatible_units : simtk.unit.Quantity or simtk.unit.Unit or float
        Ensure ``quantity`` is either float or numpy array (if ``float`` specified) or is compatible with the specified units

    Raises
    ------
    ValueError if the specified quantity does not have the appropriate dimensionality or type

    Returns
    -------
    is_compatible : bool
        Returns True if dimensionality is as requested

    """
    if unit.is_quantity(compatible_units) or unit.is_unit(compatible_units):
        from simtk.unit.quantity import is_dimensionless
        if not is_dimensionless(quantity / compatible_units):
            raise ValueError('{} does not have units compatible with expected {}'.format(quantity, compatible_units))
    elif compatible_units == float:
        if not (isinstance(quantity, float) or isinstance(quantity, np.ndarray)):
            raise ValueError("'{}' expected to be a float, but was instead {}".format(quantity, type(quantity)))
    else:
        raise ValueError("Don't know how to handle compatible_units of {}".format(compatible_units))

    # Units are compatible if they pass this point
    return True

class GeometryEngine(object):
    """
    This is the base class for the geometry engine.

    Arguments
    ---------
    metadata : dict
        GeometryEngine-related metadata as a dict
    """

    def __init__(self, metadata=None, storage=None):
        # TODO: Either this base constructor should be called by subclasses, or we should remove its arguments.
        pass

    def propose(self, top_proposal, current_positions, beta):
        """
        Make a geometry proposal for the appropriate atoms.

        Arguments
        ----------
        top_proposal : TopologyProposal object
            Object containing the relevant results of a topology proposal
        beta : float
            The inverse temperature

        Returns
        -------
        new_positions : [n, 3] ndarray
            The new positions of the system
        """
        return np.array([0.0,0.0,0.0])

    def logp_reverse(self, top_proposal, new_coordinates, old_coordinates, beta):
        """
        Calculate the logp for the given geometry proposal

        Arguments
        ----------
        top_proposal : TopologyProposal object
            Object containing the relevant results of a topology proposal
        new_coordinates : [n, 3] np.ndarray
            The coordinates of the system after the proposal
        old_coordiantes : [n, 3] np.ndarray
            The coordinates of the system before the proposal
        direction : str, either 'forward' or 'reverse'
            whether the transformation is for the forward NCMC move or the reverse
        beta : float
            The inverse temperature

        Returns
        -------
        logp : float
            The log probability of the proposal for the given transformation
        """
        return 0.0


class FFAllAngleGeometryEngine(GeometryEngine):
    """
    This is an implementation of GeometryEngine which uses all valence terms and OpenMM

    Parameters
    ----------
    use_sterics : bool, optional, default=False
        If True, sterics will be used in proposals to minimize clashes.
        This may significantly slow down the simulation, however.

    """
    def __init__(self, metadata=None, use_sterics=False, n_bond_divisions=1000, n_angle_divisions=180, n_torsion_divisions=360, verbose=True, storage=None, bond_softening_constant=1.0, angle_softening_constant=1.0):
        self._metadata = metadata
        self.write_proposal_pdb = False # if True, will write PDB for sequential atom placements
        self.pdb_filename_prefix = 'geometry-proposal' # PDB file prefix for writing sequential atom placements
        self.nproposed = 0 # number of times self.propose() has been called
        self.verbose = verbose
        self.use_sterics = use_sterics
        self._n_bond_divisions = n_bond_divisions
        self._n_angle_divisions = n_angle_divisions
        self._n_torsion_divisions = n_torsion_divisions
        self._bond_softening_constant = bond_softening_constant
        self._angle_softening_constant = angle_softening_constant
        if storage:
            self._storage = NetCDFStorageView(modname="GeometryEngine", storage=storage)
        else:
            self._storage = None

    def propose(self, top_proposal, current_positions, beta):
        """
        Make a geometry proposal for the appropriate atoms.

        Arguments
        ----------
        top_proposal : TopologyProposal object
            Object containing the relevant results of a topology proposal
        current_positions : simtk.unit.Quantity with shape (n_atoms, 3) with units compatible with nanometers
            The current positions
        beta : simtk.unit.Quantity with units compatible with 1/(kilojoules_per_mole)
            The inverse thermal energy

        Returns
        -------
        new_positions : [n, 3] ndarray
            The new positions of the system
        logp_proposal : float
            The log probability of the forward-only proposal
        """
        # Ensure positions have units compatible with nanometers
        check_dimensionality(current_positions, unit.nanometers)
        check_dimensionality(beta, unit.kilojoules_per_mole**(-1))

        # TODO: Change this to use md_unit_system instead of hard-coding nanometers
        if not top_proposal.unique_new_atoms:
            # If there are no unique new atoms, return new positions in correct order for new topology object and log probability of zero
            # TODO: Carefully check this
            import parmed
            structure = parmed.openmm.load_topology(top_proposal.old_topology, top_proposal.old_system)
            atoms_with_positions = [ structure.atoms[atom_idx] for atom_idx in top_proposal.new_to_old_atom_map.keys() ]
            new_positions = self._copy_positions(atoms_with_positions, top_proposal, current_positions)
            logp_proposal = 0.0
        else:
            logp_proposal, new_positions = self._logp_propose(top_proposal, current_positions, beta, direction='forward')
            self.nproposed += 1

        check_dimensionality(new_positions, unit.nanometers)
        check_dimensionality(logp_proposal, float)
        return new_positions, logp_proposal


    def logp_reverse(self, top_proposal, new_coordinates, old_coordinates, beta):
        """
        Calculate the logp for the given geometry proposal

        Arguments
        ----------
        top_proposal : TopologyProposal object
            Object containing the relevant results of a topology proposal
        new_coordinates : simtk.unit.Quantity with shape (n_atoms, 3) with units compatible with nanometers
            The coordinates of the system after the proposal
        old_coordiantes : simtk.unit.Quantity with shape (n_atoms, 3) with units compatible with nanometers
            The coordinates of the system before the proposal
        beta : simtk.unit.Quantity with units compatible with 1/(kilojoules_per_mole)
            The inverse thermal energy

        Returns
        -------
        logp : float
            The log probability of the proposal for the given transformation
        """
        check_dimensionality(new_coordinates, unit.nanometers)
        check_dimensionality(old_coordinates, unit.nanometers)
        check_dimensionality(beta, unit.kilojoules_per_mole**(-1))

        # If there are no unique old atoms, the log probability is zero.
        if not top_proposal.unique_old_atoms:
            return 0.0

        # Compute log proposal probability for reverse direction
        logp_proposal, _ = self._logp_propose(top_proposal, old_coordinates, beta, new_positions=new_coordinates, direction='reverse')

        check_dimensionality(logp_proposal, float)
        return logp_proposal

    def _write_partial_pdb(self, pdbfile, topology, positions, atoms_with_positions, model_index):
        """
        Write the subset of the molecule for which positions are defined.

        Parameters
        ----------
        pdbfile : file-like object
            The open file-like object for the PDB file being written
        topology : simtk.openmm.Topology
            The OpenMM Topology object
        positions : simtk.unit.Quantity of shape (n_atoms, 3) with units compatible with nanometers
            The positions
        atoms_with_positions : list of parmed.Atom
            parmed Atom objects for which positions have been defined
        model_index : int
            The MODEL index for the PDB file to use

        """
        check_dimensionality(positions, unit.nanometers)

        from simtk.openmm.app import Modeller
        modeller = Modeller(topology, positions)
        atom_indices_with_positions = [ atom.idx for atom in atoms_with_positions ]
        atoms_to_delete = [ atom for atom in modeller.topology.atoms() if (atom.index not in atom_indices_with_positions) ]
        modeller.delete(atoms_to_delete)

        pdbfile.write('MODEL %5d\n' % model_index)
        from simtk.openmm.app import PDBFile
        PDBFile.writeFile(modeller.topology, modeller.positions, file=pdbfile)
        pdbfile.flush()
        pdbfile.write('ENDMDL\n')

    def _logp_propose(self, top_proposal, old_positions, beta, new_positions=None, direction='forward'):
        """
        This is an INTERNAL function that handles both the proposal and the logp calculation,
        to reduce code duplication. Whether it proposes or just calculates a logp is based on
        the direction option. Note that with respect to "new" and "old" terms, "new" will always
        mean the direction we are proposing (even in the reverse case), so that for a reverse proposal,
        this function will still take the new coordinates as new_coordinates

        Parameters
        ----------
        top_proposal : topology_proposal.TopologyProposal object
            topology proposal containing the relevant information
        old_positions : simtk.unit.Quantity with shape (n_atoms, 3) with units compatible with nanometers
            The coordinates of the system before the proposal
        beta : simtk.unit.Quantity with units compatible with 1/(kilojoules_per_mole)
            The inverse thermal energy
        new_positions : simtk.unit.Quantity with shape (n_atoms, 3) with units compatible with nanometers, optional, default=None
            The coordinates of the system after the proposal, or None for forward proposals
        direction : str
            Whether to make a proposal ('forward') or just calculate logp ('reverse')

        Returns
        -------
        logp_proposal : float
            the logp of the proposal
        new_positions : simtk.unit.Quantity with shape (n_atoms, 3) with units compatible with nanometers
            The new positions (same as input if direction='reverse')
        """
<<<<<<< HEAD
        initial_time = time.time()
        proposal_order_tool = NetworkXProposalOrder(top_proposal, direction=direction)
        torsion_proposal_order, logp_choice = proposal_order_tool.determine_proposal_order()
        # Render into order in which atoms are to be grown
        atom_proposal_order = [ torsion[-1] for torsion in torsion_proposal_order ]
        proposal_order_time = time.time() - initial_time
        growth_parameter_name = 'growth_stage'
        if direction=="forward":
            structure = parmed.openmm.load_topology(top_proposal.new_topology, top_proposal.new_system)
=======

        # Ensure all parameters have the expected units
        check_dimensionality(old_positions, unit.angstroms)
        if new_positions is not None:
            check_dimensionality(new_positions, unit.angstroms)

        # TODO: Overhaul the use of ProposalOrderTools to instead use ValenceProposalOrderTools
        proposal_order_tool = ProposalOrderTools(top_proposal)

        growth_parameter_name = 'growth_stage'
        if direction=="forward":
            atom_proposal_order, logp_choice = proposal_order_tool.determine_proposal_order(direction='forward')
>>>>>>> aed921f9

            # Find and copy known positions to match new topology
            import parmed
            structure = parmed.openmm.load_topology(top_proposal.new_topology, top_proposal.new_system)
            atoms_with_positions = [structure.atoms[atom_idx] for atom_idx in top_proposal.new_to_old_atom_map.keys()]
            new_positions = self._copy_positions(atoms_with_positions, top_proposal, old_positions)
<<<<<<< HEAD
            system_init = time.time()
            growth_system_generator = GeometrySystemGenerator(top_proposal.new_system, atom_proposal_order, growth_parameter_name, reference_topology=top_proposal.new_topology, use_sterics=self.use_sterics)
=======

            # Create modified System object
            growth_system_generator = GeometrySystemGenerator(top_proposal.new_system, atom_proposal_order.keys(), global_parameter_name=growth_parameter_name, reference_topology=top_proposal.new_topology, use_sterics=self.use_sterics)
>>>>>>> aed921f9
            growth_system = growth_system_generator.get_modified_system()

        elif direction=='reverse':
            if new_positions is None:
                raise ValueError("For reverse proposals, new_positions must not be none.")
<<<<<<< HEAD
            structure = parmed.openmm.load_topology(top_proposal.old_topology, top_proposal.old_system)
            atoms_with_positions = [structure.atoms[atom_idx] for atom_idx in top_proposal.old_to_new_atom_map.keys()]
            growth_system_generator = GeometrySystemGenerator(top_proposal.old_system, atom_proposal_order, growth_parameter_name, reference_topology=top_proposal.old_topology, use_sterics=self.use_sterics)
=======

            atom_proposal_order, logp_choice = proposal_order_tool.determine_proposal_order(direction='reverse')

            # Find and copy known positions to match old topology
            import parmed
            structure = parmed.openmm.load_topology(top_proposal.old_topology, top_proposal.old_system)
            atoms_with_positions = [structure.atoms[atom_idx] for atom_idx in top_proposal.old_to_new_atom_map.keys()]

            # Create modified System object
            growth_system_generator = GeometrySystemGenerator(top_proposal.old_system, atom_proposal_order.keys(), global_parameter_name=growth_parameter_name, reference_topology=top_proposal.old_topology, use_sterics=self.use_sterics)
>>>>>>> aed921f9
            growth_system = growth_system_generator.get_modified_system()
        else:
            raise ValueError("Parameter 'direction' must be forward or reverse")

        logp_proposal = logp_choice

        if self._storage:
            self._storage.write_object("{}_proposal_order".format(direction), proposal_order_tool, iteration=self.nproposed)

        if self.use_sterics:
            platform_name = 'CPU' # faster when sterics are in use
        else:
            platform_name = 'Reference' # faster when only valence terms are in use

        # Create an OpenMM context
        from simtk import openmm
        platform = openmm.Platform.getPlatformByName(platform_name)
        integrator = openmm.VerletIntegrator(1*unit.femtoseconds)
        context = openmm.Context(growth_system, integrator, platform)
        growth_system_generator.set_growth_parameter_index(len(atom_proposal_order)+1, context)
        growth_parameter_value = 1

        # Place each atom in predetermined order
        logging.debug("There are %d new atoms" % len(atom_proposal_order.items()))
        atom_placements = list()
        for atom, torsion in atom_proposal_order.items():
            bond_atom, angle_atom, torsion_atom = torsion.atom2, torsion.atom3, torsion.atom4

            # Activate the new atom interactions
            growth_system_generator.set_growth_parameter_index(growth_parameter_value, context=context)
            if self.verbose: _logger.info("Proposing atom %s from torsion %s" %(str(atom), str(torsion)))

            if atom != torsion.atom1:
                raise Exception('atom != torsion.atom1')

            # Get internal coordinates if direction is reverse
            if direction=='reverse':
                atom_coords = old_positions[atom.idx]
                bond_coords = old_positions[bond_atom.idx]
                angle_coords = old_positions[angle_atom.idx]
                torsion_coords = old_positions[torsion_atom.idx]
                internal_coordinates, detJ = self._cartesian_to_internal(atom_coords, bond_coords, angle_coords, torsion_coords)
                # Extract dimensionless internal coordinates
                r, theta, phi = internal_coordinates[0], internal_coordinates[1], internal_coordinates[2] # dimensionless

            bond = self._get_relevant_bond(atom, bond_atom)
            if bond is not None:
                if direction=='forward':
                    r = self._propose_bond(bond, beta, self._n_bond_divisions)

                logp_r = self._bond_logp(r, bond, beta, self._n_bond_divisions)
            else:
                if direction == 'forward':
                    constraint = self._get_bond_constraint(atom, bond_atom, top_proposal.new_system)
                    if constraint is None:
                        raise ValueError("Structure contains a topological bond [%s - %s] with no constraint or bond information." % (str(atom), str(bond_atom)))

                    r = constraint.value_in_unit_system(unit.md_unit_system) #set bond length to exactly constraint
                logp_r = 0.0

            # Propose an angle and calculate its log probability
            angle = self._get_relevant_angle(atom, bond_atom, angle_atom)
            if direction=='forward':
                theta = self._propose_angle(angle, beta, self._n_angle_divisions)

            logp_theta = self._angle_logp(theta, angle, beta, self._n_angle_divisions)

            # Propose a torsion angle and calcualate its log probability
            if direction=='forward':
                # Note that (r, theta) are dimensionless here
                phi, logp_phi = self._propose_torsion(context, torsion, new_positions, r, theta, beta, self._n_torsion_divisions)
                xyz, detJ = self._internal_to_cartesian(new_positions[bond_atom.idx], new_positions[angle_atom.idx], new_positions[torsion_atom.idx], r, theta, phi)
                new_positions[atom.idx] = xyz
            else:
                import copy
                old_positions_for_torsion = copy.deepcopy(old_positions)
                # Note that (r, theta, phi) are dimensionless here
                logp_phi = self._torsion_logp(context, torsion, old_positions_for_torsion, r, theta, phi, beta, self._n_torsion_divisions)

            #accumulate logp
            #if direction == 'reverse':
            if self.verbose: _logger.info('%8d logp_r %12.3f | logp_theta %12.3f | logp_phi %12.3f | log(detJ) %12.3f' % (atom.idx, logp_r, logp_theta, logp_phi, np.log(detJ)))

            atom_placement_array = np.array([atom.idx,
                                             r, theta, phi,
                                             logp_r, logp_theta, logp_phi, np.log(detJ)])
            atom_placements.append(atom_placement_array)

            logp_proposal += logp_r + logp_theta + logp_phi - np.log(detJ) # TODO: Check sign of detJ
            growth_parameter_value += 1

            # DEBUG: Write PDB file for placed atoms
            atoms_with_positions.append(atom)

        # Clean up OpenMM Context since garbage collector is sometimes slow
        del context

        #use a new array for each placement, since the variable size will be different.
        if self._storage:
            self._storage.write_array("atom_placement_logp_{}_{}".format(direction, self.nproposed), np.stack(atom_placements))

        check_dimensionality(logp_proposal, float)
        check_dimensionality(new_positions, unit.nanometers)
        return logp_proposal, new_positions

<<<<<<< HEAD
=======
    @staticmethod
    def _oemol_from_residue(res, verbose=True):
        """
        Get an OEMol from a residue, even if that residue
        is polymeric. In the latter case, external bonds
        are replaced by hydrogens.

        Parameters
        ----------
        res : app.Residue
            The residue in question
        verbose : bool, optional, default=False
            If True, will print verbose output.

        Returns
        -------
        oemol : openeye.oechem.OEMol
            an oemol representation of the residue with topology indices
        """
        # TODO: Deprecate this
        from openeye import oechem
        from simtk.openmm import app

        # TODO: This seems to be broken. Can we fix it?
        from openmoltools.forcefield_generators import generateOEMolFromTopologyResidue
        external_bonds = list(res.external_bonds())
        for bond in external_bonds:
            if verbose: print(bond)
        new_atoms = {}
        highest_index = 0
        if external_bonds:
            new_topology = app.Topology()
            new_chain = new_topology.addChain(0)
            new_res = new_topology.addResidue("new_res", new_chain)
            for atom in res.atoms():
                new_atom = new_topology.addAtom(atom.name, atom.element, new_res, atom.id)
                new_atom.index = atom.index
                new_atoms[atom] = new_atom
                highest_index = max(highest_index, atom.index)
            for bond in res.internal_bonds():
                new_topology.addBond(new_atoms[bond[0]], new_atoms[bond[1]])
            for bond in res.external_bonds():
                internal_atom = [atom for atom in bond if atom.residue==res][0]
                if verbose:
                    print('internal atom')
                    print(internal_atom)
                highest_index += 1
                if internal_atom.name=='N':
                    if verbose: print('Adding H to N')
                    new_atom = new_topology.addAtom("H2", app.Element.getByAtomicNumber(1), new_res, -1)
                    new_atom.index = -1
                    new_topology.addBond(new_atoms[internal_atom], new_atom)
                if internal_atom.name=='C':
                    if verbose: print('Adding OH to C')
                    new_atom = new_topology.addAtom("O2", app.Element.getByAtomicNumber(8), new_res, -1)
                    new_atom.index = -1
                    new_topology.addBond(new_atoms[internal_atom], new_atom)
                    highest_index += 1
                    new_hydrogen = new_topology.addAtom("HO", app.Element.getByAtomicNumber(1), new_res, -1)
                    new_hydrogen.index = -1
                    new_topology.addBond(new_hydrogen, new_atom)
            res_to_use = new_res
            external_bonds = list(res_to_use.external_bonds())
        else:
            res_to_use = res
        oemol = generateOEMolFromTopologyResidue(res_to_use, geometry=False)
        oechem.OEAddExplicitHydrogens(oemol)
        return oemol

>>>>>>> aed921f9
    def _copy_positions(self, atoms_with_positions, top_proposal, current_positions):
        """
        Copy the current positions to an array that will also hold new positions
        Parameters
        ----------
        atoms_with_positions : list of parmed.Atom
            parmed Atom objects denoting atoms that currently have positions
        top_proposal : topology_proposal.TopologyProposal
            topology proposal object
        current_positions : simtk.unit.Quantity with shape (n_atoms, 3) with units compatible with nanometers
            Positions of the current system

        Returns
        -------
        new_positions : simtk.unit.Quantity with shape (n_atoms, 3) with units compatible with nanometers
            New positions for new topology object with known positions filled in
        """
        check_dimensionality(current_positions, unit.nanometers)

        # Create new positions
        new_shape = [top_proposal.n_atoms_new, 3]
        # Workaround for CustomAngleForce NaNs: Create random non-zero positions for new atoms.
        new_positions = unit.Quantity(np.random.random(new_shape), unit=unit.nanometers)

        # Copy positions for atoms that have them defined
        for atom in atoms_with_positions:
            old_index = top_proposal.new_to_old_atom_map[atom.idx]
            new_positions[atom.idx] = current_positions[old_index]

        check_dimensionality(new_positions, unit.nanometers)
        return new_positions

    def _get_relevant_bond(self, atom1, atom2):
        """
        Get parmaeters defining the bond connecting two atoms

        Parameters
        ----------
        atom1 : parmed.Atom
             One of the atoms in the bond
        atom2 : parmed.Atom object
             The other atom in the bond

        Returns
        -------
        bond : parmed.Bond with units modified to simtk.unit.Quantity
            Bond connecting the two atoms, or None if constrained or no bond term exists.
            Parameters representing unit-bearing quantities have been converted to simtk.unit.Quantity with units attached.
        """
        bonds_1 = set(atom1.bonds)
        bonds_2 = set(atom2.bonds)
        relevant_bond_set = bonds_1.intersection(bonds_2)
        relevant_bond = relevant_bond_set.pop()
        if relevant_bond.type is None:
            return None
        relevant_bond_with_units = self._add_bond_units(relevant_bond)

        check_dimensionality(relevant_bond_with_units.type.req, unit.nanometers)
        check_dimensionality(relevant_bond_with_units.type.k, unit.kilojoules_per_mole/unit.nanometers**2)
        return relevant_bond_with_units

    def _get_bond_constraint(self, atom1, atom2, system):
        """
        Get constraint parameters corresponding to the bond between the given atoms

        Parameters
        ----------
        atom1 : parmed.Atom
           The first atom of the constrained bond
        atom2 : parmed.Atom
           The second atom of the constrained bond
        system : openmm.System
           The system containing the constraint

        Returns
        -------
        constraint : simtk.unit.Quantity or None
            If a constraint is defined between the two atoms, the length is returned; otherwise None
        """
        # TODO: This algorithm is incredibly inefficient.
        # Instead, generate a dictionary lookup of constrained distances.

        atom_indices = set([atom1.idx, atom2.idx])
        n_constraints = system.getNumConstraints()
        constraint = None
        for i in range(n_constraints):
            p1, p2, length = system.getConstraintParameters(i)
            constraint_atoms = set([p1, p2])
            if len(constraint_atoms.intersection(atom_indices))==2:
                constraint = length

        if constraint is not None:
            check_dimensionality(constraint, unit.nanometers)
        return constraint

    def _get_relevant_angle(self, atom1, atom2, atom3):
        """
        Get the angle containing the 3 given atoms

        Parameters
        ----------
        atom1 : parmed.Atom
            The first atom defining the angle
        atom2 : parmed.Atom
            The second atom defining the angle
        atom3 : parmed.Atom
            The third atom in the angle

        Returns
        -------
        relevant_angle_with_units : parmed.Angle with parmeters modified to be simtk.unit.Quantity
            Angle connecting the three atoms
            Parameters representing unit-bearing quantities have been converted to simtk.unit.Quantity with units attached.
        """
        atom1_angles = set(atom1.angles)
        atom2_angles = set(atom2.angles)
        atom3_angles = set(atom3.angles)
        relevant_angle_set = atom1_angles.intersection(atom2_angles, atom3_angles)

        # DEBUG
        if len(relevant_angle_set) == 0:
            print('atom1_angles:')
            print(atom1_angles)
            print('atom2_angles:')
            print(atom2_angles)
            print('atom3_angles:')
            print(atom3_angles)
            raise Exception('Atoms %s-%s-%s do not share a parmed Angle term' % (atom1, atom2, atom3))

        relevant_angle = relevant_angle_set.pop()
        if type(relevant_angle.type.k) != unit.Quantity:
            relevant_angle_with_units = self._add_angle_units(relevant_angle)
        else:
            relevant_angle_with_units = relevant_angle

        check_dimensionality(relevant_angle.type.theteq, unit.radians)
        check_dimensionality(relevant_angle.type.k, unit.kilojoules_per_mole/unit.radians**2)
        return relevant_angle_with_units

    def _add_bond_units(self, bond):
        """
        Attach units to a parmed harmonic bond

        Parameters
        ----------
        bond : parmed.Bond
            The bond object whose paramters will be converted to unit-bearing quantities

        Returns
        -------
        bond : parmed.Bond with units modified to simtk.unit.Quantity
            The same modified Bond object that was passed in
            Parameters representing unit-bearing quantities have been converted to simtk.unit.Quantity with units attached.

        """
        # TODO: Shouldn't we be making a deep copy?

        # If already promoted to unit-bearing quantities, return the object
        if type(bond.type.k)==unit.Quantity:
            return bond
        # Add parmed units
        # TODO: Get rid of this, and just operate on the OpenMM System instead
        bond.type.req = unit.Quantity(bond.type.req, unit=unit.angstrom)
        bond.type.k = unit.Quantity(2.0*bond.type.k, unit=unit.kilocalorie_per_mole/unit.angstrom**2)
        return bond

    def _add_angle_units(self, angle):
        """
        Attach units to parmed harmonic angle

        Parameters
        ----------
        angle : parmed.Angle
            The angle object whose paramters will be converted to unit-bearing quantities

        Returns
        -------
        angle : parmed.Angle with units modified to simtk.unit.Quantity
            The same modified Angle object that was passed in
            Parameters representing unit-bearing quantities have been converted to simtk.unit.Quantity with units attached.

        """
        # TODO: Shouldn't we be making a deep copy?

        # If already promoted to unit-bearing quantities, return the object
        if type(angle.type.k)==unit.Quantity:
            return angle
        # Add parmed units
        # TODO: Get rid of this, and just operate on the OpenMM System instead
        angle.type.theteq = unit.Quantity(angle.type.theteq, unit=unit.degree)
        angle.type.k = unit.Quantity(2.0*angle.type.k, unit=unit.kilocalorie_per_mole/unit.radian**2)
        return angle

    def _add_torsion_units(self, torsion):
        """
        Add the correct units to a torsion

        Parameters
        ----------
        torsion : parmed.Torsion
            The angle object whose paramters will be converted to unit-bearing quantities

        Returns
        -------
        torsion : parmed.Torsion with units modified to simtk.unit.Quantity
            The same modified Torsion object that was passed in
            Parameters representing unit-bearing quantities have been converted to simtk.unit.Quantity with units attached.

        """
        # TODO: Shouldn't we be making a deep copy?

        # If already promoted to unit-bearing quantities, return the object
        if type(torsion.type.phi_k) == unit.Quantity:
            return torsion
        # Add parmed units
        # TODO: Get rid of this, and just operate on the OpenMM System instead
        torsion.type.phi_k = unit.Quantity(torsion.type.phi_k, unit=unit.kilocalorie_per_mole)
        torsion.type.phase = unit.Quantity(torsion.type.phase, unit=unit.degree)
        return torsion

    def _rotation_matrix(self, axis, angle):
        """
        Compute a rotation matrix about the origin given a coordinate axis and an angle.

        Parameters
        ----------
        axis : ndarray of shape (3,) without units
            The axis about which rotation should occur
        angle : float (implicitly in radians)
            The angle of rotation about the axis

        Returns
        -------
        rotation_matrix : ndarray of shape (3,3) without units
            The 3x3 rotation matrix
        """
        axis = axis/np.linalg.norm(axis)
        axis_squared = np.square(axis)
        cos_angle = np.cos(angle)
        sin_angle = np.sin(angle)
        rot_matrix_row_one = np.array([cos_angle+axis_squared[0]*(1-cos_angle),
                                       axis[0]*axis[1]*(1-cos_angle) - axis[2]*sin_angle,
                                       axis[0]*axis[2]*(1-cos_angle)+axis[1]*sin_angle])

        rot_matrix_row_two = np.array([axis[1]*axis[0]*(1-cos_angle)+axis[2]*sin_angle,
                                      cos_angle+axis_squared[1]*(1-cos_angle),
                                      axis[1]*axis[2]*(1-cos_angle) - axis[0]*sin_angle])

        rot_matrix_row_three = np.array([axis[2]*axis[0]*(1-cos_angle)-axis[1]*sin_angle,
                                        axis[2]*axis[1]*(1-cos_angle)+axis[0]*sin_angle,
                                        cos_angle+axis_squared[2]*(1-cos_angle)])

        rotation_matrix = np.array([rot_matrix_row_one, rot_matrix_row_two, rot_matrix_row_three])
        return rotation_matrix

    def _cartesian_to_internal(self, atom_position, bond_position, angle_position, torsion_position):
        """
        Cartesian to internal coordinate conversion

        Parameters
        ----------
        atom_position : simtk.unit.Quantity wrapped numpy array of shape (natoms,) with units compatible with nanometers
            Position of atom whose internal coordinates are to be computed with respect to other atoms
        bond_position : simtk.unit.Quantity wrapped numpy array of shape (natoms,) with units compatible with nanometers
            Position of atom separated from newly placed atom with bond length ``r``
        angle_position : simtk.unit.Quantity wrapped numpy array of shape (natoms,) with units compatible with nanometers
            Position of atom separated from newly placed atom with angle ``theta``
        torsion_position : simtk.unit.Quantity wrapped numpy array of shape (natoms,) with units compatible with nanometers
            Position of atom separated from newly placed atom with torsion ``phi``

        Returns
        -------
        internal_coords : tuple of (float, float, float)
            Tuple representing (r, theta, phi):
            r : float (implicitly in nanometers)
                Bond length distance from ``bond_position`` to newly placed atom
            theta : float (implicitly in radians on domain [0,pi])
                Angle formed by ``(angle_position, bond_position, new_atom)``
            phi : float (implicitly in radians on domain [-pi, +pi))
                Torsion formed by ``(torsion_position, angle_position, bond_position, new_atom)``
        detJ : float
            The absolute value of the determinant of the Jacobian transforming from (r,theta,phi) to (x,y,z)
            .. todo :: Clarify the direction of the Jacobian

        """
        # TODO: _cartesian_to_internal and _internal_to_cartesian should accept/return units and have matched APIs

        check_dimensionality(atom_position, unit.nanometers)
        check_dimensionality(bond_position, unit.nanometers)
        check_dimensionality(angle_position, unit.nanometers)
        check_dimensionality(torsion_position, unit.nanometers)

        # Convert to internal coordinates once everything is dimensionless
        # Make sure positions are float64 arrays implicitly in units of nanometers for numba
        from perses.rjmc import coordinate_numba
        internal_coords = coordinate_numba.cartesian_to_internal(
            atom_position.value_in_unit(unit.nanometers).astype(np.float64),
            bond_position.value_in_unit(unit.nanometers).astype(np.float64),
            angle_position.value_in_unit(unit.nanometers).astype(np.float64),
            torsion_position.value_in_unit(unit.nanometers).astype(np.float64))
        # Return values are also in floating point implicitly in nanometers and radians
        r, theta, phi = internal_coords

        # Compute absolute value of determinant of Jacobian
        detJ = np.abs(r**2*np.sin(theta))

        check_dimensionality(r, float)
        check_dimensionality(theta, float)
        check_dimensionality(phi, float)
        check_dimensionality(detJ, float)

        return internal_coords, detJ

    def _internal_to_cartesian(self, bond_position, angle_position, torsion_position, r, theta, phi):
        """
        Calculate the cartesian coordinates of a newly placed atom in terms of internal coordinates,
        along with the absolute value of the determinant of the Jacobian.

        Parameters
        ----------
        bond_position : simtk.unit.Quantity wrapped numpy array of shape (natoms,) with units compatible with nanometers
            Position of atom separated from newly placed atom with bond length ``r``
        angle_position : simtk.unit.Quantity wrapped numpy array of shape (natoms,) with units compatible with nanometers
            Position of atom separated from newly placed atom with angle ``theta``
        torsion_position : simtk.unit.Quantity wrapped numpy array of shape (natoms,) with units compatible with nanometers
            Position of atom separated from newly placed atom with torsion ``phi``
        r : simtk.unit.Quantity with units compatible with nanometers
            Bond length distance from ``bond_position`` to newly placed atom
        theta : simtk.unit.Quantity with units compatible with radians
            Angle formed by ``(angle_position, bond_position, new_atom)``
        phi : simtk.unit.Quantity with units compatible with radians
            Torsion formed by ``(torsion_position, angle_position, bond_position, new_atom)``

        Returns
        -------
        xyz : simtk.unit.Quantity wrapped numpy array of shape (3,) with units compatible with nanometers
            The position of the newly placed atom
        detJ : float
            The absolute value of the determinant of the Jacobian transforming from (r,theta,phi) to (x,y,z)
            .. todo :: Clarify the direction of the Jacobian

        """
        # TODO: _cartesian_to_internal and _internal_to_cartesian should accept/return units and have matched APIs

        check_dimensionality(bond_position, unit.nanometers)
        check_dimensionality(angle_position, unit.nanometers)
        check_dimensionality(torsion_position, unit.nanometers)
        check_dimensionality(r, float)
        check_dimensionality(theta, float)
        check_dimensionality(phi, float)

        # Compute Cartesian coordinates from internal coordinates using all-dimensionless quantities
        # All inputs to numba must be in float64 arrays implicitly in md_unit_syste units of nanometers and radians
        from perses.rjmc import coordinate_numba
        xyz = coordinate_numba.internal_to_cartesian(
            bond_position.value_in_unit(unit.nanometers).astype(np.float64),
            angle_position.value_in_unit(unit.nanometers).astype(np.float64),
            torsion_position.value_in_unit(unit.nanometers).astype(np.float64),
            np.array([r, theta, phi], np.float64))
        # Transform position of new atom back into unit-bearing Quantity
        xyz = unit.Quantity(xyz, unit=unit.nanometers)

        # Compute abs det Jacobian using unitless values
        detJ = np.abs(r**2*np.sin(theta))

        check_dimensionality(xyz, unit.nanometers)
        check_dimensionality(detJ, float)
        return xyz, detJ

    def _bond_log_pmf(self, bond, beta, n_divisions):
        """
        Calculate the log probability mass function (PMF) of drawing a bond.

        .. math ::

            p(r; \beta, K_r, r_0) \propto r^2 e^{-\frac{\beta K_r}{2} (r - r_0)^2 }

        Prameters
        ---------
        bond : parmed.Structure.Bond modified to use simtk.unit.Quantity
            Valence bond parameters
        beta : simtk.unit.Quantity with units compatible with 1/kilojoules_per_mole
            Inverse thermal energy
        n_divisions : int
            Number of quandrature points for drawing bond length

        Returns
        -------
        r_i : np.ndarray of shape (n_divisions,) implicitly in units of nanometers
            r_i[i] is the bond length leftmost bin edge with corresponding log probability mass function p_i[i]
        log_p_i : np.ndarray of shape (n_divisions,)
            log_p_i[i] is the corresponding log probability mass of bond length r_i[i]
        bin_width : float implicitly in units of nanometers
            The bin width for individual PMF bins


        .. todo :: In future, this approach will be improved by eliminating discrete quadrature.

        """
        # TODO: Overhaul this method to accept and return unit-bearing quantities
        # TODO: We end up computing the discretized PMF over and over again; we can speed this up by caching
        # TODO: Switch from simple discrete quadrature to more sophisticated computation of pdf

        # Check input argument dimensions
        assert check_dimensionality(bond.type.req, unit.angstroms)
        assert check_dimensionality(bond.type.k, unit.kilojoules_per_mole/unit.nanometers**2)
        assert check_dimensionality(beta, unit.kilojoules_per_mole**(-1))

        # Retrieve relevant quantities for valence bond
        r0 = bond.type.req # equilibrium bond distance, unit-bearing quantity
        k = bond.type.k * self._bond_softening_constant # force constant, unit-bearing quantity
        sigma_r = unit.sqrt((1.0/(beta*k))) # standard deviation, unit-bearing quantity

        # Convert to dimensionless quantities in MD unit system
        r0 = r0.value_in_unit_system(unit.md_unit_system)
        k = k.value_in_unit_system(unit.md_unit_system)
        sigma_r = sigma_r.value_in_unit_system(unit.md_unit_system)

        # Determine integration bounds
        lower_bound, upper_bound = max(0., r0 - 6*sigma_r), (r0 + 6*sigma_r)

        # Compute integration quadrature points
        r_i, bin_width = np.linspace(lower_bound, upper_bound, num=n_divisions, retstep=True, endpoint=False)

        # Form log probability
        from scipy.special import logsumexp
        log_p_i = 2*np.log(r_i+(bin_width/2.0)) - 0.5*((r_i+(bin_width/2.0)-r0)/sigma_r)**2
        log_p_i -= logsumexp(log_p_i)

        check_dimensionality(r_i, float)
        check_dimensionality(log_p_i, float)
        check_dimensionality(bin_width, float)

        return r_i, log_p_i, bin_width

    def _bond_logp(self, r, bond, beta, n_divisions):
        """
        Calculate the log-probability of a given bond at a given inverse temperature

        Propose dimensionless bond length r from distribution

        .. math ::

            r \sim p(r; \beta, K_r, r_0) \propto r^2 e^{-\frac{\beta K_r}{2} (r - r_0)^2 }

        Prameters
        ---------
        r : float
            bond length, implicitly in nanometers
        bond : parmed.Structure.Bond modified to use simtk.unit.Quantity
            Valence bond parameters
        beta : simtk.unit.Quantity with units compatible with 1/kilojoules_per_mole
            Inverse thermal energy
        n_divisions : int
            Number of quandrature points for drawing bond length

        .. todo :: In future, this approach will be improved by eliminating discrete quadrature.

        """
        # TODO: Overhaul this method to accept and return unit-bearing quantities
        # TODO: Switch from simple discrete quadrature to more sophisticated computation of pdf

        check_dimensionality(r, float)
        check_dimensionality(beta, 1/unit.kilojoules_per_mole)

        r_i, log_p_i, bin_width = self._bond_log_pmf(bond, beta, n_divisions)

        if (r < r_i[0]) or (r >= r_i[-1] + bin_width):
            return LOG_ZERO

        # Determine index that r falls within
        index = int((r - r_i[0])/bin_width)
        assert (index >= 0) and (index < n_divisions)

        # Correct for division size
        logp = log_p_i[index] - np.log(bin_width)

        return logp

    def _propose_bond(self, bond, beta, n_divisions):
        """
        Propose dimensionless bond length r from distribution

        .. math ::

            r \sim p(r; \beta, K_r, r_0) \propto r^2 e^{-\frac{\beta K_r}{2} (r - r_0)^2 }

        Prameters
        ---------
        bond : parmed.Structure.Bond modified to use simtk.unit.Quantity
            Valence bond parameters
        beta : simtk.unit.Quantity with units compatible with 1/kilojoules_per_mole
            Inverse thermal energy
        n_divisions : int
            Number of quandrature points for drawing bond length

        Returns
        -------
        r : float
            Dimensionless bond length, implicitly in nanometers

        .. todo :: In future, this approach will be improved by eliminating discrete quadrature.

        """
        # TODO: Overhaul this method to accept and return unit-bearing quantities
        # TODO: Switch from simple discrete quadrature to more sophisticated computation of pdf

        check_dimensionality(beta, 1/unit.kilojoules_per_mole)

        r_i, log_p_i, bin_width = self._bond_log_pmf(bond, beta, n_divisions)

        # Draw an index
        index = np.random.choice(range(n_divisions), p=np.exp(log_p_i))
        r = r_i[index]

        # Draw uniformly in that bin
        r = np.random.uniform(r, r+bin_width)

        # Return dimensionless r, implicitly in nanometers
        assert check_dimensionality(r, float)
        assert (r > 0)
        return r

    def _angle_log_pmf(self, angle, beta, n_divisions):
        """
        Calculate the log probability mass function (PMF) of drawing a angle.

        .. math ::

            p(\theta; \beta, K_\theta, \theta_0) \propto \sin(\theta) e^{-\frac{\beta K_\theta}{2} (\theta - \theta_0)^2 }

        Prameters
        ---------
        angle : parmed.Structure.Angle modified to use simtk.unit.Quantity
            Valence bond parameters
        beta : simtk.unit.Quantity with units compatible with 1/kilojoules_per_mole
            Inverse thermal energy
        n_divisions : int
            Number of quandrature points for drawing bond length

        Returns
        -------
        theta_i : np.ndarray of shape (n_divisions,) implicitly in units of radians
            theta_i[i] is the angle with corresponding log probability mass function p_i[i]
        log_p_i : np.ndarray of shape (n_divisions,)
            log_p_i[i] is the corresponding log probability mass of angle theta_i[i]
        bin_width : float implicitly in units of radians
            The bin width for individual PMF bins

        .. todo :: In future, this approach will be improved by eliminating discrete quadrature.

        """
        # TODO: Overhaul this method to accept unit-bearing quantities
        # TODO: Switch from simple discrete quadrature to more sophisticated computation of pdf

        # TODO: We end up computing the discretized PMF over and over again; we can speed this up by caching

        # Check input argument dimensions
        assert check_dimensionality(angle.type.theteq, unit.radians)
        assert check_dimensionality(angle.type.k, unit.kilojoules_per_mole/unit.radians**2)
        assert check_dimensionality(beta, unit.kilojoules_per_mole**(-1))

        # Retrieve relevant quantities for valence angle
        theta0 = angle.type.theteq
        k = angle.type.k * self._angle_softening_constant
        sigma_theta = unit.sqrt(1.0/(beta * k)) # standard deviation, unit-bearing quantity

        # Convert to dimensionless quantities in MD unit system
        theta0 = theta0.value_in_unit_system(unit.md_unit_system)
        k = k.value_in_unit_system(unit.md_unit_system)
        sigma_theta = sigma_theta.value_in_unit_system(unit.md_unit_system)

        # Determine integration bounds
        # We can't compute log(0) so we have to avoid sin(theta) = 0 near theta = {0, pi}
        EPSILON = 1.0e-3
        lower_bound, upper_bound = EPSILON, np.pi-EPSILON

        # Compute left bin edges
        theta_i, bin_width = np.linspace(lower_bound, upper_bound, num=n_divisions, retstep=True, endpoint=False)

        # Compute log probability
        from scipy.special import logsumexp
        log_p_i = np.log(np.sin(theta_i+(bin_width/2.0))) - 0.5*((theta_i+(bin_width/2.0)-theta0)/sigma_theta)**2
        log_p_i -= logsumexp(log_p_i)

        check_dimensionality(theta_i, float)
        check_dimensionality(log_p_i, float)
        check_dimensionality(bin_width, float)

        return theta_i, log_p_i, bin_width

    def _angle_logp(self, theta, angle, beta, n_divisions):
        """
        Calculate the log-probability of a given angle at a given inverse temperature

        Propose dimensionless bond length r from distribution

        .. math ::

            p(\theta; \beta, K_\theta, \theta_0) \propto \sin(\theta) e^{-\frac{\beta K_\theta}{2} (\theta - \theta_0)^2 }

        Prameters
        ---------
        theta : float
            angle, implicitly in radians
        angle : parmed.Structure.Angle modified to use simtk.unit.Quantity
            Valence angle parameters
        beta : simtk.unit.Quantity with units compatible with 1/kilojoules_per_mole
            Inverse thermal energy
        n_divisions : int
            Number of quandrature points for drawing angle

        .. todo :: In future, this approach will be improved by eliminating discrete quadrature.

        """
        # TODO: Overhaul this method to accept unit-bearing quantities
        # TODO: Switch from simple discrete quadrature to more sophisticated computation of pdf

        check_dimensionality(theta, float)
        check_dimensionality(beta, 1/unit.kilojoules_per_mole)

        theta_i, log_p_i, bin_width = self._angle_log_pmf(angle, beta, n_divisions)

        if (theta < theta_i[0]) or (theta >= theta_i[-1] + bin_width):
            return LOG_ZERO

        # Determine index that r falls within
        index = int((theta - theta_i[0]) / bin_width)
        assert (index >= 0) and (index < n_divisions)

        # Correct for division size
        logp = log_p_i[index] - np.log(bin_width)

        return logp

    def _propose_angle(self, angle, beta, n_divisions):
        """
        Propose dimensionless angle from distribution

        .. math ::

            \theta \sim p(\theta; \beta, K_\theta, \theta_0) \propto \sin(\theta) e^{-\frac{\beta K_\theta}{2} (\theta - \theta_0)^2 }

        Prameters
        ---------
        angle : parmed.Structure.Angle modified to use simtk.unit.Quantity
            Valence angle parameters
        beta : simtk.unit.Quantity with units compatible with 1/kilojoules_per_mole
            Inverse temperature
        n_divisions : int
            Number of quandrature points for drawing angle

        Returns
        -------
        theta : float
            Dimensionless valence angle, implicitly in radians

        .. todo :: In future, this approach will be improved by eliminating discrete quadrature.

        """
        # TODO: Overhaul this method to accept and return unit-bearing quantities
        # TODO: Switch from simple discrete quadrature to more sophisticated computation of pdf

        check_dimensionality(beta, 1/unit.kilojoules_per_mole)

        theta_i, log_p_i, bin_width = self._angle_log_pmf(angle, beta, n_divisions)

        # Draw an index
        index = np.random.choice(range(n_divisions), p=np.exp(log_p_i))
        theta = theta_i[index]

        # Draw uniformly in that bin
        theta = np.random.uniform(theta, theta+bin_width)

        # Return dimensionless theta, implicitly in nanometers
        assert check_dimensionality(theta, float)
        return theta

    def _torsion_scan(self, torsion, positions, r, theta, n_divisions):
        """
        Compute unit-bearing Carteisan positions and torsions (dimensionless, in md_unit_system) for a torsion scan

        Parameters
        ----------
        torsion : parmed.Dihedral
            Parmed Dihedral containing relevant atoms defining torsion
        positions : simtk.unit.Quantity of shape (natoms,3) with units compatible with nanometers
            Positions of the atoms in the system
        r : float (implicitly in md_unit_system)
            Dimensionless bond length (must be in nanometers)
        theta : float (implicitly in md_unit_system)
            Dimensionless valence angle (must be in radians)
        n_divisions : int
            The number of divisions for the torsion scan

        Returns
        -------
        xyzs : simtk.unit.Quantity wrapped np.ndarray of shape (n_divisions,3) with dimensions length
            The cartesian coordinates of each
        phis : np.ndarray of shape (n_divisions,), implicitly in radians
            The torsions angles representing the left bin edge at which a potential will be calculated
        bin_width : float, implicitly in radians
            The bin width of torsion scan increment

        """
        # TODO: Overhaul this method to accept and return unit-bearing quantities
        # TODO: Switch from simple discrete quadrature to more sophisticated computation of pdf

        assert check_dimensionality(positions, unit.angstroms)
        assert check_dimensionality(r, float)
        assert check_dimensionality(theta, float)

        # Compute dimensionless positions in md_unit_system as numba-friendly float64
        length_unit = unit.nanometers
        import copy
        positions_copy = copy.deepcopy(positions)
        positions_copy = positions_copy.value_in_unit(length_unit).astype(np.float64)
        bond_positions = positions_copy[torsion.atom2.idx]
        angle_positions = positions_copy[torsion.atom3.idx]
        torsion_positions = positions_copy[torsion.atom4.idx]

        # Compute dimensionless torsion values for torsion scan
        phis, bin_width = np.linspace(-np.pi, +np.pi, num=n_divisions, retstep=True, endpoint=False)

        # Compute dimensionless positions for torsion scan
        from perses.rjmc import coordinate_numba
        internal_coordinates = np.array([r, theta, 0.0], np.float64)
        xyzs = coordinate_numba.torsion_scan(bond_positions, angle_positions, torsion_positions, internal_coordinates, phis)

        # Convert positions back into standard md_unit_system length units (nanometers)
        xyzs_quantity = unit.Quantity(xyzs, unit=unit.nanometers)

        # Return unit-bearing positions and dimensionless torsions (implicitly in md_unit_system)
        check_dimensionality(xyzs_quantity, unit.nanometers)
        check_dimensionality(phis, float)
        return xyzs_quantity, phis, bin_width

    def _torsion_log_pmf(self, growth_context, torsion, positions, r, theta, beta, n_divisions):
        """
        Calculate the torsion log probability using OpenMM, including all energetic contributions for the atom being driven

        This includes all contributions from bonds, angles, and torsions for the atom being placed
        (and, optionally, sterics if added to the growth system when it was created).

        Parameters
        ----------
        growth_context : simtk.openmm.Context
            Context containing the modified system
        torsion : parmed.Dihedral modified to use simtk.unit.Quantity
            parmed Dihedral containing relevant atoms
        positions : simtk.unit.Quantity with shape (natoms,3) with units compatible with nanometers
            Positions of the atoms in the system
        r : float (implicitly in nanometers)
            Dimensionless bond length (must be in nanometers)
        theta : float (implcitly in radians on domain [0,+pi])
            Dimensionless valence angle (must be in radians)
        beta : simtk.unit.Quantity with units compatible with1/(kJ/mol)
            Inverse thermal energy
        n_divisions : int
            Number of divisions for the torsion scan

        Returns
        -------
        logp_torsions : np.ndarray of float with shape (n_divisions,)
            logp_torsions[i] is the normalized probability density at phis[i]
        phis : np.ndarray of float with shape (n_divisions,), implicitly in radians
            phis[i] is the torsion angle left bin edges at which the log probability logp_torsions[i] was calculated
        bin_width : float implicitly in radian
            The bin width for torsions

        .. todo :: In future, this approach will be improved by eliminating discrete quadrature.

        """
        # TODO: This method could benefit from memoization to speed up tests and particle filtering
        # TODO: Overhaul this method to accept and return unit-bearing quantities
        # TODO: Switch from simple discrete quadrature to more sophisticated computation of pdf

        check_dimensionality(positions, unit.angstroms)
        check_dimensionality(r, float)
        check_dimensionality(theta, float)
        check_dimensionality(beta, 1.0 / unit.kilojoules_per_mole)

        # Compute energies for all torsions
        logq = np.zeros(n_divisions) # logq[i] is the log unnormalized torsion probability density
        atom_idx = torsion.atom1.idx
        xyzs, phis, bin_width = self._torsion_scan(torsion, positions, r, theta, n_divisions)
        xyzs = xyzs.value_in_unit_system(unit.md_unit_system) # make positions dimensionless again
        positions = positions.value_in_unit_system(unit.md_unit_system)
        for i, xyz in enumerate(xyzs):
            # Set positions
            positions[atom_idx,:] = xyz
            growth_context.setPositions(positions)

            # Compute potential energy
            state = growth_context.getState(getEnergy=True)
            potential_energy = state.getPotentialEnergy()

            # Store unnormalized log probabilities
            logq_i = -beta*potential_energy
            logq[i] = logq_i

        # It's OK to have a few torsions with NaN energies,
        # but we need at least _some_ torsions to have finite energies
        if np.sum(np.isnan(logq)) == n_divisions:
            raise Exception("All %d torsion energies in torsion PMF are NaN." % n_divisions)

        # Suppress the contribution from any torsions with NaN energies
        logq[np.isnan(logq)] = -np.inf

        # Compute the normalized log probability
        from scipy.special import logsumexp
        logp_torsions = logq - logsumexp(logq)

        # Write proposed torsion energies to a PDB file for visualization or debugging, if desired
        if hasattr(self, '_proposal_pdbfile'):
            # Write proposal probabilities to PDB file as B-factors for inert atoms
            f_i = -logp_torsions
            f_i -= f_i.min() # minimum free energy is zero
            f_i[f_i > 999.99] = 999.99
            self._proposal_pdbfile.write('MODEL\n')
            for i, xyz in enumerate(xyzs):
                self._proposal_pdbfile.write('ATOM  %5d %4s %3s %c%4d    %8.3f%8.3f%8.3f%6.2f%6.2f\n' % (i+1, ' Ar ', 'Ar ', ' ', atom_idx+1, 10*xyz[0], 10*xyz[1], 10*xyz[2], np.exp(logp_torsions[i]), f_i[i]))
            self._proposal_pdbfile.write('TER\n')
            self._proposal_pdbfile.write('ENDMDL\n')
            # TODO: Write proposal PMFs to storage
            # atom_proposal_indices[order]
            # atom_positions[order,k]
            # torsion_pmf[order, division_index]

        assert check_dimensionality(logp_torsions, float)
        assert check_dimensionality(phis, float)
        assert check_dimensionality(bin_width, float)
        return logp_torsions, phis, bin_width

    def _propose_torsion(self, growth_context, torsion, positions, r, theta, beta, n_divisions):
        """
        Propose a torsion angle using OpenMM

        Parameters
        ----------
        growth_context : simtk.openmm.Context
            Context containing the modified system
        torsion : parmed.Dihedral modified to use simtk.unit.Quantity
            parmed Dihedral containing relevant atoms
        positions : simtk.unit.Quantity with shape (natoms,3) with units compatible with nanometers
            Positions of the atoms in the system
        r : float (implicitly in nanometers)
            Dimensionless bond length (must be in nanometers)
        theta : float (implcitly in radians on domain [0,+pi])
            Dimensionless valence angle (must be in radians)
        beta : simtk.unit.Quantity with units compatible with1/(kJ/mol)
            Inverse thermal energy
        n_divisions : int
            Number of divisions for the torsion scan

        Returns
        -------
        phi : float, implicitly in radians
            The proposed torsion angle
        logp : float
            The log probability of the proposal

        .. todo :: In future, this approach will be improved by eliminating discrete quadrature.

        """
        # TODO: Overhaul this method to accept and return unit-bearing quantities
        # TODO: Switch from simple discrete quadrature to more sophisticated computation of pdf

        check_dimensionality(positions, unit.angstroms)
        check_dimensionality(r, float)
        check_dimensionality(theta, float)
        check_dimensionality(beta, 1.0 / unit.kilojoules_per_mole)

        # Compute probability mass function for all possible proposed torsions
        logp_torsions, phis, bin_width = self._torsion_log_pmf(growth_context, torsion, positions, r, theta, beta, n_divisions)

        # Draw a torsion bin and a torsion uniformly within that bin
        index = np.random.choice(range(len(phis)), p=np.exp(logp_torsions))
        phi = phis[index]
        logp = logp_torsions[index]

        # Draw uniformly within the bin
        phi = np.random.uniform(phi, phi+bin_width)
        logp -= np.log(bin_width)

        assert check_dimensionality(phi, float)
        assert check_dimensionality(logp, float)
        return phi, logp

    def _torsion_logp(self, growth_context, torsion, positions, r, theta, phi, beta, n_divisions):
        """
        Calculate the logp of a torsion using OpenMM

        Parameters
        ----------
        growth_context : simtk.openmm.Context
            Context containing the modified system
        torsion : parmed.Dihedral modified to use simtk.unit.Quantity
            parmed Dihedral containing relevant atoms
        positions : simtk.unit.Quantity with shape (natoms,3) with units compatible with nanometers
            Positions of the atoms in the system
        r : float (implicitly in nanometers)
            Dimensionless bond length (must be in nanometers)
        theta : float (implicitly in radians on domain [0,+pi])
            Dimensionless valence angle (must be in radians)
        phi : float (implicitly in radians on domain [-pi,+pi))
            Dimensionless torsion angle (must be in radians)
        beta : simtk.unit.Quantity with units compatible with1/(kJ/mol)
            Inverse thermal energy
        n_divisions : int
            Number of divisions for the torsion scan

        Returns
        -------
        torsion_logp : float
            The log probability this torsion would be drawn
        """
        # TODO: Overhaul this method to accept and return unit-bearing quantities

        # Check that quantities are unitless
        check_dimensionality(positions, unit.angstroms)
        check_dimensionality(r, float)
        check_dimensionality(theta, float)
        check_dimensionality(phi, float)
        check_dimensionality(beta, 1.0 / unit.kilojoules_per_mole)

        # Compute torsion probability mass function
        logp_torsions, phis, bin_width = self._torsion_log_pmf(growth_context, torsion, positions, r, theta, beta, n_divisions)

        # Determine which bin the torsion falls within
        index = np.argmin(np.abs(phi-phis)) # WARNING: This assumes both phi and phis have domain of [-pi,+pi)

        # Convert from probability mass function to probability density function so that sum(dphi*p) = 1, with dphi = (2*pi)/n_divisions.
        torsion_logp = logp_torsions[index] - np.log(bin_width)

        assert check_dimensionality(torsion_logp, float)
        return torsion_logp

class GeometrySystemGenerator(object):
    """
    Internal utility class to generate OpenMM systems with only valence terms and special parameters for newly placed atoms to assist in geometry proposals.

    The resulting system will have the specified global context parameter (controlled by ``parameter_name``)
    that selects which proposed atom will have all its valence terms activated. When this parameter is set to the
    index of the atom being added within ``growth_indices``, all valence terms associated with that atom will be computed.
    Only valence terms involving newly placed atoms will be computed; valence terms between fixed atoms will be omitted.
    """

<<<<<<< HEAD
    def __init__(self, reference_system, growth_indices, parameter_name, add_extra_torsions=False, add_extra_angles=False, reference_topology=None, use_sterics=False, force_names=None, force_parameters=None, verbose=True):
=======
    def __init__(self, reference_system, growth_indices, global_parameter_name='growth_index', add_extra_torsions=False, add_extra_angles=False,
                       reference_topology=None, use_sterics=False, force_names=None, force_parameters=None, verbose=True):
>>>>>>> aed921f9
        """
        Parameters
        ----------
        reference_system : simtk.openmm.System object
            The system containing the relevant forces and particles
<<<<<<< HEAD
        growth_indices : list of int
            The order in which the atom indices will be proposed
        parameter_name : str
=======
        growth_indices : list of parmed.Atom
            List of parmed Atom objects defining the order in which the atom indices will be proposed
        global_parameter_name : str, optional, default='growth_index'
>>>>>>> aed921f9
            The name of the global context parameter
        add_extra_torsions : bool, optional
            Whether to add additional torsions to keep rings flat. Default true.
        force_names : list of str
            A list of the names of forces that will be included in this system
        force_parameters : dict
            Options for the forces (e.g., NonbondedMethod : 'CutffNonPeriodic')
        verbose : bool, optional, default=False
            If True, will print verbose output
        reference_topology : simtk.openmm.app.Topology
            New (old) topology if forward (backward)

        .. todo ::

           Provide a mechanism for creating a NetworkX library of residue templates and biasing torsions/angles.
           We can pre-cache biopolymer residue templates for known biopolymer residues, and then generate new ones from OpenEye OEMols on the fly.
           Even better would be to use something like openforcefield Topology objects from which capped molecules can be generated and used to generate biases on the fly.

        """
        # TODO: Rename `growth_indices` (which is really a list of Atom objects) to `atom_growth_order` or `atom_addition_order`

        # Check that we're not using the reserved name
        if global_parameter_name == 'growth_idx':
            raise ValueError('global_parameter_name cannot be "growth_idx" due to naming collisions')

        default_growth_index = len(growth_indices) # default value of growth index to use in System that is returned
        self.current_growth_index = default_growth_index

        # Bonds, angles, and torsions
        self._HarmonicBondForceEnergy = "select(step({}+0.1 - growth_idx), (K/2)*(r-r0)^2, 0);"
        self._HarmonicAngleForceEnergy = "select(step({}+0.1 - growth_idx), (K/2)*(theta-theta0)^2, 0);"
        self._PeriodicTorsionForceEnergy = "select(step({}+0.1 - growth_idx), k*(1+cos(periodicity*theta-phase)), 0);"

        # Nonbonded sterics and electrostatics.
        # TODO: Allow user to select whether electrostatics or sterics components are included in the nonbonded interaction energy.
        self._nonbondedEnergy = "select(step({}+0.1 - growth_idx), U_sterics + U_electrostatics, 0);"
        self._nonbondedEnergy += "growth_idx = max(growth_idx1, growth_idx2);"
        # Sterics
        from openmmtools.constants import ONE_4PI_EPS0 # OpenMM constant for Coulomb interactions (implicitly in md_unit_system units)
        # TODO: Auto-detect combining rules to allow this to work with other force fields?
        # TODO: Enable more flexible handling / metaprogramming of CustomForce objects?
        self._nonbondedEnergy += "U_sterics = 4*epsilon*x*(x-1.0); x = (sigma/r)^6;"
        self._nonbondedEnergy += "epsilon = sqrt(epsilon1*epsilon2); sigma = 0.5*(sigma1 + sigma2);"
        # Electrostatics
        self._nonbondedEnergy += "U_electrostatics = ONE_4PI_EPS0*charge1*charge2/r;"
        self._nonbondedEnergy += "ONE_4PI_EPS0 = %f;" % ONE_4PI_EPS0

        # Exceptions (always included)
        self._nonbondedExceptionEnergy = "select(step({}+0.1 - growth_idx), U_exception, 0);"
        self._nonbondedExceptionEnergy += "U_exception = ONE_4PI_EPS0*chargeprod/r + 4*epsilon*x*(x-1.0); x = (sigma/r)^6;"
        self._nonbondedExceptionEnergy += "ONE_4PI_EPS0 = %f;" % ONE_4PI_EPS0

        self.sterics_cutoff_distance = 9.0 * unit.angstroms # cutoff for steric interactions with added/deleted atoms

        self.verbose = verbose

        # Get list of particle indices for new and old atoms.
<<<<<<< HEAD
        new_particle_indices = growth_indices
        old_particle_indices = [idx for idx in range(reference_system.getNumParticles()) if idx not in new_particle_indices]
=======
        new_particle_indices = [ atom.idx for atom in growth_indices ] # atoms that will be added, one at a time
        old_particle_indices = [ idx for idx in range(reference_system.getNumParticles()) if idx not in new_particle_indices ] # fixed atoms
>>>>>>> aed921f9

        # Compile index of reference forces
        reference_forces = dict()
        for (index, force) in enumerate(reference_system.getForces()):
            force_name = force.__class__.__name__
            if force_name in reference_forces:
                raise ValueError('reference_system has two {} objects. This is currently unsupported.'.format(force_name))
            else:
                reference_forces[force_name] = force

        # Create new System
        from simtk import openmm
        growth_system = openmm.System()

        # Copy particles
        for i in range(reference_system.getNumParticles()):
            growth_system.addParticle(reference_system.getParticleMass(i))

        # We don't need to copy constraints, since we will not be running dynamics with this system

        # Virtual sites are, in principle, automatically supported

        # Create bond force
        modified_bond_force = openmm.CustomBondForce(self._HarmonicBondForceEnergy.format(global_parameter_name))
        modified_bond_force.addGlobalParameter(global_parameter_name, default_growth_index)
        for parameter_name in ['r0', 'K', 'growth_idx']:
            modified_bond_force.addPerBondParameter(parameter_name)
        growth_system.addForce(modified_bond_force)
        reference_bond_force = reference_forces['HarmonicBondForce']
        for bond_index in range(reference_bond_force.getNumBonds()):
            p1, p2, r0, K = reference_bond_force.getBondParameters(bond_index)
            growth_idx = self._calculate_growth_idx([p1, p2], growth_indices)
            if growth_idx > 0:
                modified_bond_force.addBond(p1, p2, [r0, K, growth_idx])

        # Create angle force
        modified_angle_force = openmm.CustomAngleForce(self._HarmonicAngleForceEnergy.format(global_parameter_name))
        modified_angle_force.addGlobalParameter(global_parameter_name, default_growth_index)
        for parameter_name in ['theta0', 'K', 'growth_idx']:
            modified_angle_force.addPerAngleParameter(parameter_name)
        growth_system.addForce(modified_angle_force)
        reference_angle_force = reference_forces['HarmonicAngleForce']
        for angle in range(reference_angle_force.getNumAngles()):
            p1, p2, p3, theta0, K = reference_angle_force.getAngleParameters(angle)
            growth_idx = self._calculate_growth_idx([p1, p2, p3], growth_indices)
            if growth_idx > 0:
                modified_angle_force.addAngle(p1, p2, p3, [theta0, K, growth_idx])

        # Create torsion force
        modified_torsion_force = openmm.CustomTorsionForce(self._PeriodicTorsionForceEnergy.format(global_parameter_name))
        modified_torsion_force.addGlobalParameter(global_parameter_name, default_growth_index)
        for parameter_name in ['periodicity', 'phase', 'k', 'growth_idx']:
            modified_torsion_force.addPerTorsionParameter(parameter_name)
        growth_system.addForce(modified_torsion_force)
        reference_torsion_force = reference_forces['PeriodicTorsionForce']
        for torsion in range(reference_torsion_force.getNumTorsions()):
            p1, p2, p3, p4, periodicity, phase, k = reference_torsion_force.getTorsionParameters(torsion)
            growth_idx = self._calculate_growth_idx([p1, p2, p3, p4], growth_indices)
            if growth_idx > 0:
                modified_torsion_force.addTorsion(p1, p2, p3, p4, [periodicity, phase, k, growth_idx])

        # Add (1,4) exceptions, regardless of whether 'use_sterics' is specified, because these are part of the valence forces.
        if 'NonbondedForce' in reference_forces.keys():
            custom_bond_force = openmm.CustomBondForce(self._nonbondedExceptionEnergy.format(global_parameter_name))
            custom_bond_force.addGlobalParameter(global_parameter_name, default_growth_index)
            for parameter_name in ['chargeprod', 'sigma', 'epsilon', 'growth_idx']:
                custom_bond_force.addPerBondParameter(parameter_name)
            growth_system.addForce(custom_bond_force)
            # Add exclusions, which are active at all times.
            # (1,4) exceptions are always included, since they are part of the valence terms.
            reference_nonbonded_force = reference_forces['NonbondedForce']
            for exception_index in range(reference_nonbonded_force.getNumExceptions()):
                p1, p2, chargeprod, sigma, epsilon = reference_nonbonded_force.getExceptionParameters(exception_index)
                growth_idx = self._calculate_growth_idx([p1, p2], growth_indices)
                # Only need to add terms that are nonzero and involve newly added atoms.
                if (growth_idx > 0) and ((chargeprod.value_in_unit_system(unit.md_unit_system) != 0.0) or (epsilon.value_in_unit_system(unit.md_unit_system) != 0.0)):
                    if self.verbose: _logger.info('Adding CustomBondForce: %5d %5d : chargeprod %8.3f e^2, sigma %8.3f A, epsilon %8.3f kcal/mol, growth_idx %5d' % (p1, p2, chargeprod/unit.elementary_charge**2, sigma/unit.angstrom, epsilon/unit.kilocalorie_per_mole, growth_idx))
                    custom_bond_force.addBond(p1, p2, [chargeprod, sigma, epsilon, growth_idx])

        # Copy parameters for local sterics parameters in nonbonded force
        if use_sterics and 'NonbondedForce' in reference_forces.keys():
            modified_sterics_force = openmm.CustomNonbondedForce(self._nonbondedEnergy.format(global_parameter_name))
            modified_sterics_force.addGlobalParameter(global_parameter_name, default_growth_index)
            for parameter_name in ['charge', 'sigma', 'epsilon', 'growth_idx']:
                modified_sterics_force.addPerParticleParameter(parameter_name)
            growth_system.addForce(modified_sterics_force)
            # Translate nonbonded method to cutoff methods.
            reference_nonbonded_force = reference_forces['NonbondedForce']
            if reference_nonbonded_force in [openmm.NonbondedForce.NoCutoff, openmm.NonbondedForce.CutoffNonPeriodic]:
                modified_sterics_force.setNonbondedMethod(openmm.CustomNonbondedForce.CutoffNonPeriodic)
            elif reference_nonbonded_force in [openmm.NonbondedForce.CutoffPeriodic, openmm.NonbondedForce.PME, openmm.NonbondedForce.Ewald]:
                modified_sterics_force.setNonbondedMethod(openmm.CustomNonbondedForce.CutoffPeriodic)
            modified_sterics_force.setCutoffDistance(self.sterics_cutoff_distance)
            # Add particle parameters.
            for particle_index in range(reference_nonbonded_force.getNumParticles()):
                [charge, sigma, epsilon] = reference_nonbonded_force.getParticleParameters(particle_index)
                growth_idx = self._calculate_growth_idx([particle_index], growth_indices)
                modified_sterics_force.addParticle([charge, sigma, epsilon, growth_idx])
                if self.verbose and (growth_idx > 0):
                    _logger.info('Adding NonbondedForce particle %5d : charge %8.3f |e|, sigma %8.3f A, epsilon %8.3f kcal/mol, growth_idx %5d' % (particle_index, charge/unit.elementary_charge, sigma/unit.angstrom, epsilon/unit.kilocalorie_per_mole, growth_idx))
            # Add exclusions, which are active at all times.
            # (1,4) exceptions are always included, since they are part of the valence terms.
            for exception_index in range(reference_nonbonded_force.getNumExceptions()):
                [p1, p2, chargeprod, sigma, epsilon] = reference_nonbonded_force.getExceptionParameters(exception_index)
                modified_sterics_force.addExclusion(particle_index_1, particle_index_2)
            # Only compute interactions of new particles with all other particles
            # TODO: Allow inteactions to be resticted to only the residue being grown.
            modified_sterics_force.addInteractionGroup(set(new_particle_indices), set(old_particle_indices))
            modified_sterics_force.addInteractionGroup(set(new_particle_indices), set(new_particle_indices))

        # Add extra ring-closing torsions, if requested.
        # NOTE: These will not work correctly with polymer residues (yet)
        if add_extra_torsions:
            if reference_topology==None:
                raise ValueError("Need to specify topology in order to add extra torsions.")
            self._determine_extra_torsions(modified_torsion_force, reference_topology, reference_oemol, growth_indices)
        if add_extra_angles:
            if reference_topology==None:
                raise ValueError("Need to specify topology in order to add extra angles")
            self._determine_extra_angles(modified_angle_force, reference_topology, reference_oemol, growth_indices)

        # Store growth system
        self._growth_parameter_name = global_parameter_name
        self._growth_system = growth_system

    def set_growth_parameter_index(self, growth_parameter_index, context=None):
        """
        Set the growth parameter index
        """
        # TODO: Set default force global parameters if context is not None.
        if context is not None:
            context.setParameter(self._growth_parameter_name, growth_parameter_index)
        self.current_growth_index = growth_parameter_index

    def get_modified_system(self):
        """
        Create a modified system with parameter_name parameter. When 0, only core atoms are interacting;
        for each integer above 0, an additional atom is made interacting, with order determined by growth_index.

        Returns
        -------
        growth_system : simtk.openmm.System object
            System with the appropriate modifications, with growth parameter set to maximum.
        """
        return self._growth_system

    def _determine_extra_torsions(self, torsion_force, reference_topology, growth_indices):
        """
        In order to facilitate ring closure and ensure proper bond stereochemistry,
        we add additional biasing torsions to rings and stereobonds that are then corrected
        for in the acceptance probability.

        Determine which residue is covered by the new atoms
        Identify rotatable bonds
        Construct analogous residue in OpenEye and generate configurations with Omega
        Measure appropriate torsions and generate relevant parameters

        .. warning :: Only one residue should be changing

        .. warning :: This currently will not work for polymer residues

        .. todo :: Use a database of biasing torsions constructed ahead of time and match to residues by NetworkX

        Parameters
        ----------
        torsion_force : openmm.CustomTorsionForce object
            the new/old torsion force if forward/backward
        reference_topology : openmm.app.Topology object
            the new/old topology if forward/backward
        oemol : openeye.oechem.OEMol
            An OEMol representing the new (old) system if forward (backward)
        growth_indices : list of int
            The list of new atoms and the order in which they will be added.

        Returns
        -------
        torsion_force : openmm.CustomTorsionForce
            The torsion force with extra torsions added appropriately.

        """
        from openeye import oechem, oeomega
        from simtk import openmm

        # Do nothing if there are no atoms to grow.
        if len(growth_indices) == 0:
            return torsion_force

<<<<<<< HEAD
=======
        import openmoltools.forcefield_generators as forcefield_generators
        atoms = list(reference_topology.atoms())
        growth_indices = list(growth_indices)
        #get residue from first atom
        residue = atoms[growth_indices[0].idx].residue
        try:
            oemol = FFAllAngleGeometryEngine._oemol_from_residue(residue)
        except Exception as e:
            print("Could not generate an oemol from the residue.")
            raise e

        # DEBUG: Write mol2 file.
        debug = False
        if debug:
            if not hasattr(self, 'omega_index'):
                self.omega_index = 0
            filename = 'omega-%05d.mol2' % self.omega_index
            print("Writing %s" % filename)
            self.omega_index += 1
            oemol_copy = oechem.OEMol(oemol)
            ofs = oechem.oemolostream(filename)
            oechem.OETriposAtomTypeNames(oemol_copy)
            oechem.OEWriteMol2File(ofs, oemol_copy) # Preserve atom naming
            ofs.close()

        #get the omega geometry of the molecule:
        omega = oeomega.OEOmega()
        omega.SetMaxConfs(1)
        omega.SetStrictStereo(False) #TODO: fix stereochem
        omega(oemol)

>>>>>>> aed921f9
        #get the list of torsions in the molecule that are not about a rotatable bond
        # Note that only torsions involving heavy atoms are enumerated here.
        rotor = oechem.OEIsRotor()
        torsion_predicate = oechem.OENotBond(rotor)
        non_rotor_torsions = list(oechem.OEGetTorsions(oemol, torsion_predicate))
        relevant_torsion_list = self._select_torsions_without_h(non_rotor_torsions)

        #now, for each torsion, extract the set of indices and the angle
        periodicity = 1
        k = 120.0*unit.kilocalories_per_mole # stddev of 12 degrees
        #print([atom.name for atom in growth_indices])
        for torsion in relevant_torsion_list:
            #make sure to get the atom index that corresponds to the topology
            atom_indices = [torsion.a.GetData("topology_index"), torsion.b.GetData("topology_index"), torsion.c.GetData("topology_index"), torsion.d.GetData("topology_index")]
            # Determine phase in [-pi,+pi) interval
            #phase = (np.pi)*unit.radians+angle
            phase = torsion.radians + np.pi # TODO: Check that this is the correct convention?
            while (phase >= np.pi):
                phase -= 2*np.pi
            while (phase < -np.pi):
                phase += 2*np.pi
            phase *= unit.radian
            #print('PHASE>>>> ' + str(phase)) # DEBUG
            growth_idx = self._calculate_growth_idx(atom_indices, growth_indices)
            atom_names = [torsion.a.GetName(), torsion.b.GetName(), torsion.c.GetName(), torsion.d.GetName()]
            #print("Adding torsion with atoms %s and growth index %d" %(str(atom_names), growth_idx))
            #If this is a CustomTorsionForce, we need to pass the parameters as a list, and it will have the growth_idx parameter.
            #If it's a regular PeriodicTorsionForce, there is no growth_index and the parameters are passed separately.
            if isinstance(torsion_force, openmm.CustomTorsionForce):
                torsion_force.addTorsion(atom_indices[0], atom_indices[1], atom_indices[2], atom_indices[3], [periodicity, phase, k, growth_idx])
            elif isinstance(torsion_force, openmm.PeriodicTorsionForce):
                torsion_force.addTorsion(atom_indices[0], atom_indices[1], atom_indices[2], atom_indices[3], periodicity, phase, k)
            else:
                raise ValueError("The force supplied to this method must be either a CustomTorsionForce or a PeriodicTorsionForce")

        return torsion_force

    def _select_torsions_without_h(self, torsion_list):
        """
        Return only torsions that do not contain hydrogen

        Parameters
        ----------
        torsion_list : list of oechem.OETorsion

        Returns
        -------
        heavy_torsions : list of oechem.OETorsion
        """
        heavy_torsions = []
        for torsion in torsion_list:
            is_h_present = torsion.a.IsHydrogen() + torsion.b.IsHydrogen() + torsion.c.IsHydrogen() + torsion.d.IsHydrogen()
            if not is_h_present:
                heavy_torsions.append(torsion)
        return heavy_torsions

    def _determine_extra_angles(self, angle_force, reference_topology, oemol, growth_indices):
        """
        Determine extra angles to be placed on aromatic ring members. Sometimes,
        the native angle force is too weak to efficiently close the ring. As with the
        torsion force, this method assumes that only one residue is changing at a time.

        .. todo :: Use a database of biasing torsions constructed ahead of time and match to residues by NetworkX

        .. warning :: This currently will not work for polymer residues

        Parameters
        ----------
        angle_force : simtk.openmm.CustomAngleForce
            the force to which additional terms will be added
        reference_topology : simtk.openmm.app.Topology
            new/old topology if forward/backward
        oemol : openeye.oechem.OEMol
            An OEMol representing the new (old) system if forward (backward)
        growth_indices : list of int
            The list of new atoms and the order in which they will be added.

        Returns
        -------
        angle_force : simtk.openmm.CustomAngleForce
            The modified angle force
        """
        from openeye import oechem, oeomega
        from simtk import openmm
        import itertools
        if len(growth_indices)==0:
            return
        angle_force_constant = 400.0*unit.kilojoules_per_mole/unit.radians**2
        atoms = list(reference_topology.atoms())

        #we now have the residue as an oemol. Time to find the relevant angles.
        #There's no equivalent to OEGetTorsions, so first find atoms that are relevant
        #TODO: find out if that's really true
        aromatic_pred = oechem.OEIsAromaticAtom()
        heavy_pred = oechem.OEIsHeavy()
        angle_criteria = oechem.OEAndAtom(aromatic_pred, heavy_pred)

        #get all heavy aromatic atoms:
        #TODO: do this more efficiently
        heavy_aromatics = list(oemol.GetAtoms(angle_criteria))
        for atom in heavy_aromatics:
            #bonded_atoms = [bonded_atom for bonded_atom in list(atom.GetAtoms()) if bonded_atom in heavy_aromatics]
            bonded_atoms = list(atom.GetAtoms())
            for angle_atoms in itertools.combinations(bonded_atoms, 2):
                    angle = oechem.OEGetAngle(oemol, angle_atoms[0], atom, angle_atoms[1])
                    atom_indices = [angle_atoms[0].GetData("topology_index"), atom.GetData("topology_index"), angle_atoms[1].GetData("topology_index")]
                    angle_radians = angle*unit.radian
                    growth_idx = self._calculate_growth_idx(atom_indices, growth_indices)
                    #If this is a CustomAngleForce, we need to pass the parameters as a list, and it will have the growth_idx parameter.
                    #If it's a regular HarmonicAngleForce, there is no growth_index and the parameters are passed separately.
                    if isinstance(angle_force, openmm.CustomAngleForce):
                        angle_force.addAngle(atom_indices[0], atom_indices[1], atom_indices[2], [angle_radians, angle_force_constant, growth_idx])
                    elif isinstance(angle_force, openmm.HarmonicAngleForce):
                        angle_force.addAngle(atom_indices[0], atom_indices[1], atom_indices[2], angle_radians, angle_force_constant)
                    else:
                        raise ValueError("Angle force must be either CustomAngleForce or HarmonicAngleForce")
        return angle_force

    def _calculate_growth_idx(self, particle_indices, growth_indices):
        """
        Utility function to calculate the growth index of a particular force.

        For each particle index, it will check to see if it is in growth_indices.
        If not, 0 is added to an array, if yes, the index in growth_indices is added.
        Finally, the method returns the max of the accumulated array

        Parameters
        ----------
        particle_indices : list of int
<<<<<<< HEAD
            The indices of particles involved in this force
        growth_indices : list of int
            The ordered list of indices for atom position proposals
=======
            The indices of particles involved in this force term (e.g. a bond, angle, or torsion)
        growth_indices : list of parmed.Atom
            The ordered list of parmed Atom objects defining the order in which atoms are to be added

>>>>>>> aed921f9
        Returns
        -------
        growth_idx : int
            The growth index for the atom to be added
            0 denotes it is part of the fixed atoms
            1,2,3,... denote atoms sequentially added in that order
        """
<<<<<<< HEAD
=======
        growth_indices_list = [ atom.idx for atom in list(growth_indices) ]
>>>>>>> aed921f9
        particle_indices_set = set(particle_indices)
        growth_indices_set = set(growth_indices)
        new_atoms_in_force = particle_indices_set.intersection(growth_indices_set)

        if len(new_atoms_in_force) == 0:
            # This is a fixed atom
            return 0
<<<<<<< HEAD
        new_atom_growth_order = [growth_indices.index(atom_idx)+1 for atom_idx in new_atoms_in_force]
        return max(new_atom_growth_order)

class GeometrySystemGeneratorFast(GeometrySystemGenerator):
    """
    Use updateParametersInContext to make energy evaluation fast.
    """

    def __init__(self, reference_system, growth_indices, parameter_name, add_extra_torsions=False, add_extra_angles=False, reference_topology=None, use_sterics=True, force_names=None, force_parameters=None, verbose=True):
        """
        Parameters
        ----------
        reference_system : simtk.openmm.System object
            The system containing the relevant forces and particles
        growth_indices : list of int
            The order in which the atom indices will be proposed
        parameter_name : str
            The name of the global context parameter
        add_extra_torsions : bool, optional
            Whether to add additional torsions to keep rings flat. Default true.
        force_names : list of str
            A list of the names of forces that will be included in this system
        force_parameters : dict
            Options for the forces (e.g., NonbondedMethod : 'CutffNonPeriodic')
        verbose : bool, optional, default=False
            If True, will print verbose output.
        add_extra_torsions : bool, optional, default=False
            If True, will add biasing torsions to help create well-formed rings
        add_extra_angles : bool, optional, default=False
            If True, will add biasing angles to help create well-formed rings

        .. todo ::

           Provide a mechanism for creating a NetworkX library of residue templates and biasing torsions/angles.
           We can pre-cache biopolymer residue templates for known biopolymer residues, and then generate new ones from OpenEye OEMols on the fly.
           Even better would be to use something like openforcefield Topology objects from which capped molecules can be generated and used to generate biases on the fly.

        NB: We assume `reference_system` remains unmodified

        """
        self.sterics_cutoff_distance = 9.0 * units.angstroms # cutoff for sterics

        self.verbose = verbose

        # Get list of particle indices for new and old atoms.
        self._new_particle_indices = growth_indices
        self._old_particle_indices = [idx for idx in range(reference_system.getNumParticles()) if idx not in self._new_particle_indices]
        self._growth_indices = growth_indices

        # Determine forces to keep
        forces_to_keep = ['HarmonicBondForce', 'HarmonicAngleForce', 'PeriodicTorsionForce']
        if use_sterics:
            forces_to_keep += ['NonbondedForce']

        # Create reference system, removing forces we won't use
        self._reference_system = copy.deepcopy(reference_system)
        force_indices_to_remove = list()
        for force_index in range(self._reference_system.getNumForces()):
            force = self._reference_system.getForce(force_index)
            force_name = force.__class__.__name__
            if force_name not in forces_to_keep:
                force_indices_to_remove.append(force_index)
        for force_index in force_indices_to_remove[::-1]:
            self._reference_system.removeForce(force_index)

        # Create new system, copying forces we will keep.
        self._growth_system = copy.deepcopy(self._reference_system)

        #Extract the forces from the system to use for adding auxiliary angles and torsions
        reference_forces = {reference_system.getForce(index).__class__.__name__ : reference_system.getForce(index) for index in range(reference_system.getNumForces())}

        # Ensure 'canonical form' of System has all parameters turned on, or else we'll run into nonbonded exceptions
        self.current_growth_index = -1
        self.set_growth_parameter_index(len(self._growth_indices))

        # Add extra ring-closing torsions, if requested.
        if add_extra_torsions:
            if reference_topology==None:
                raise ValueError("Need to specify topology in order to add extra torsions.")
            self._determine_extra_torsions(reference_forces['PeriodicTorsionForce'], reference_topology, growth_indices)
        if add_extra_angles:
            if reference_topology==None:
                raise ValueError("Need to specify topology in order to add extra angles")
            self._determine_extra_angles(reference_forces['HarmonicAngleForce'], reference_topology, growth_indices)
        # TODO: Precompute growth indices for force terms for speed

    def set_growth_parameter_index(self, growth_index, context=None):
        """
        Set the growth parameter index
        """
        self.current_growth_index = growth_index
        for (growth_force, reference_force) in zip(self._growth_system.getForces(), self._reference_system.getForces()):
            force_name = growth_force.__class__.__name__
            if (force_name == 'HarmonicBondForce'):
                for bond in range(reference_force.getNumBonds()):
                    parameters = reference_force.getBondParameters(bond)
                    this_growth_index = self._calculate_growth_idx(parameters[:2], self._growth_indices)
                    if (growth_index < this_growth_index):
                        parameters[3] *= 0.0
                    growth_force.setBondParameters(bond, *parameters)
            elif (force_name == 'HarmonicAngleForce'):
                for angle in range(reference_force.getNumAngles()):
                    parameters = reference_force.getAngleParameters(angle)
                    this_growth_index = self._calculate_growth_idx(parameters[:3], self._growth_indices)
                    if (growth_index < this_growth_index):
                        parameters[4] *= 0.0
                    growth_force.setAngleParameters(angle, *parameters)
            elif (force_name == 'PeriodicTorsionForce'):
                for torsion in range(reference_force.getNumTorsions()):
                    parameters = reference_force.getTorsionParameters(torsion)
                    this_growth_index = self._calculate_growth_idx(parameters[:4], self._growth_indices)
                    if (growth_index < this_growth_index):
                        parameters[6] *= 0.0
                    growth_force.setTorsionParameters(torsion, *parameters)
            elif (force_name == 'NonbondedForce'):
                for particle_index in range(reference_force.getNumParticles()):
                    parameters = reference_force.getParticleParameters(particle_index)
                    this_growth_index = self._calculate_growth_idx([particle_index], self._growth_indices)
                    if (growth_index < this_growth_index):
                        parameters[0] *= 0.0
                        parameters[2] *= 0.0
                    growth_force.setParticleParameters(particle_index, *parameters)
                for exception_index in range(reference_force.getNumExceptions()):
                    parameters = reference_force.getExceptionParameters(exception_index)
                    this_growth_index = self._calculate_growth_idx(parameters[:2], self._growth_indices)
                    if (growth_index < this_growth_index):
                        parameters[2] *= 1.0e-6 # WORKAROUND // TODO: Change to zero when OpenMM issue is fixed
                        parameters[4] *= 1.0e-6 # WORKAROUND // TODO: Change to zero when OpenMM issue is fixed
                    growth_force.setExceptionParameters(exception_index, *parameters)

            # Update parameters in context
            if context is not None:
                growth_force.updateParametersInContext(context)

class PredHBond(oechem.OEUnaryBondPred):
    """
    Example elaborating usage on:
    https://docs.eyesopen.com/toolkits/python/oechemtk/predicates.html#section-predicates-match
    """
    def __call__(self, bond):
        atom1 = bond.GetBgn()
        atom2 = bond.GetEnd()
        if atom1.IsHydrogen() or atom2.IsHydrogen():
            return True
        else:
            return False

class NetworkXProposalOrder(object):
=======

        # The growth index of the force term is the step at which the last atom in particle_indices was added
        new_atom_growth_order = [ growth_indices_list.index(atom_idx)+1 for atom_idx in new_atoms_in_force ]
        growth_idx = max(new_atom_growth_order)

        return growth_idx

class ProposalOrderTools(object):
>>>>>>> aed921f9
    """
    This is a proposal order generating object that uses just networkx and graph traversal for simplicity.
    """

    def __init__(self, topology_proposal, direction="forward"):
        """
        Create a NetworkXProposalOrder class
        Parameters
        ----------
        topology_proposal : perses.rjmc.topology_proposal.TopologyProposal
            Container class for the transformation
        direction: str, default forward
            Whether to go forward or in reverse for the proposal.
        """
        self._topology_proposal = topology_proposal
        self._direction = direction

        self._hydrogen = app.Element.getByAtomicNumber(1.0)

        # Set the direction
        if direction == "forward":
            self._destination_system = self._topology_proposal.new_system
            self._new_atoms = self._topology_proposal.unique_new_atoms
            self._destination_topology = self._topology_proposal.new_topology
            self._atoms_with_positions = self._topology_proposal.new_to_old_atom_map.keys()
        elif direction == "reverse":
            self._destination_system = self._topology_proposal.old_system
            self._new_atoms = self._topology_proposal.unique_old_atoms
            self._destination_topology = self._topology_proposal.old_topology
            self._atoms_with_positions = self._topology_proposal.old_to_new_atom_map.keys()
        else:
            raise ValueError("Direction must be either forward or reverse.")

        self._new_atom_objects = list(self._destination_topology.atoms())

        self._atoms_with_positions_set = set(self._atoms_with_positions)

        self._hydrogens = []
        self._heavy = []

        # Sort the new atoms into hydrogen and heavy atoms:
        for atom in self._new_atom_objects:
            if atom.element == self._hydrogen:
                self._hydrogens.append(atom.index)
            else:
                self._heavy.append(atom.index)

        # Sanity check
        if len(self._hydrogens)==0 and len(self._heavy)==0:
            msg = 'NetworkXProposalOrder: No new atoms for direction {}\n'.format(direction)
            msg += str(topology_proposal)
            raise Exception(msg)

        # Choose the first of the new atoms to find the corresponding residue:
        transforming_residue = self._new_atom_objects[self._new_atoms[0]].residue

        self._residue_graph = self._residue_to_graph(transforming_residue)

    def determine_proposal_order(self):
        """
        Determine the proposal order of this system pair.
        This includes the choice of a torsion. As such, a logp is returned.

        Parameters
        ----------
        direction : str, optional
            whether to determine the forward or reverse proposal order

        Returns
        -------
        atom_torsions : list of list of int
            A list of torsions, where the first atom in the torsion is the one being proposed
        logp_torsion_choice : float
            log probability of the chosen torsions

        """
<<<<<<< HEAD
        heavy_atoms_torsions, heavy_logp = self._propose_atoms_in_order(self._heavy)
        hydrogen_atoms_torsions, hydrogen_logp = self._propose_atoms_in_order(self._hydrogens)
        proposal_order = heavy_atoms_torsions + hydrogen_atoms_torsions
=======
        import parmed
        if direction=='forward':
            topology = self._topology_proposal.new_topology
            system = self._topology_proposal.new_system
            structure = parmed.openmm.load_topology(self._topology_proposal.new_topology, self._topology_proposal.new_system)
            unique_atoms = self._topology_proposal.unique_new_atoms
            #atoms_with_positions = [structure.atoms[atom_idx] for atom_idx in range(self._topology_proposal.n_atoms_new) if atom_idx not in self._topology_proposal.unique_new_atoms]
            atoms_with_positions = [structure.atoms[atom_idx] for atom_idx in self._topology_proposal.new_to_old_atom_map.keys()]
        elif direction=='reverse':
            topology = self._topology_proposal.old_topology
            system = self._topology_proposal.old_system
            structure = parmed.openmm.load_topology(self._topology_proposal.old_topology, self._topology_proposal.old_system)
            unique_atoms = self._topology_proposal.unique_old_atoms
            atoms_with_positions = [structure.atoms[atom_idx] for atom_idx in self._topology_proposal.old_to_new_atom_map.keys()]
        else:
            raise ValueError("direction parameter must be either forward or reverse.")
>>>>>>> aed921f9

        if proposal_order is None:
            msg = 'NetworkXProposalOrder: proposal_order is empty\n'
            raise Exception(msg)

<<<<<<< HEAD
        return proposal_order, heavy_logp + hydrogen_logp
=======
        def add_atoms(new_atoms, atoms_torsions):
            """
            Add the specified atoms to the ordered list of torsions to be drawn.

            Parameters
            ----------
            new_atoms : list
                List of atoms to be added.
            atoms_torsions : OrderedDict
                List of torsions to be added.

            Returns
            -------
            logp_torsion_choice : float
                The log torsion cchoice probability associated with these added torsions.

            """
            from scipy import special
            logp_torsion_choice = 0.0
            while (len(new_atoms)) > 0:
                eligible_atoms = self._atoms_eligible_for_proposal(new_atoms, atoms_with_positions)

                #randomize positions
                eligible_atoms_in_order = np.random.choice(eligible_atoms, size=len(eligible_atoms), replace=False)

                #the logp of this choice is log(1/n!)
                #gamma is (n-1)!, log-gamma is more numerically stable.
                logp_torsion_choice += -special.gammaln(len(eligible_atoms)+1)

                if (len(new_atoms) > 0) and (len(eligible_atoms) == 0):
                    raise Exception('new_atoms (%s) has remaining atoms to place, but eligible_atoms is empty.' % str(new_atoms))

                #choose the torsions
                for atom in eligible_atoms_in_order:
                    chosen_torsion, logp_choice = self._choose_torsion(atoms_with_positions, atom)
                    atoms_torsions[atom] = chosen_torsion
                    logp_torsion_choice += logp_choice
                    new_atoms.remove(atom)
                    atoms_with_positions.append(atom)

            return logp_torsion_choice

        # Handle heavy atoms before hydrogen atoms
        logp_torsion_choice = 0.0
        atoms_torsions = collections.OrderedDict()
        logp_torsion_choice += add_atoms(new_heavy_atoms, atoms_torsions)
        logp_torsion_choice += add_atoms(new_hydrogen_atoms, atoms_torsions)

        return atoms_torsions, logp_torsion_choice


    def _atoms_eligible_for_proposal(self, new_atoms, atoms_with_positions):
        """
        Get the set of atoms currently eligible for proposal
>>>>>>> aed921f9

    def _propose_atoms_in_order(self, atom_group):
        """
        Propose a group of atoms along with corresponding torsions and a total log probability for the choice
        Parameters
        ----------
        atom_group : list of int
            The atoms to propose
        Returns
        -------
        atom_torsions : list of list of int
            A list of torsions, where the first atom in the torsion is the one being proposed
        logp : float
            The contribution to the overall proposal log probability
        """
        import networkx as nx
        from scipy import special
        atom_torsions = []
        logp = 0.0
        while len(atom_group) > 0:
            proposal_atoms = {}

            for atom_idx in atom_group:
                # Find the shortest path up to length four from the atom in question:
                shortest_paths = nx.algorithms.single_source_shortest_path(self._residue_graph, atom_idx, cutoff=4)

                # Loop through shortest paths to find all paths of length 4 to an atom with positions:
                eligible_torsions_list = []

                for destination, path in shortest_paths.items():

                    # Check if the path is length 4 (a torsion) and that the destination has a position. Continue if not.
                    if len(path) != 4 or destination not in self._atoms_with_positions:
                        continue

                    # If the last atom is in atoms with positions, check to see if the others are also.
                    # If they are, append the torsion to the list of possible torsions to propose
                    if set(path[1:3]).issubset(self._atoms_with_positions_set):
                        eligible_torsions_list.append(path)

                # If there are any eligible torsions, choose one randomly, add it to the atom_torsions,
                # and mark this atom as having a position
                ntorsions = len(eligible_torsions_list)
                if len(eligible_torsions_list) > 0:
                    torsion_index = np.random.choice(range(ntorsions))
                    atom_torsion = eligible_torsions_list[torsion_index]
                    proposal_atoms[atom_idx] = atom_torsion

<<<<<<< HEAD
                    # Add the appropriate logP contribution for uniform choice:
                    logp += np.log(1/len(eligible_torsions_list))
                    self._atoms_with_positions_set.add(atom_idx)

            # Remove the newly added atoms from the atom group:
            for atom_idx in proposal_atoms:
                atom_group.remove(atom_idx)

            # Choose the order in which to add these atoms:
            atoms_to_order = list(proposal_atoms.keys())
            atom_order = np.random.choice(atoms_to_order, size=len(atoms_to_order), replace=False)
=======
    def _get_topological_torsions(self, atoms_with_positions, new_atom):
        """
        Get the topological torsions involving new_atom.

        This includes torsions which don't have any parameters assigned to them.
>>>>>>> aed921f9

            # Add these atoms to the atom torsion list:
            for atom in atom_order:
                atom_torsions.append(proposal_atoms[atom])

            #Add to the logp:
            logp += -special.gammaln(len(atoms_to_order) + 1)

        return atom_torsions, logp

    def _residue_to_graph(self, residue):
        """
        Create a NetworkX graph representing the connectivity of a residue
        Parameters
        ----------
<<<<<<< HEAD
        residue : simtk.openmm.app.Residue
            The residue to use to create the graph
        Returns
        -------
        residue_graph : nx.Graph
            A graph representation of the residue
        """
        import networkx as nx
        g = nx.Graph()

        for atom in residue.atoms():
            g.add_node(atom)

        for bond in residue.bonds():
            g.add_edge(bond[0].index, bond[1].index)

        return g

=======
        atoms_with_positions : list of parmed.Atom
            list of atoms with a valid position
        new_atom : parmed.Atom object
            Atom object for the new atom

        Returns
        -------
        torsions : list of parmed.Dihedral objects with no "type"
            list of topological torsions including only atoms with positions

        """
        # Compute topological torsions beginning with atom `new_atom` in which all other atoms have positions
        topological_torsions = list()
        atom1 = new_atom
        for bond12 in atom1.bonds:
            atom2 = bond12.atom2 if bond12.atom1==atom1 else bond12.atom1
            if atom2 not in atoms_with_positions:
                continue
            for bond23 in atom2.bonds:
                atom3 = bond23.atom2 if bond23.atom1==atom2 else bond23.atom1
                if (atom3 not in atoms_with_positions) or (atom3 in set([atom1, atom2])):
                    continue
                for bond34 in atom3.bonds:
                    atom4 = bond34.atom2 if bond34.atom1==atom3 else bond34.atom1
                    if (atom4 not in atoms_with_positions) or (atom4 in set([atom1, atom2, atom3])):
                        continue
                    topological_torsions.append((atom1, atom2, atom3, atom4))

        if len(topological_torsions) == 0:
            # Print debug information
            _logger.debug('No topological torsions found!')
            _logger.debug('atoms_with_positions: %s' % str(atoms_with_positions))
            _logger.debug('new_atom: %s' % new_atom)
            _logger.debug('bonds involving new atom:')
            _logger.debug(new_atom.bonds)
            _logger.debug('angles involving new atom:')
            _logger.debug(new_atom.angles)
            _logger.debug('dihedrals involving new atom:')
            _logger.debug(new_atom.dihedrals)
            # Throw an exception
            raise Exception('No topical torsions found.')

        # Recode topological torsions as parmed Dihedral objects
        import parmed
        topological_torsions = [ parmed.Dihedral(atoms[0], atoms[1], atoms[2], atoms[3]) for atoms in topological_torsions ]
        return topological_torsions

>>>>>>> aed921f9
class NoTorsionError(Exception):
    def __init__(self, message):
        # Call the base class constructor with the parameters it needs
        super(NoTorsionError, self).__init__(message)<|MERGE_RESOLUTION|>--- conflicted
+++ resolved
@@ -290,54 +290,34 @@
         new_positions : simtk.unit.Quantity with shape (n_atoms, 3) with units compatible with nanometers
             The new positions (same as input if direction='reverse')
         """
-<<<<<<< HEAD
-        initial_time = time.time()
-        proposal_order_tool = NetworkXProposalOrder(top_proposal, direction=direction)
-        torsion_proposal_order, logp_choice = proposal_order_tool.determine_proposal_order()
-        # Render into order in which atoms are to be grown
-        atom_proposal_order = [ torsion[-1] for torsion in torsion_proposal_order ]
-        proposal_order_time = time.time() - initial_time
-        growth_parameter_name = 'growth_stage'
-        if direction=="forward":
-            structure = parmed.openmm.load_topology(top_proposal.new_topology, top_proposal.new_system)
-=======
-
         # Ensure all parameters have the expected units
         check_dimensionality(old_positions, unit.angstroms)
         if new_positions is not None:
             check_dimensionality(new_positions, unit.angstroms)
 
         # TODO: Overhaul the use of ProposalOrderTools to instead use ValenceProposalOrderTools
-        proposal_order_tool = ProposalOrderTools(top_proposal)
+        proposal_order_tool = NetworkXProposalOrder(top_proposal, direction=direction)
+
+        # Render into order in which atoms are to be grown
+        atom_proposal_order = [ torsion[-1] for torsion in torsion_proposal_order ]
 
         growth_parameter_name = 'growth_stage'
         if direction=="forward":
             atom_proposal_order, logp_choice = proposal_order_tool.determine_proposal_order(direction='forward')
->>>>>>> aed921f9
 
             # Find and copy known positions to match new topology
             import parmed
             structure = parmed.openmm.load_topology(top_proposal.new_topology, top_proposal.new_system)
             atoms_with_positions = [structure.atoms[atom_idx] for atom_idx in top_proposal.new_to_old_atom_map.keys()]
             new_positions = self._copy_positions(atoms_with_positions, top_proposal, old_positions)
-<<<<<<< HEAD
-            system_init = time.time()
-            growth_system_generator = GeometrySystemGenerator(top_proposal.new_system, atom_proposal_order, growth_parameter_name, reference_topology=top_proposal.new_topology, use_sterics=self.use_sterics)
-=======
 
             # Create modified System object
             growth_system_generator = GeometrySystemGenerator(top_proposal.new_system, atom_proposal_order.keys(), global_parameter_name=growth_parameter_name, reference_topology=top_proposal.new_topology, use_sterics=self.use_sterics)
->>>>>>> aed921f9
             growth_system = growth_system_generator.get_modified_system()
 
         elif direction=='reverse':
             if new_positions is None:
                 raise ValueError("For reverse proposals, new_positions must not be none.")
-<<<<<<< HEAD
-            structure = parmed.openmm.load_topology(top_proposal.old_topology, top_proposal.old_system)
-            atoms_with_positions = [structure.atoms[atom_idx] for atom_idx in top_proposal.old_to_new_atom_map.keys()]
-            growth_system_generator = GeometrySystemGenerator(top_proposal.old_system, atom_proposal_order, growth_parameter_name, reference_topology=top_proposal.old_topology, use_sterics=self.use_sterics)
-=======
 
             atom_proposal_order, logp_choice = proposal_order_tool.determine_proposal_order(direction='reverse')
 
@@ -348,7 +328,6 @@
 
             # Create modified System object
             growth_system_generator = GeometrySystemGenerator(top_proposal.old_system, atom_proposal_order.keys(), global_parameter_name=growth_parameter_name, reference_topology=top_proposal.old_topology, use_sterics=self.use_sterics)
->>>>>>> aed921f9
             growth_system = growth_system_generator.get_modified_system()
         else:
             raise ValueError("Parameter 'direction' must be forward or reverse")
@@ -454,78 +433,6 @@
         check_dimensionality(new_positions, unit.nanometers)
         return logp_proposal, new_positions
 
-<<<<<<< HEAD
-=======
-    @staticmethod
-    def _oemol_from_residue(res, verbose=True):
-        """
-        Get an OEMol from a residue, even if that residue
-        is polymeric. In the latter case, external bonds
-        are replaced by hydrogens.
-
-        Parameters
-        ----------
-        res : app.Residue
-            The residue in question
-        verbose : bool, optional, default=False
-            If True, will print verbose output.
-
-        Returns
-        -------
-        oemol : openeye.oechem.OEMol
-            an oemol representation of the residue with topology indices
-        """
-        # TODO: Deprecate this
-        from openeye import oechem
-        from simtk.openmm import app
-
-        # TODO: This seems to be broken. Can we fix it?
-        from openmoltools.forcefield_generators import generateOEMolFromTopologyResidue
-        external_bonds = list(res.external_bonds())
-        for bond in external_bonds:
-            if verbose: print(bond)
-        new_atoms = {}
-        highest_index = 0
-        if external_bonds:
-            new_topology = app.Topology()
-            new_chain = new_topology.addChain(0)
-            new_res = new_topology.addResidue("new_res", new_chain)
-            for atom in res.atoms():
-                new_atom = new_topology.addAtom(atom.name, atom.element, new_res, atom.id)
-                new_atom.index = atom.index
-                new_atoms[atom] = new_atom
-                highest_index = max(highest_index, atom.index)
-            for bond in res.internal_bonds():
-                new_topology.addBond(new_atoms[bond[0]], new_atoms[bond[1]])
-            for bond in res.external_bonds():
-                internal_atom = [atom for atom in bond if atom.residue==res][0]
-                if verbose:
-                    print('internal atom')
-                    print(internal_atom)
-                highest_index += 1
-                if internal_atom.name=='N':
-                    if verbose: print('Adding H to N')
-                    new_atom = new_topology.addAtom("H2", app.Element.getByAtomicNumber(1), new_res, -1)
-                    new_atom.index = -1
-                    new_topology.addBond(new_atoms[internal_atom], new_atom)
-                if internal_atom.name=='C':
-                    if verbose: print('Adding OH to C')
-                    new_atom = new_topology.addAtom("O2", app.Element.getByAtomicNumber(8), new_res, -1)
-                    new_atom.index = -1
-                    new_topology.addBond(new_atoms[internal_atom], new_atom)
-                    highest_index += 1
-                    new_hydrogen = new_topology.addAtom("HO", app.Element.getByAtomicNumber(1), new_res, -1)
-                    new_hydrogen.index = -1
-                    new_topology.addBond(new_hydrogen, new_atom)
-            res_to_use = new_res
-            external_bonds = list(res_to_use.external_bonds())
-        else:
-            res_to_use = res
-        oemol = generateOEMolFromTopologyResidue(res_to_use, geometry=False)
-        oechem.OEAddExplicitHydrogens(oemol)
-        return oemol
-
->>>>>>> aed921f9
     def _copy_positions(self, atoms_with_positions, top_proposal, current_positions):
         """
         Copy the current positions to an array that will also hold new positions
@@ -1474,26 +1381,15 @@
     Only valence terms involving newly placed atoms will be computed; valence terms between fixed atoms will be omitted.
     """
 
-<<<<<<< HEAD
     def __init__(self, reference_system, growth_indices, parameter_name, add_extra_torsions=False, add_extra_angles=False, reference_topology=None, use_sterics=False, force_names=None, force_parameters=None, verbose=True):
-=======
-    def __init__(self, reference_system, growth_indices, global_parameter_name='growth_index', add_extra_torsions=False, add_extra_angles=False,
-                       reference_topology=None, use_sterics=False, force_names=None, force_parameters=None, verbose=True):
->>>>>>> aed921f9
         """
         Parameters
         ----------
         reference_system : simtk.openmm.System object
             The system containing the relevant forces and particles
-<<<<<<< HEAD
-        growth_indices : list of int
-            The order in which the atom indices will be proposed
-        parameter_name : str
-=======
         growth_indices : list of parmed.Atom
             List of parmed Atom objects defining the order in which the atom indices will be proposed
         global_parameter_name : str, optional, default='growth_index'
->>>>>>> aed921f9
             The name of the global context parameter
         add_extra_torsions : bool, optional
             Whether to add additional torsions to keep rings flat. Default true.
@@ -1551,13 +1447,8 @@
         self.verbose = verbose
 
         # Get list of particle indices for new and old atoms.
-<<<<<<< HEAD
-        new_particle_indices = growth_indices
-        old_particle_indices = [idx for idx in range(reference_system.getNumParticles()) if idx not in new_particle_indices]
-=======
         new_particle_indices = [ atom.idx for atom in growth_indices ] # atoms that will be added, one at a time
         old_particle_indices = [ idx for idx in range(reference_system.getNumParticles()) if idx not in new_particle_indices ] # fixed atoms
->>>>>>> aed921f9
 
         # Compile index of reference forces
         reference_forces = dict()
@@ -1745,40 +1636,6 @@
         if len(growth_indices) == 0:
             return torsion_force
 
-<<<<<<< HEAD
-=======
-        import openmoltools.forcefield_generators as forcefield_generators
-        atoms = list(reference_topology.atoms())
-        growth_indices = list(growth_indices)
-        #get residue from first atom
-        residue = atoms[growth_indices[0].idx].residue
-        try:
-            oemol = FFAllAngleGeometryEngine._oemol_from_residue(residue)
-        except Exception as e:
-            print("Could not generate an oemol from the residue.")
-            raise e
-
-        # DEBUG: Write mol2 file.
-        debug = False
-        if debug:
-            if not hasattr(self, 'omega_index'):
-                self.omega_index = 0
-            filename = 'omega-%05d.mol2' % self.omega_index
-            print("Writing %s" % filename)
-            self.omega_index += 1
-            oemol_copy = oechem.OEMol(oemol)
-            ofs = oechem.oemolostream(filename)
-            oechem.OETriposAtomTypeNames(oemol_copy)
-            oechem.OEWriteMol2File(ofs, oemol_copy) # Preserve atom naming
-            ofs.close()
-
-        #get the omega geometry of the molecule:
-        omega = oeomega.OEOmega()
-        omega.SetMaxConfs(1)
-        omega.SetStrictStereo(False) #TODO: fix stereochem
-        omega(oemol)
-
->>>>>>> aed921f9
         #get the list of torsions in the molecule that are not about a rotatable bond
         # Note that only torsions involving heavy atoms are enumerated here.
         rotor = oechem.OEIsRotor()
@@ -1908,16 +1765,10 @@
         Parameters
         ----------
         particle_indices : list of int
-<<<<<<< HEAD
-            The indices of particles involved in this force
-        growth_indices : list of int
-            The ordered list of indices for atom position proposals
-=======
             The indices of particles involved in this force term (e.g. a bond, angle, or torsion)
         growth_indices : list of parmed.Atom
             The ordered list of parmed Atom objects defining the order in which atoms are to be added
 
->>>>>>> aed921f9
         Returns
         -------
         growth_idx : int
@@ -1925,10 +1776,7 @@
             0 denotes it is part of the fixed atoms
             1,2,3,... denote atoms sequentially added in that order
         """
-<<<<<<< HEAD
-=======
         growth_indices_list = [ atom.idx for atom in list(growth_indices) ]
->>>>>>> aed921f9
         particle_indices_set = set(particle_indices)
         growth_indices_set = set(growth_indices)
         new_atoms_in_force = particle_indices_set.intersection(growth_indices_set)
@@ -1936,165 +1784,10 @@
         if len(new_atoms_in_force) == 0:
             # This is a fixed atom
             return 0
-<<<<<<< HEAD
         new_atom_growth_order = [growth_indices.index(atom_idx)+1 for atom_idx in new_atoms_in_force]
         return max(new_atom_growth_order)
 
-class GeometrySystemGeneratorFast(GeometrySystemGenerator):
-    """
-    Use updateParametersInContext to make energy evaluation fast.
-    """
-
-    def __init__(self, reference_system, growth_indices, parameter_name, add_extra_torsions=False, add_extra_angles=False, reference_topology=None, use_sterics=True, force_names=None, force_parameters=None, verbose=True):
-        """
-        Parameters
-        ----------
-        reference_system : simtk.openmm.System object
-            The system containing the relevant forces and particles
-        growth_indices : list of int
-            The order in which the atom indices will be proposed
-        parameter_name : str
-            The name of the global context parameter
-        add_extra_torsions : bool, optional
-            Whether to add additional torsions to keep rings flat. Default true.
-        force_names : list of str
-            A list of the names of forces that will be included in this system
-        force_parameters : dict
-            Options for the forces (e.g., NonbondedMethod : 'CutffNonPeriodic')
-        verbose : bool, optional, default=False
-            If True, will print verbose output.
-        add_extra_torsions : bool, optional, default=False
-            If True, will add biasing torsions to help create well-formed rings
-        add_extra_angles : bool, optional, default=False
-            If True, will add biasing angles to help create well-formed rings
-
-        .. todo ::
-
-           Provide a mechanism for creating a NetworkX library of residue templates and biasing torsions/angles.
-           We can pre-cache biopolymer residue templates for known biopolymer residues, and then generate new ones from OpenEye OEMols on the fly.
-           Even better would be to use something like openforcefield Topology objects from which capped molecules can be generated and used to generate biases on the fly.
-
-        NB: We assume `reference_system` remains unmodified
-
-        """
-        self.sterics_cutoff_distance = 9.0 * units.angstroms # cutoff for sterics
-
-        self.verbose = verbose
-
-        # Get list of particle indices for new and old atoms.
-        self._new_particle_indices = growth_indices
-        self._old_particle_indices = [idx for idx in range(reference_system.getNumParticles()) if idx not in self._new_particle_indices]
-        self._growth_indices = growth_indices
-
-        # Determine forces to keep
-        forces_to_keep = ['HarmonicBondForce', 'HarmonicAngleForce', 'PeriodicTorsionForce']
-        if use_sterics:
-            forces_to_keep += ['NonbondedForce']
-
-        # Create reference system, removing forces we won't use
-        self._reference_system = copy.deepcopy(reference_system)
-        force_indices_to_remove = list()
-        for force_index in range(self._reference_system.getNumForces()):
-            force = self._reference_system.getForce(force_index)
-            force_name = force.__class__.__name__
-            if force_name not in forces_to_keep:
-                force_indices_to_remove.append(force_index)
-        for force_index in force_indices_to_remove[::-1]:
-            self._reference_system.removeForce(force_index)
-
-        # Create new system, copying forces we will keep.
-        self._growth_system = copy.deepcopy(self._reference_system)
-
-        #Extract the forces from the system to use for adding auxiliary angles and torsions
-        reference_forces = {reference_system.getForce(index).__class__.__name__ : reference_system.getForce(index) for index in range(reference_system.getNumForces())}
-
-        # Ensure 'canonical form' of System has all parameters turned on, or else we'll run into nonbonded exceptions
-        self.current_growth_index = -1
-        self.set_growth_parameter_index(len(self._growth_indices))
-
-        # Add extra ring-closing torsions, if requested.
-        if add_extra_torsions:
-            if reference_topology==None:
-                raise ValueError("Need to specify topology in order to add extra torsions.")
-            self._determine_extra_torsions(reference_forces['PeriodicTorsionForce'], reference_topology, growth_indices)
-        if add_extra_angles:
-            if reference_topology==None:
-                raise ValueError("Need to specify topology in order to add extra angles")
-            self._determine_extra_angles(reference_forces['HarmonicAngleForce'], reference_topology, growth_indices)
-        # TODO: Precompute growth indices for force terms for speed
-
-    def set_growth_parameter_index(self, growth_index, context=None):
-        """
-        Set the growth parameter index
-        """
-        self.current_growth_index = growth_index
-        for (growth_force, reference_force) in zip(self._growth_system.getForces(), self._reference_system.getForces()):
-            force_name = growth_force.__class__.__name__
-            if (force_name == 'HarmonicBondForce'):
-                for bond in range(reference_force.getNumBonds()):
-                    parameters = reference_force.getBondParameters(bond)
-                    this_growth_index = self._calculate_growth_idx(parameters[:2], self._growth_indices)
-                    if (growth_index < this_growth_index):
-                        parameters[3] *= 0.0
-                    growth_force.setBondParameters(bond, *parameters)
-            elif (force_name == 'HarmonicAngleForce'):
-                for angle in range(reference_force.getNumAngles()):
-                    parameters = reference_force.getAngleParameters(angle)
-                    this_growth_index = self._calculate_growth_idx(parameters[:3], self._growth_indices)
-                    if (growth_index < this_growth_index):
-                        parameters[4] *= 0.0
-                    growth_force.setAngleParameters(angle, *parameters)
-            elif (force_name == 'PeriodicTorsionForce'):
-                for torsion in range(reference_force.getNumTorsions()):
-                    parameters = reference_force.getTorsionParameters(torsion)
-                    this_growth_index = self._calculate_growth_idx(parameters[:4], self._growth_indices)
-                    if (growth_index < this_growth_index):
-                        parameters[6] *= 0.0
-                    growth_force.setTorsionParameters(torsion, *parameters)
-            elif (force_name == 'NonbondedForce'):
-                for particle_index in range(reference_force.getNumParticles()):
-                    parameters = reference_force.getParticleParameters(particle_index)
-                    this_growth_index = self._calculate_growth_idx([particle_index], self._growth_indices)
-                    if (growth_index < this_growth_index):
-                        parameters[0] *= 0.0
-                        parameters[2] *= 0.0
-                    growth_force.setParticleParameters(particle_index, *parameters)
-                for exception_index in range(reference_force.getNumExceptions()):
-                    parameters = reference_force.getExceptionParameters(exception_index)
-                    this_growth_index = self._calculate_growth_idx(parameters[:2], self._growth_indices)
-                    if (growth_index < this_growth_index):
-                        parameters[2] *= 1.0e-6 # WORKAROUND // TODO: Change to zero when OpenMM issue is fixed
-                        parameters[4] *= 1.0e-6 # WORKAROUND // TODO: Change to zero when OpenMM issue is fixed
-                    growth_force.setExceptionParameters(exception_index, *parameters)
-
-            # Update parameters in context
-            if context is not None:
-                growth_force.updateParametersInContext(context)
-
-class PredHBond(oechem.OEUnaryBondPred):
-    """
-    Example elaborating usage on:
-    https://docs.eyesopen.com/toolkits/python/oechemtk/predicates.html#section-predicates-match
-    """
-    def __call__(self, bond):
-        atom1 = bond.GetBgn()
-        atom2 = bond.GetEnd()
-        if atom1.IsHydrogen() or atom2.IsHydrogen():
-            return True
-        else:
-            return False
-
 class NetworkXProposalOrder(object):
-=======
-
-        # The growth index of the force term is the step at which the last atom in particle_indices was added
-        new_atom_growth_order = [ growth_indices_list.index(atom_idx)+1 for atom_idx in new_atoms_in_force ]
-        growth_idx = max(new_atom_growth_order)
-
-        return growth_idx
-
-class ProposalOrderTools(object):
->>>>>>> aed921f9
     """
     This is a proposal order generating object that uses just networkx and graph traversal for simplicity.
     """
@@ -2171,91 +1864,15 @@
             log probability of the chosen torsions
 
         """
-<<<<<<< HEAD
         heavy_atoms_torsions, heavy_logp = self._propose_atoms_in_order(self._heavy)
         hydrogen_atoms_torsions, hydrogen_logp = self._propose_atoms_in_order(self._hydrogens)
         proposal_order = heavy_atoms_torsions + hydrogen_atoms_torsions
-=======
-        import parmed
-        if direction=='forward':
-            topology = self._topology_proposal.new_topology
-            system = self._topology_proposal.new_system
-            structure = parmed.openmm.load_topology(self._topology_proposal.new_topology, self._topology_proposal.new_system)
-            unique_atoms = self._topology_proposal.unique_new_atoms
-            #atoms_with_positions = [structure.atoms[atom_idx] for atom_idx in range(self._topology_proposal.n_atoms_new) if atom_idx not in self._topology_proposal.unique_new_atoms]
-            atoms_with_positions = [structure.atoms[atom_idx] for atom_idx in self._topology_proposal.new_to_old_atom_map.keys()]
-        elif direction=='reverse':
-            topology = self._topology_proposal.old_topology
-            system = self._topology_proposal.old_system
-            structure = parmed.openmm.load_topology(self._topology_proposal.old_topology, self._topology_proposal.old_system)
-            unique_atoms = self._topology_proposal.unique_old_atoms
-            atoms_with_positions = [structure.atoms[atom_idx] for atom_idx in self._topology_proposal.old_to_new_atom_map.keys()]
-        else:
-            raise ValueError("direction parameter must be either forward or reverse.")
->>>>>>> aed921f9
 
         if proposal_order is None:
             msg = 'NetworkXProposalOrder: proposal_order is empty\n'
             raise Exception(msg)
 
-<<<<<<< HEAD
         return proposal_order, heavy_logp + hydrogen_logp
-=======
-        def add_atoms(new_atoms, atoms_torsions):
-            """
-            Add the specified atoms to the ordered list of torsions to be drawn.
-
-            Parameters
-            ----------
-            new_atoms : list
-                List of atoms to be added.
-            atoms_torsions : OrderedDict
-                List of torsions to be added.
-
-            Returns
-            -------
-            logp_torsion_choice : float
-                The log torsion cchoice probability associated with these added torsions.
-
-            """
-            from scipy import special
-            logp_torsion_choice = 0.0
-            while (len(new_atoms)) > 0:
-                eligible_atoms = self._atoms_eligible_for_proposal(new_atoms, atoms_with_positions)
-
-                #randomize positions
-                eligible_atoms_in_order = np.random.choice(eligible_atoms, size=len(eligible_atoms), replace=False)
-
-                #the logp of this choice is log(1/n!)
-                #gamma is (n-1)!, log-gamma is more numerically stable.
-                logp_torsion_choice += -special.gammaln(len(eligible_atoms)+1)
-
-                if (len(new_atoms) > 0) and (len(eligible_atoms) == 0):
-                    raise Exception('new_atoms (%s) has remaining atoms to place, but eligible_atoms is empty.' % str(new_atoms))
-
-                #choose the torsions
-                for atom in eligible_atoms_in_order:
-                    chosen_torsion, logp_choice = self._choose_torsion(atoms_with_positions, atom)
-                    atoms_torsions[atom] = chosen_torsion
-                    logp_torsion_choice += logp_choice
-                    new_atoms.remove(atom)
-                    atoms_with_positions.append(atom)
-
-            return logp_torsion_choice
-
-        # Handle heavy atoms before hydrogen atoms
-        logp_torsion_choice = 0.0
-        atoms_torsions = collections.OrderedDict()
-        logp_torsion_choice += add_atoms(new_heavy_atoms, atoms_torsions)
-        logp_torsion_choice += add_atoms(new_hydrogen_atoms, atoms_torsions)
-
-        return atoms_torsions, logp_torsion_choice
-
-
-    def _atoms_eligible_for_proposal(self, new_atoms, atoms_with_positions):
-        """
-        Get the set of atoms currently eligible for proposal
->>>>>>> aed921f9
 
     def _propose_atoms_in_order(self, atom_group):
         """
@@ -2304,7 +1921,6 @@
                     atom_torsion = eligible_torsions_list[torsion_index]
                     proposal_atoms[atom_idx] = atom_torsion
 
-<<<<<<< HEAD
                     # Add the appropriate logP contribution for uniform choice:
                     logp += np.log(1/len(eligible_torsions_list))
                     self._atoms_with_positions_set.add(atom_idx)
@@ -2316,13 +1932,6 @@
             # Choose the order in which to add these atoms:
             atoms_to_order = list(proposal_atoms.keys())
             atom_order = np.random.choice(atoms_to_order, size=len(atoms_to_order), replace=False)
-=======
-    def _get_topological_torsions(self, atoms_with_positions, new_atom):
-        """
-        Get the topological torsions involving new_atom.
-
-        This includes torsions which don't have any parameters assigned to them.
->>>>>>> aed921f9
 
             # Add these atoms to the atom torsion list:
             for atom in atom_order:
@@ -2338,7 +1947,6 @@
         Create a NetworkX graph representing the connectivity of a residue
         Parameters
         ----------
-<<<<<<< HEAD
         residue : simtk.openmm.app.Residue
             The residue to use to create the graph
         Returns
@@ -2355,58 +1963,4 @@
         for bond in residue.bonds():
             g.add_edge(bond[0].index, bond[1].index)
 
-        return g
-
-=======
-        atoms_with_positions : list of parmed.Atom
-            list of atoms with a valid position
-        new_atom : parmed.Atom object
-            Atom object for the new atom
-
-        Returns
-        -------
-        torsions : list of parmed.Dihedral objects with no "type"
-            list of topological torsions including only atoms with positions
-
-        """
-        # Compute topological torsions beginning with atom `new_atom` in which all other atoms have positions
-        topological_torsions = list()
-        atom1 = new_atom
-        for bond12 in atom1.bonds:
-            atom2 = bond12.atom2 if bond12.atom1==atom1 else bond12.atom1
-            if atom2 not in atoms_with_positions:
-                continue
-            for bond23 in atom2.bonds:
-                atom3 = bond23.atom2 if bond23.atom1==atom2 else bond23.atom1
-                if (atom3 not in atoms_with_positions) or (atom3 in set([atom1, atom2])):
-                    continue
-                for bond34 in atom3.bonds:
-                    atom4 = bond34.atom2 if bond34.atom1==atom3 else bond34.atom1
-                    if (atom4 not in atoms_with_positions) or (atom4 in set([atom1, atom2, atom3])):
-                        continue
-                    topological_torsions.append((atom1, atom2, atom3, atom4))
-
-        if len(topological_torsions) == 0:
-            # Print debug information
-            _logger.debug('No topological torsions found!')
-            _logger.debug('atoms_with_positions: %s' % str(atoms_with_positions))
-            _logger.debug('new_atom: %s' % new_atom)
-            _logger.debug('bonds involving new atom:')
-            _logger.debug(new_atom.bonds)
-            _logger.debug('angles involving new atom:')
-            _logger.debug(new_atom.angles)
-            _logger.debug('dihedrals involving new atom:')
-            _logger.debug(new_atom.dihedrals)
-            # Throw an exception
-            raise Exception('No topical torsions found.')
-
-        # Recode topological torsions as parmed Dihedral objects
-        import parmed
-        topological_torsions = [ parmed.Dihedral(atoms[0], atoms[1], atoms[2], atoms[3]) for atoms in topological_torsions ]
-        return topological_torsions
-
->>>>>>> aed921f9
-class NoTorsionError(Exception):
-    def __init__(self, message):
-        # Call the base class constructor with the parameters it needs
-        super(NoTorsionError, self).__init__(message)+        return g