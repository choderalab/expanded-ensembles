"""
This file contains the base classes for topology proposals
"""

from simtk.openmm import app
from simtk import unit

import copy
import logging
import itertools
import os
import numpy as np
import networkx as nx
import openmoltools.forcefield_generators as forcefield_generators
from perses.storage import NetCDFStorageView
from perses.rjmc.geometry import NoTorsionError
from perses.utils.rbd import edit_pdb_for_tleap, edit_tleap_in_inputs, edit_tleap_in_ions, generate_tleap_system
from functools import partial
<<<<<<< HEAD
from pkg_resources import resource_filename

=======
from simtk import unit # needed for unit-bearing quantity defaults
>>>>>>> 82dd7669
try:
    from subprocess import getoutput  # If python 3
except ImportError:
    from commands import getoutput  # If python 2

################################################################################
# LOGGER
################################################################################

import logging
logging.basicConfig(level = logging.NOTSET)
_logger = logging.getLogger("proposal_generator")
_logger.setLevel(logging.INFO)

################################################################################
# UTILITIES
################################################################################

def add_method(object, function):
        """
        Bind a function to an object instance

        Parameters
        ----------
        object : class instance
            object to which function will be bound
        function : function
            function which will be bound to object
        """
        setattr(object, function.__name__, partial(function, object))

def set_residue_oemol_and_openmm_topology_attributes(object, residue_oemol, residue_topology, residue_to_oemol_map):
    """
    Add the following attributes to an openmm.Topology:
        current openmm topology with a residue oemol,
        openmm.Topology.residue,
        and the corresponding index map.

    Parameters
    ----------
    object : class instance
        object to which function will be bound
    residue_oemol : openeye.oechem.OEMol
        oemol of the residue of interest
    residue_topology : simtk.openmm.Topology.residue
        the residue of interest
    residue_to_oemol_map : dict
        dictionary of the residue_topology indices to the residue_oemol indices

    NOTE: the atoms comprising the residue_topology must be a subset fo the residue_oemol atoms
    """
    assert set([atom.name for atom in residue_topology.atoms()]).issubset(set([atom.GetName() for atom in residue_oemol.GetAtoms()])), f"the self.residue_topology is not a subset of the self.residue_oemol"
    for attribute, name in zip([residue_oemol, residue_topology, residue_to_oemol_map], ['residue_oemol', 'residue_topology', 'residue_to_oemol_map']):
        setattr(object, name, attribute)

    reverse_residue_to_oemol_map = {val : key for key, val in residue_to_oemol_map.items()}
    setattr(object, 'reverse_residue_to_oemol_map', reverse_residue_to_oemol_map)

def _get_networkx_molecule(self):
    """
    Returns
    -------
    graph : NetworkX.Graph
        networkx representation of the residue
    """
    import openeye.oechem as oechem
    graph = nx.Graph()

    oemol_atom_dict = {atom.GetIdx() : atom for atom in self.residue_oemol.GetAtoms()}
    _logger.debug(f"\toemol_atom_dict: {oemol_atom_dict}")
    reverse_oemol_atom_dict = {val : key for key, val in oemol_atom_dict.items()}

    #try to perceive chirality
    for atom in self.residue_oemol.GetAtoms():
        nbrs = [] #we have to get the neighbors first
        for bond in atom.GetBonds():
            nbor = bond.GetNbr(atom)
            nbrs.append(nbor)

        match_found = False

        if atom.IsChiral() and len(nbrs) >= 4:
            stereo = oechem.OEPerceiveCIPStereo(self.residue_oemol, atom)
            oechem.OESetCIPStereo(self.residue_oemol, atom, stereo)
            match_found = True
            if not match_found:
                raise Exception("Error: Stereochemistry was not assigned to all chiral atoms from the smiles string. (i.e. stereochemistry is undefined)")

    #add atoms
    _logger.debug(f"\tadding atoms to networkx graph")
    for atom in self.residue_topology.atoms():
        atom_index = atom.index
        _logger.debug(f"\t\tadding top atom index: {atom_index}")
        graph.add_node(atom_index)
        graph.nodes[atom_index]['openmm_atom'] = atom
        _logger.debug(f"\t\tcorresponding oemol index: {self.residue_to_oemol_map[atom_index]}")
        graph.nodes[atom_index]['oechem_atom'] = oemol_atom_dict[self.residue_to_oemol_map[atom_index]]

    #make a simple list of the nodes for bookkeeping purposes
    #if the res is bonded to another res, then we do not want to include that in the oemol...
    nodes_set = set(list(graph.nodes()))
    for bond in self.residue_topology.bonds():
        bond_atom0, bond_atom1 = bond[0].index, bond[1].index
        if set([bond_atom0, bond_atom1]).issubset(nodes_set):
            graph.add_edge(bond[0].index, bond[1].index)
            graph.edges[bond[0].index, bond[1].index]['openmm_bond'] = bond
        else:
            pass

    for bond in self.residue_oemol.GetBonds():
        index_a, index_b = bond.GetBgnIdx(), bond.GetEndIdx()
        try:
            index_rev_a = self.reverse_residue_to_oemol_map[index_a]
            index_rev_b = self.reverse_residue_to_oemol_map[index_b]

            if (index_rev_a, index_rev_b) in list(graph.edges()) or (index_rev_b, index_rev_a) in list(graph.edges()):
                graph.edges[index_rev_a, index_rev_b]['oemol_bond'] = bond
        except Exception as e:
            _logger.debug(f"\tbond oemol loop exception: {e}")

    _logger.debug(f"\tgraph nodes: {graph.nodes()}")
    return graph

def augment_openmm_topology(topology, residue_oemol, residue_topology, residue_to_oemol_map):
    """
    Add the networkx builder tools as attribute and methods to the specified topology

    Parameters
    ----------
    topology : simtk.openmm.topology.Topology
        topology that will be augmented
    residue_oemol : openeye.oechem.OEMol
        oemol of the residue of interest
    residue_topology : simtk.openmm.Topology.residue
        the residue of interest
    residue_to_oemol_map : dict
        dictionary of the residue_topology indices to the residue_oemol indices
    """
    set_residue_oemol_and_openmm_topology_attributes(topology, residue_oemol, residue_topology, residue_to_oemol_map)
    add_method(topology, _get_networkx_molecule)

def append_topology(destination_topology, source_topology, exclude_residue_name=None):
    """
    Add the source OpenMM Topology to the destination Topology.

    Parameters
    ----------
    destination_topology : simtk.openmm.app.Topology
        The Topology to which the contents of `source_topology` are to be added.
    source_topology : simtk.openmm.app.Topology
        The Topology to be added.
    exclude_residue_name : str, optional, default=None
        If specified, any residues matching this name are excluded.

    """
    if exclude_residue_name is None:
        exclude_residue_name = "   " #something with 3 characters that is never a residue name
    new_atoms = {}
    for chain in source_topology.chains():
        new_chain = destination_topology.addChain(chain.id)
        for residue in chain.residues():
            # TODO: should we use complete residue names?
            if (residue.name[:3] == exclude_residue_name[:3]):
                continue
            new_residue = destination_topology.addResidue(residue.name, new_chain, residue.id)
            for atom in residue.atoms():
                new_atom = destination_topology.addAtom(atom.name, atom.element, new_residue, atom.id)
                new_atoms[atom] = new_atom
    for bond in source_topology.bonds():
        if (bond[0].residue.name[:3] == exclude_residue_name[:3]) or (bond[1].residue.name[:3] == exclude_residue_name[:3]):
            continue
        order = bond.order
        destination_topology.addBond(new_atoms[bond[0]], new_atoms[bond[1]], order=order)

def deepcopy_topology(source_topology):
    """
    Drop-in replacement for copy.deepcopy(topology) that fixes backpointer issues.

    Parameters
    ----------
    source_topology : simtk.openmm.app.Topology
        The Topology to be added.

    """
    topology = app.Topology()
    append_topology(topology, source_topology)
    return topology

class TopologyProposal(object):
    """
    This is a container class with convenience methods to access various objects needed
    for a topology proposal

    Parameters
    ----------
    new_topology : simtk.openmm.topology.Topology object (augmented)
        openmm Topology representing the proposed new system
    new_system : simtk.openmm.System object
        openmm System of the newly proposed state
    old_topology : simtk.openmm.topology.Topology object (augmented)
        openmm Topology of the current system
    old_system : simtk.openmm.System object
        openm System of the current state
    logp_proposal : float
        contribution from the chemical proposal to the log probability of acceptance (Eq. 36 for hybrid; Eq. 53 for two-stage)
    new_to_old_atom_map : dict
        {new_atom_idx : old_atom_idx} map for the two systems
    old_alchemical_atoms : list, optional, default=None
        List of all atoms in old system that are being transformed.
        If None, all atoms are assumed to be part of the alchemical region.
    chemical_state_key : str
        The current chemical state (unique)
    metadata : dict
        additional information of interest about the state

    Properties
    ----------
    new_topology : simtk.openmm.topology.Topology object (augmented)
        openmm Topology representing the proposed new system
    new_system : simtk.openmm.System object
        openmm System of the newly proposed state
    old_topology : simtk.openmm.topology.Topology object (augmented)
        openmm Topology of the current system
    old_system : simtk.openmm.System object
        openm System of the current state
    old_positions : [n, 3] np.array, Quantity
        positions of the old system
    logp_proposal : float
        contribution from the chemical proposal to the log probability of acceptance (Eq. 36 for hybrid; Eq. 53 for two-stage)
    new_to_old_atom_map : dict
        {new_atom_idx : old_atom_idx} map for the two systems
    old_to_new_atom_map : dict
        {old_atom_idx : new_atom_idx} map for the two systems
    new_alchemical_atoms : list
        List of all atoms in new system that are being transformed
    new_environment_atoms : list
        List of all atoms in new system that are not transformed, just mapped
    old_alchemical_atoms : list
        List of all atoms in old system that are being transformed
    old_environment_atoms : list
        List of all atoms in old system that are not transformed, just mapped
    unique_new_atoms : list of int
        List of indices of the unique new atoms
    unique_old_atoms : list of int
        List of indices of the unique old atoms
    natoms_new : int
        Number of atoms in the new system
    natoms_old : int
        Number of atoms in the old system
    old_chemical_state_key : str
        The previous chemical state key
    new_chemical_state_key : str
        The proposed chemical state key
    old_residue_name : str
        Name of the old residue
    new_residue_name : str
        Name of the new residue
    metadata : dict
        additional information of interest about the state
    """

    def __init__(self,
                 new_topology, new_system,
                 old_topology, old_system,
                 logp_proposal=None,
                 new_to_old_atom_map=None, old_alchemical_atoms=None,
                 old_chemical_state_key=None, new_chemical_state_key=None,
                 old_residue_name='MOL', new_residue_name='MOL',
                 metadata=None):

        if new_chemical_state_key is None or old_chemical_state_key is None:
            raise ValueError("chemical_state_keys must be set.")
        self._new_topology = new_topology
        self._new_system = new_system
        self._old_topology = old_topology
        self._old_system = old_system
        self._logp_proposal = logp_proposal
        self._new_chemical_state_key = new_chemical_state_key
        self._old_chemical_state_key = old_chemical_state_key
        self._old_residue_name = old_residue_name
        self._new_residue_name = new_residue_name
        self._new_to_old_atom_map = new_to_old_atom_map
        self._old_to_new_atom_map = {old_atom : new_atom for new_atom, old_atom in new_to_old_atom_map.items()}
        self._unique_new_atoms = list(set(range(self._new_topology.getNumAtoms()))-set(self._new_to_old_atom_map.keys()))
        self._unique_old_atoms = list(set(range(self._old_topology.getNumAtoms()))-set(self._new_to_old_atom_map.values()))
        self._old_alchemical_atoms = set(old_alchemical_atoms) if (old_alchemical_atoms is not None) else {atom for atom in range(old_system.getNumParticles())}
        self._new_alchemical_atoms = set([self._old_to_new_atom_map[old_alch_atom] for old_alch_atom in self._old_alchemical_atoms if old_alch_atom in list(self._new_to_old_atom_map.values())]).union(set(self._unique_new_atoms))
        self._old_environment_atoms = set(range(old_system.getNumParticles())) - self._old_alchemical_atoms
        self._new_environment_atoms = set(range(new_system.getNumParticles())) - self._new_alchemical_atoms
        self._metadata = metadata
        self._core_new_to_old_atom_map = {new_atom: old_atom for new_atom, old_atom in self._new_to_old_atom_map.items() if new_atom in self._new_alchemical_atoms and old_atom in self._old_alchemical_atoms}

    @property
    def new_topology(self):
        return self._new_topology
    @property
    def new_system(self):
        return self._new_system
    @property
    def old_topology(self):
        return self._old_topology
    @property
    def old_system(self):
        return self._old_system
    @property
    def logp_proposal(self):
        return self._logp_proposal
    @property
    def new_to_old_atom_map(self):
        return self._new_to_old_atom_map
    @property
    def old_to_new_atom_map(self):
        return self._old_to_new_atom_map
    @property
    def unique_new_atoms(self):
        return self._unique_new_atoms
    @property
    def unique_old_atoms(self):
        return self._unique_old_atoms
    @property
    def new_alchemical_atoms(self):
        return list(self._new_alchemical_atoms)
    @property
    def old_alchemical_atoms(self):
        return list(self._old_alchemical_atoms)
    @property
    def new_environment_atoms(self):
        return list(self._new_environment_atoms)
    @property
    def old_environment_atoms(self):
        return list(self._old_environment_atoms)
    @property
    def n_atoms_new(self):
        return self._new_system.getNumParticles()
    @property
    def n_atoms_old(self):
        return self._old_system.getNumParticles()
    @property
    def new_chemical_state_key(self):
        return self._new_chemical_state_key
    @property
    def old_chemical_state_key(self):
        return self._old_chemical_state_key
    @property
    def old_residue_name(self):
        return self._old_residue_name
    @property
    def new_residue_name(self):
        return self._new_residue_name
    @property
    def metadata(self):
        return self._metadata
    @property
    def core_new_to_old_atom_map(self):
        return self._core_new_to_old_atom_map

class ProposalEngine(object):
    """
    This defines a type which, given the requisite metadata, can produce Proposals (namedtuple)
    of new topologies.

    Parameters
    ----------
    system_generator : SystemGenerator
        The SystemGenerator to use to generate new System objects for proposed Topology objects
    proposal_metadata : dict
        Contains information necessary to initialize proposal engine

    Properties
    ----------
    chemical_state_list : list of str
         a list of all the chemical states that this proposal engine may visit.
    """

    def __init__(self, system_generator, proposal_metadata=None, always_change=True, **kwargs):
        self._system_generator = system_generator
        self._always_change = always_change
        #super(ProposalEngine, self).__init__(**kwargs)

    def propose(self, current_system, current_topology, current_metadata=None):
        """
        Base interface for proposal method.

        Parameters
        ----------
        current_system : simtk.openmm.System object
            The current system object
        current_topology : simtk.openmm.app.Topology object
            The current topology
        current_metadata : dict
            Additional metadata about the state
        Returns
        -------
        proposal : TopologyProposal
            NamedTuple of type TopologyProposal containing forward and reverse
            probabilities, as well as old and new topologies and atom
            mapping
        """
        return TopologyProposal(new_topology=app.Topology(), old_topology=app.Topology(), old_system=current_system, old_chemical_state_key="C", new_chemical_state_key="C", logp_proposal=0.0, new_to_old_atom_map={0 : 0}, metadata={'molecule_smiles' : 'CC'})

    def compute_state_key(self, topology):
        """
        Compute the corresponding state key of a given topology,
        according to this proposal engine's scheme.

        Parameters
        ----------
        topology : app.Topology
            the topology in question

        Returns
        -------
        chemical_state_key : str
            The chemical_state_key
        """

    @property
    def chemical_state_list(self):
        raise NotImplementedError("This ProposalEngine does not expose a list of possible chemical states.")

class PolymerProposalEngine(ProposalEngine):
    """
    Base class for ProposalEngine implementations that modify polymer components of systems.

    This base class is not meant to be invoked directly.
    """
    _aminos = ['ALA', 'ARG', 'ASN', 'ASP', 'CYS', 'GLN', 'GLU', 'GLY', 'HIS', 'ILE', 'LEU', 'LYS', 'MET', 'PHE', 'SER', 'THR', 'TRP', 'TYR', 'VAL'] # common naturally-occurring amino acid names
    _positive_aminos = ['ARG', 'HIS', 'LYS']
    _negative_aminos = ['ASP', 'GLU']
    _neutral_aminos =  [amino for amino in _aminos if amino not in ['ARG', 'HIS', 'LYS', 'ASP', 'GLU']]

    _aminos = ['ALA', 'ARG', 'ASN', 'ASP', 'CYS', 'GLN', 'GLU', 'GLY', 'HIS', 'ILE', 'LEU', 'LYS', 'MET', 'PHE',
                    'SER', 'THR', 'TRP', 'TYR', 'VAL'] # common naturally-occurring amino acid names
                    # Note this does not include PRO since there's a problem with OpenMM's template DEBUG
    _positive_aminos = ['ARG', 'HIS', 'LYS']
    _negative_aminos = ['ASP', 'GLU']

    def _get_neutrals(aminos, positive, negative):
        excluded = positive + negative
        return [amino for amino in aminos if amino not in excluded]

    _neutral_aminos = _get_neutrals(_aminos, _positive_aminos, _negative_aminos)

    # TODO: Document meaning of 'aggregate'
    def __init__(self, system_generator, chain_id, proposal_metadata=None, always_change=True, aggregate=False):
        """
        Create a polymer proposal engine.

        This base class is not meant to be invoked directly.

        Parameters
        ----------
        system_generator : SystemGenerator
            The SystemGenerator to use to generate perturbed systems
        chain_id : str
            The chain identifier in the Topology object to be mutated
        proposal_metadata : dict, optional, default=None
            Any metadata to be maintained
        always_change : bool, optional, default=True
            If True, will not propose self transitions
        aggregate : bool, optional, default=False
            (FIXME: Description needed!!)


        """
        _logger.debug(f"Instantiating PolymerProposalEngine")
        super(PolymerProposalEngine,self).__init__(system_generator=system_generator, proposal_metadata=proposal_metadata, always_change=always_change)
        self._chain_id = chain_id # chain identifier defining polymer to be modified
        self._aminos_3letter_to_1letter_map = {'ALA' : 'A' ,
                                                'ARG' : 'R' ,
                                                'ASN' : 'N' ,
                                                'ASP' : 'D' ,
                                                'CYS' : 'C' ,
                                                'GLN' : 'Q' ,
                                                'GLU' : 'E' ,
                                                'GLY' : 'G' ,
                                                'HIS' : 'H' ,
                                                'ILE' : 'I' ,
                                                'LEU' : 'L' ,
                                                'LYS' : 'K' ,
                                                'MET' : 'M' ,
                                                'PHE' : 'F' ,
                                                'PRO' : 'P' ,
                                                'SER' : 'S' ,
                                                'THR' : 'T' ,
                                                'TRP' : 'W' ,
                                                'TYR' : 'Y' ,
                                                'VAL' : 'V' }
        self._aggregate = aggregate # ?????????

    @staticmethod
    def generate_oemol_from_pdb_template(pdbfile):
        from perses.utils.openeye import createOEMolFromSDF
        current_oemol = createOEMolFromSDF(pdbfile, add_hydrogens = True)
        if not len(set([atom.GetName() for atom in current_oemol.GetAtoms()])) == len([atom.GetName() for atom in current_oemol.GetAtoms()]):
            raise Exception(f"the atoms in the oemol are not uniquely named.")

        #formatting all canonical atom names from pdb
        for atom in current_oemol.GetAtoms():
            name_with_spaces = atom.GetName()
            name_without_spaces = name_with_spaces.replace(" ", "")
            if name_without_spaces[0].isdigit():
                name_without_spaces = name_without_spaces[1:] + name_without_spaces[0]
            atom.SetName(name_without_spaces)
        return current_oemol

    @staticmethod
    def _get_charge_difference(current_resname, new_resname):
        """
        return the charge of the old res - charge new res
<<<<<<< HEAD
=======

>>>>>>> 82dd7669
        Parameters
        ----------
        current_resname : str
            three letter identifier for original residue
<<<<<<< HEAD
        new_resnme : str
            three letter identifier for new residue
=======
        new_resname : str
            three letter identifier for new residue

>>>>>>> 82dd7669
        Returns
        -------
        chargediff : int
            charge(new_res) - charge(old_res)
        """
        assert new_resname in PolymerProposalEngine._aminos
        assert current_resname in PolymerProposalEngine._aminos

        new_rescharge, current_rescharge = 0,0
        resname_to_charge = {current_resname: 0, new_resname: 0}
        for resname in [new_resname, current_resname]:
            if resname in PolymerProposalEngine._negative_aminos:
<<<<<<< HEAD
                 resname_to_charge[resname] -= 1
=======
                resname_to_charge[resname] -= 1
>>>>>>> 82dd7669
            elif resname in PolymerProposalEngine._positive_aminos:
                resname_to_charge[resname] += 1

        return resname_to_charge[current_resname] - resname_to_charge[new_resname]

    @staticmethod
    def get_water_indices(charge_diff,
                               new_positions,
                               new_topology,
                               radius=0.8):
        """
        Choose random water(s) (at least `radius` nm away from the protein) to turn into ion(s). Returns the atom indices of the water(s) (index w.r.t. new_topology)
<<<<<<< HEAD
=======

>>>>>>> 82dd7669
        Parameters
        ----------
        charge_diff : int
            the charge difference between the old_system - new_system
        new_positions : np.ndarray(N, 3)
<<<<<<< HEAD
            positions of atoms corresponding to new_topology
=======
            positions (nm) of atoms corresponding to new_topology
>>>>>>> 82dd7669
        new_topology : openmm.Topology
            topology of new system
        radius : float, default 0.8
            minimum distance (in nm) that all candidate waters must be from 'protein atoms'
<<<<<<< HEAD
=======

>>>>>>> 82dd7669
        Returns
        -------
        ion_indices : np.array(abs(charge_diff)*3)
            indices of water atoms to be turned into ions
        """

        import mdtraj as md
        # Create trajectory
        traj = md.Trajectory(new_positions[np.newaxis, ...], md.Topology.from_openmm(new_topology))
<<<<<<< HEAD
        water_atoms = list(traj.topology.select(f"water"))
=======
        water_atoms = traj.topology.select(f"water")
>>>>>>> 82dd7669
        query_atoms = traj.top.select('protein')

        # Get water atoms within radius of protein
        neighboring_atoms = md.compute_neighbors(traj, radius, query_atoms, haystack_indices=water_atoms)[0]

        # Get water atoms outside of radius of protein
<<<<<<< HEAD
        nonneighboring_residues = set([atom.residue.index for atom in traj.topology.atoms if (atom.index in water_atoms) and (atom.index not in  neighboring_atoms)])
=======
        nonneighboring_residues = set([atom.residue.index for atom in traj.topology.atoms if (atom.index in water_atoms) and (atom.index not in neighboring_atoms)])
>>>>>>> 82dd7669
        assert len(nonneighboring_residues) > 0, "there are no available nonneighboring waters"
        # Choose N random nonneighboring waters, where N is determined based on the charge_diff
        choice_residues = np.random.choice(list(nonneighboring_residues), size=abs(charge_diff), replace=False)

        # Get the atom indices in the water(s)
        choice_indices = np.array([[atom.index for atom in traj.topology.residue(res).atoms] for res in choice_residues])

        return np.ndarray.flatten(choice_indices)

<<<<<<< HEAD
=======


>>>>>>> 82dd7669
    def propose(self,
                current_system,
                current_topology,
                current_metadata=None):
        """
        Generate a TopologyProposal

        Parameters
        ----------
        current_system : simtk.openmm.System object
            The current system object
        current_topology : simtk.openmm.app.Topology object
            The current topology
        current_metadata : dict -- OPTIONAL

        Returns
        -------
        topology_proposal : TopologyProposal
            NamedTuple of type TopologyProposal containing forward and reverse
            probabilities, as well as old and new topologies and atom
            mapping
        local_atom_map_stereo_sidechain : dict
            chirality-corrected map of new_oemol_res to old_oemol_res
        old_oemol_res : openeye.oechem.oemol object
            oemol of the old residue sidechain
        new_oemol_res : openeye.oechem.oemol object
            oemol of the new residue sidechain

        """
        _logger.info(f"\tConducting polymer point mutation proposal...")
        old_topology = app.Topology()
        append_topology(old_topology, current_topology)

        # new_topology : simtk.openmm.app.Topology
        new_topology = app.Topology()
        append_topology(new_topology, current_topology)

        # Check that old_topology and old_system have same number of atoms.
        old_system = current_system
        old_topology_natoms = old_topology.getNumAtoms()  # number of topology atoms
        old_system_natoms = old_system.getNumParticles()
        if old_topology_natoms != old_system_natoms:
            msg = 'PolymerProposalEngine: old_topology has %d atoms, while old_system has %d atoms' % (old_topology_natoms, old_system_natoms)
            raise Exception(msg)

        # metadata : dict, key = 'chain_id' , value : str
        metadata = current_metadata
        if metadata is None:
            metadata = dict()

        # old_chemical_state_key : str
        _logger.debug(f"\tcomputing state key of old topology...")
        old_chemical_state_key = self.compute_state_key(old_topology)
        _logger.debug(f"\told chemical state key for chain {self._chain_id}: {old_chemical_state_key}")

        # index_to_new_residues : dict, key : int (index) , value : str (three letter name of proposed residue)
        _logger.debug(f"\tchoosing mutant...")
        index_to_new_residues, metadata = self._choose_mutant(old_topology, metadata)
        _logger.debug(f"\t\tindex to new residues: {index_to_new_residues}")

        # residue_map : list(tuples : simtk.openmm.app.topology.Residue (existing residue), str (three letter name of proposed residue))
        _logger.debug(f"\tgenerating residue map...")
        residue_map = self._generate_residue_map(old_topology, index_to_new_residues)
        _logger.debug(f"\t\tresidue map: {residue_map}")

        for (res, new_name) in residue_map:
            if res.name == new_name:
                #remove the index_to_new_residues entries where the topology is already mutated
                del(index_to_new_residues[res.index])
        if len(index_to_new_residues) == 0:
            _logger.debug(f"\t\tno mutation detected in this proposal; generating old proposal")
            atom_map = dict()
            for atom in old_topology.atoms():
                atom_map[atom.index] = atom.index
            _logger.debug('PolymerProposalEngine: No changes to topology proposed, returning old system and topology')
            topology_proposal = TopologyProposal(new_topology=old_topology, new_system=old_system, old_topology=old_topology, old_system=old_system, old_chemical_state_key=old_chemical_state_key, new_chemical_state_key=old_chemical_state_key, logp_proposal=0.0, new_to_old_atom_map=atom_map)
            return topology_proposal

        elif len(index_to_new_residues) > 1:
            raise Exception("Attempting to mutate more than one residue at once: ", index_to_new_residues, " The geometry engine cannot handle this.")

        chosen_res_index = list(index_to_new_residues.keys())[0]
        # Add modified_aa property to residues in old topology
        for res in old_topology.residues():
            res.modified_aa = True if res.index in index_to_new_residues.keys() else False

        _logger.debug(f"\tfinal index_to_new_residues: {index_to_new_residues}")
        _logger.debug(f"\tfinding excess and missing atoms/bonds...")
        # Identify differences between old topology and proposed changes
        # excess_atoms : list(simtk.openmm.app.topology.Atom) atoms from existing residue not in new residue
        # excess_bonds : list(tuple (simtk.openmm.app.topology.Atom, simtk.openmm.app.topology.Atom)) bonds from existing residue not in new residue
        # missing_bonds : list(tuple (simtk.openmm.app.topology._TemplateAtomData, simtk.openmm.app.topology._TemplateAtomData)) bonds from new residue not in existing residue
        excess_atoms, excess_bonds, missing_atoms, missing_bonds = self._identify_differences(old_topology, residue_map)

        # Delete excess atoms and bonds from old topology
        excess_atoms_bonds = excess_atoms + excess_bonds
        _logger.debug(f"\t excess atoms bonds: {excess_atoms_bonds}")
        new_topology = self._delete_atoms(old_topology, excess_atoms_bonds)

        # Add missing atoms and bonds to new topology
        new_topology = self._add_new_atoms(new_topology, missing_atoms, missing_bonds, residue_map)

        # index_to_new_residues : dict, key : int (index) , value : str (three letter name of proposed residue)
        _logger.debug(f"\tconstructing atom map for TopologyProposal...")
        atom_map, old_res_to_oemol_map, new_res_to_oemol_map, local_atom_map_stereo_sidechain, current_oemol_sidechain, proposed_oemol_sidechain, old_oemol_res_copy, new_oemol_res_copy  = self._construct_atom_map(residue_map, old_topology, index_to_new_residues, new_topology, ignore_sidechain_atoms=True)

        _logger.debug(f"\tadding indices of the 'C' backbone atom in the next residue and the 'N' atom in the previous")
        _logger.debug(f"\t{list(index_to_new_residues.keys())[0]}")
        extra_atom_map = self._find_adjacent_residue_atoms(old_topology, new_topology, list(index_to_new_residues.keys())[0])
        _logger.debug(f"\tfound extra atom map: {extra_atom_map}")

        #now to add all of the other residue atoms to the atom map...
        all_other_residues_new = [res for res in new_topology.residues() if res.index != list(index_to_new_residues.keys())[0]]
        all_other_residues_old = [res for res in old_topology.residues() if res.index != list(index_to_new_residues.keys())[0]]

        all_other_atoms_map = {}
        for res_new, res_old in zip(all_other_residues_new, all_other_residues_old):
            assert res_new.name == res_old.name, f"all other residue names do not match"
            all_other_atoms_map.update({atom_new.index: atom_old.index for atom_new, atom_old in zip(res_new.atoms(), res_old.atoms())})

        # new_chemical_state_key : str
        new_chemical_state_key = self.compute_state_key(new_topology)
        # new_system : simtk.openmm.System

        # Copy periodic box vectors from current topology
        new_topology.setPeriodicBoxVectors(current_topology.getPeriodicBoxVectors())

        # Build system
        # TODO: Remove build_system() branch once we convert entirely to new openmm-forcefields SystemBuilder
        if hasattr(self._system_generator, 'create_system'):
            new_system = self._system_generator.create_system(new_topology)
        else:
            new_system = self._system_generator.build_system(new_topology)

        # Explicitly de-map any atoms involved in constraints that change length
        atom_map = SmallMoleculeSetProposalEngine._constraint_repairs(atom_map, old_system, new_system, old_topology, new_topology)
        _logger.debug(f"\tafter constraint repairs, the atom map is as such: {atom_map}")

        _logger.debug(f"\tadding all env atoms to the atom map...")
        atom_map.update(all_other_atoms_map)

        old_res_names = [res.name for res in old_topology.residues() if res.index == list(index_to_new_residues.keys())[0]]
        assert len(old_res_names) == 1, f"no old res name match found"
        old_res_name = old_res_names[0]
        _logger.debug(f"\told res name: {old_res_name}")
        new_res_name = list(index_to_new_residues.values())[0]

        # Create TopologyProposal.
        current_res = [res for res in current_topology.residues() if res.index == chosen_res_index][0]
        proposed_res = [res for res in new_topology.residues() if res.index == chosen_res_index][0]
        augment_openmm_topology(topology = old_topology, residue_oemol = old_oemol_res_copy, residue_topology = current_res, residue_to_oemol_map = old_res_to_oemol_map)
        augment_openmm_topology(topology = new_topology, residue_oemol = new_oemol_res_copy, residue_topology = proposed_res, residue_to_oemol_map = new_res_to_oemol_map)

        topology_proposal = TopologyProposal(logp_proposal = 0.,
                                             new_to_old_atom_map = atom_map,
                                             old_topology = old_topology,
                                             new_topology  = new_topology,
                                             old_system = old_system,
                                             new_system = new_system,
                                             old_alchemical_atoms = [atom.index for atom in current_res.atoms()] + list(extra_atom_map.values()),
                                             old_chemical_state_key = old_chemical_state_key,
                                             new_chemical_state_key = new_chemical_state_key,
                                             old_residue_name = old_res_name,
                                             new_residue_name = new_res_name)

        # Check that old_topology and old_system have same number of atoms.
        old_topology_natoms = old_topology.getNumAtoms()  # number of topology atoms
        old_system_natoms = old_system.getNumParticles()
        if old_topology_natoms != old_system_natoms:
            msg = 'PolymerProposalEngine: old_topology has %d atoms, while old_system has %d atoms' % (old_topology_natoms, old_system_natoms)
            raise Exception(msg)

        # Check that new_topology and new_system have same number of atoms.
        new_topology_natoms = new_topology.getNumAtoms()  # number of topology atoms
        new_system_natoms = new_system.getNumParticles()
        if new_topology_natoms != new_system_natoms:
            msg = 'PolymerProposalEngine: new_topology has %d atoms, while new_system has %d atoms' % (new_topology_natoms, new_system_natoms)
            raise Exception(msg)

        # Check to make sure no out-of-bounds atoms are present in new_to_old_atom_map
        natoms_old = topology_proposal.old_system.getNumParticles()
        natoms_new = topology_proposal.new_system.getNumParticles()
        if not set(topology_proposal.new_to_old_atom_map.values()).issubset(range(natoms_old)):
            msg = "Some new atoms in TopologyProposal.new_to_old_atom_map are not in span of new atoms (1..%d):\n" % natoms_new
            msg += str(topology_proposal.new_to_old_atom_map)
            raise Exception(msg)
        if not set(topology_proposal.new_to_old_atom_map.keys()).issubset(range(natoms_new)):
            msg = "Some new atoms in TopologyProposal.new_to_old_atom_map are not in span of old atoms (1..%d):\n" % natoms_new
            msg += str(topology_proposal.new_to_old_atom_map)
            raise Exception(msg)

        #validate the old/new system matches
        # TODO: create more rigorous checks for this validation either in TopologyProposal or in the HybridTopologyFactory
        #assert PolymerProposalEngine.validate_core_atoms_with_system(topology_proposal)


        return topology_proposal

    def _find_adjacent_residue_atoms(self, old_topology, new_topology, mutated_residue_index):
        """
        return the maps of the adjacent residue atoms; here, we will ALWAYS consider the atoms of the residues adjacent to the mutation residue to be core

        Parameters
        ----------
        old_topology : simtk.openmm.app.Topology object
            topology of the old system
        new_topology : simtk.openmm.app.Topology object
            topology of the new object
        mutated_residue_index : int
            index of the residue being mutated

        Returns
        -------
        new_to_old_map : dict
            dict of extra C and N indices
        """
        #pull the correct chains
        chain_id = self._chain_id
        new_chain = [chain for chain in new_topology.chains() if chain.id == chain_id][0]
        old_chain = [chain for chain in old_topology.chains() if chain.id == chain_id][0]

        prev_res_index, next_res_index = mutated_residue_index - 1, mutated_residue_index + 1

        new_next_res = [res for res in new_chain.residues() if res.index == next_res_index][0]
        old_next_res = [res for res in old_chain.residues() if res.index == next_res_index][0]

        new_prev_res = [res for res in new_chain.residues() if res.index == prev_res_index][0]
        old_prev_res = [res for res in old_chain.residues() if res.index == prev_res_index][0]

        assert new_prev_res.name == old_prev_res.name, f"the new residue left adjacent to mutation res (name {new_prev_res.name}) is not the name of the old residue left adjacent to mutation res (name {old_prev_res.name})"
        assert new_next_res.name == old_next_res.name, f"the new residue right adjacent to mutation res (name {new_next_res.name}) is not the name of the old residue right adjacent to mutation res (name {old_next_res.name})"

        new_next_res_to_old_next_res_map = {new_atom.index : old_atom.index for new_atom, old_atom in zip(new_next_res.atoms(), old_next_res.atoms())}
        new_prev_res_to_old_prev_res_map = {new_atom.index : old_atom.index for new_atom, old_atom in zip(new_prev_res.atoms(), old_prev_res.atoms())}
        _logger.debug(f"\t\tnew_next_res_to_old_next_res_map : {new_next_res_to_old_next_res_map}")
        _logger.debug(f"\t\tnew_prev_res_to_old_prev_res_map : {new_prev_res_to_old_prev_res_map}")

        # new_next_res_N_index = [atom.index for atom in new_next_res.atoms() if atom.name.replace(" ", "") == 'N']
        # old_next_res_N_index = [atom.index for atom in old_next_res.atoms() if atom.name.replace(" ", "") == 'N']
        #
        # new_prev_res_C_index = [atom.index for atom in new_prev_res.atoms() if atom.name.replace(" ", "") == 'C']
        # old_prev_res_C_index = [atom.index for atom in old_prev_res.atoms() if atom.name.replace(" ", "") == 'C']
        #
        # for _list in [new_next_res_N_index, old_next_res_N_index, new_prev_res_C_index, old_prev_res_C_index]:
        #     assert len(_list) == 1, f"atoms in the next or prev residue are not uniquely named"
        #
        # new_to_old_map = {new_next_res_N_index[0]: old_next_res_N_index[0],
        #                   new_prev_res_C_index[0]: old_prev_res_C_index[0]}

        new_next_res_to_old_next_res_map.update(new_prev_res_to_old_prev_res_map)
        new_to_old_map = new_next_res_to_old_next_res_map
        return new_to_old_map




    def _choose_mutant(self, topology, metadata):
        """
        Dummy function in parent (PolymerProposalEngine) class to choose a mutant

        Parameters
        ----------
        topology : simtk.openmm.app.Topology
            topology of the protein
        metadata : dict
            metadata associated with mutant choice

        Returns
        -------
        index_to_new_residues : dict
            dict of {index: new_residue}
        metadata : dict
            input metadata
        """
        index_to_new_residues = dict()
        return index_to_new_residues, metadata

    def _generate_residue_map(self, topology, index_to_new_residues):
        """
        generates list to reference residue instance to be edited, because topology.residues() cannot be referenced directly by index

        Parameters
        ----------
        topology : simtk.openmm.app.Topology
        index_to_new_residues : dict
            key : int (index, zero-indexed in chain)
            value : str (three letter residue name)
        Returns
        -------
        residue_map : list(tuples)
            simtk.openmm.app.topology.Residue (existing residue), str (three letter residue name of proposed residue)
        """
        # residue_map : list(tuples : simtk.openmm.app.topology.Residue (existing residue), str (three letter residue name of proposed residue))
        # r : simtk.openmm.app.topology.Residue, r.index : int, 0-indexed
        residue_map = [(r, index_to_new_residues[r.index]) for r in topology.residues() if r.index in index_to_new_residues]
        return residue_map

    def _identify_differences(self, topology, residue_map):
        """
        Identify excess atoms, excess bonds, missing atoms, and missing bonds.

        Parameters
        ----------
        topology : simtk.openmm.app.Topology
            The original Topology object to be processed
        residue_map : list(tuples)
            simtk.openmm.app.topology.Residue (existing residue), str (three letter residue name of proposed residue)

        Returns
        -------
        excess_atoms : list(simtk.openmm.app.topology.Atom)
            atoms from existing residue not in new residue
        excess_bonds : list(tuple (simtk.openmm.app.topology.Atom, simtk.openmm.app.topology.Atom))
            bonds from existing residue not in new residue
        missing_bonds : list(tuple (simtk.openmm.app.topology._TemplateAtomData, simtk.openmm.app.topology._TemplateAtomData))
            bonds from new residue not in existing residue
        """
        # excess_atoms : list(simtk.openmm.app.topology.Atom) atoms from existing residue not in new residue
        excess_atoms = list()
        # excess_bonds : list(tuple (simtk.openmm.app.topology.Atom, simtk.openmm.app.topology.Atom)) bonds from existing residue not in new residue
        excess_bonds = list()
        # missing_atoms : dict, key : simtk.openmm.app.topology.Residue, value : list(simtk.openmm.app.topology._TemplateAtomData)
        missing_atoms = dict()
        # missing_bonds : list(tuple (simtk.openmm.app.topology._TemplateAtomData, simtk.openmm.app.topology._TemplateAtomData)) bonds from new residue not in existing residue
        missing_bonds = list()

        # residue : simtk.openmm.app.topology.Residue (existing residue)
        for k, (residue, replace_with) in enumerate(residue_map):
            # Load residue template for residue to replace with
            if replace_with =='HIS':
                replace_with = 'HIE'
            template = self._templates[replace_with]

            # template_atom_names : dict, key : template atom index, value : template atom name
            template_atom_names = {}
            for atom in template.atoms:
                template_atom_names[template.getAtomIndexByName(atom.name)] = atom.name

            # template_atoms : list(simtk.openmm.app.topology._TemplateAtomData) atoms in new residue
            template_atoms = list(template.atoms)


            # template_bonds : dict, key : simtk.openmm.app.topology.Atom, value : str template atom name
            template_bonds = [(template_atom_names[bond[0]], template_atom_names[bond[1]]) for bond in template.bonds]
            # old_atom_names : set of unique atom names within existing residue : str
            old_atom_names = set(atom.name for atom in residue.atoms())

            # Make a list of atoms in the existing residue that are not in the new residue
            # atom : simtk.openmm.app.topology.Atom in existing residue
            for atom in residue.atoms():
                if atom.name not in template_atom_names.values():
                    excess_atoms.append(atom)

            # if residue == chain_residues[0]: # this doesn't apply?
            # template_atoms = [atom for atom in template_atoms if atom.name not in ('P', 'OP1', 'OP2')]

            # Make a list of atoms in the new residue that are not in the existing residue
            # missing : list(simtk.openmm.app.topology._TemplateAtomData) atoms in new residue not found in existing residue
            missing = list()
            # atom : simtk.openmm.app.topology._TemplateAtomData atoms in new residue
            for atom in template_atoms:
                if atom.name not in old_atom_names:
                    missing.append(atom)

            if len(missing) > 0:
                missing_atoms[residue] = missing
            else:
                missing_atoms[residue] = []

            # Make a dictionary to map atom names in old residue to atom object
            # old_atom_map : dict, key : str (atom name) , value : simtk.openmm.app.topology.Atom
            old_atom_map = dict()
            # atom : simtk.openmm.app.topology.Atom
            for atom in residue.atoms():
                # atom.name : str
                old_atom_map[atom.name] = atom

            # Make a dictionary to map atom names in new residue to atom object
            # new_atom_map : dict, key : str (atom name) , value : simtk.openmm.app.topology.Atom
            new_atom_map = dict()
            # atom : simtk.openmm.app.topology.Atom
            for atom in template_atoms:
                # atom.name : str
                new_atom_map[atom.name] = atom

            # Make a list of bonds already existing in new residue
            # old_bonds : list(tuple(str (atom name), str (atom name))) bonds between atoms both within old residue
            old_bonds = list()
            # bond : tuple(simtk.openmm.app.topology.Atom, simtk.openmm.app.topology.Atom)
            for bond in topology.bonds():
                if bond[0].residue == residue and bond[1].residue == residue:
                    old_bonds.append((bond[0].name, bond[1].name))

            # Add any bonds that exist in old residue but not in template to excess_bonds
            for bond in old_bonds:
                if bond not in template_bonds and (bond[1], bond[0]) not in template_bonds:
                    excess_bonds.append((old_atom_map[bond[0]], old_atom_map[bond[1]]))

            # Add any bonds that exist in template but not in old residue to missing_bonds
            for bond in template_bonds:
                if bond not in old_bonds and (bond[1], bond[0]) not in old_bonds:
                    missing_bonds.append((new_atom_map[bond[0]], new_atom_map[bond[1]]))

        return(excess_atoms, excess_bonds, missing_atoms, missing_bonds)

    def _delete_atoms(self, topology, to_delete):
        """
        Delete excess atoms (and corresponding bonds) from specified topology

        Parameters
        ----------
        topology : simtk.openmm.app.Topology
            The Topology to be processed
        excess_atoms : list(simtk.openmm.app.topology.Atom)
            atoms from existing residue not in new residue
        excess_bonds : list(tuple (simtk.openmm.app.topology.Atom, simtk.openmm.app.topology.Atom))
            bonds from old residue not in new residue

        Returns
        -------
        topology : simtk.openmm.app.Topology
            extra atoms and bonds from old residue have been deleted, missing atoms and bottoms in new residue not yet added

        """
        new_topology = app.Topology()
        new_topology.setPeriodicBoxVectors(topology.getPeriodicBoxVectors())

        # new_atoms : dict, key : simtk.openmm.app.topology.Atom, value : simtk.openmm.app.topology.Atom maps old atoms to the corresponding Atom in the new residue
        new_atoms = {}
        delete_set = set(to_delete)

        for chain in topology.chains():
            if chain not in delete_set:
                new_chain = new_topology.addChain(chain.id)
                for residue in chain.residues():
                    new_residue = new_topology.addResidue(residue.name, new_chain, residue.id)
                    for atom in residue.atoms():
                        if atom not in delete_set:
                            new_atom = new_topology.addAtom(atom.name, atom.element, new_residue, atom.id)
                            new_atom.old_index = atom.index
                            new_atoms[atom] = new_atom
        for bond in topology.bonds():
            if bond[0] in new_atoms and bond[1] in new_atoms:
                if bond not in delete_set and (bond[1], bond[0]) not in delete_set:
                    new_topology.addBond(new_atoms[bond[0]], new_atoms[bond[1]])
        return new_topology


    def _add_new_atoms(self, topology, missing_atoms, missing_bonds, residue_map):
        """
        Add new atoms (and corresponding bonds) to new residues
        Parameters
        ----------
        topology : simtk.openmm.app.Topology
            extra atoms from old residue have been deleted, missing atoms in new residue not yet added
        missing_atoms : dict
            key : simtk.openmm.app.topology.Residue
            value : list(simtk.openmm.app.topology._TemplateAtomData)
        missing_bonds : list(tuple (simtk.openmm.app.topology._TemplateAtomData, simtk.openmm.app.topology._TemplateAtomData))
            bonds from new residue not in existing residue
        residue_map : list(tuples)
            simtk.openmm.app.topology.Residue, str (three letter residue name of new residue)
        Returns
        -------
        topology : simtk.openmm.app.Topology
            new residues have all correct atoms and bonds for desired mutation
        """

        new_topology = app.Topology()
        new_topology.setPeriodicBoxVectors(topology.getPeriodicBoxVectors())
        # new_atoms : dict, key : simtk.openmm.app.topology.Atom, value : simtk.openmm.app.topology.Atom maps old atoms to the corresponding Atom in the new residue
        new_atoms = {}
        # new_atom_names : dict, key : str new atom name, value : simtk.openmm.app.topology.Atom maps name of new atom to the corresponding Atom in the new residue (only contains map for missing residue)
        new_atom_names = {}
        # old_residues : list(simtk.openmm.app.topology.Residue)
        old_residues = [old.index for old, new in residue_map]
        for chain in topology.chains():
            new_chain = new_topology.addChain(chain.id)
            for residue in chain.residues():
                new_residue = new_topology.addResidue(residue.name, new_chain, residue.id)
                # Add modified property to residues in new topology
                new_residue.modified_aa = True if residue.index in old_residues else False
                # Copy over atoms from old residue to new residue
                for atom in residue.atoms():
                    # new_atom : simtk.openmm.app.topology.Atom
                    new_atom = new_topology.addAtom(atom.name, atom.element, new_residue)
                    new_atom.old_index = atom.old_index
                    new_atoms[atom] = new_atom
                    if new_residue.modified_aa:
                        new_atom_names[new_atom.name] = new_atom
                # Check if old residue is in residue_map
                # old_residue : simtk.openmm.app.topology.Residue (old residue)
                # new_residue_name : str (three letter residue name of new residue)
                for i, (old_residue, new_residue_name) in enumerate(residue_map):
                    if self._is_residue_equal(residue, old_residue):
                        # Add missing atoms to new residue
                        # atom : simtk.openmm.app.topology._TemplateAtomData
                        for atom in missing_atoms[old_residue]:
                            new_atom = new_topology.addAtom(atom.name, atom.element, new_residue)
                            new_atoms[atom] = new_atom
                            new_atom_names[new_atom.name] = new_atom
                        new_residue.name = residue_map[i][1]

        # Copy over bonds from topology to new topology
        for bond in topology.bonds():
            new_topology.addBond(new_atoms[bond[0]], new_atoms[bond[1]])

        for bond in missing_bonds:
            new_topology.addBond(new_atom_names[bond[0].name], new_atom_names[bond[1].name])

        return new_topology

    def _is_residue_equal(self, residue, other_residue):
        """
            Check if residue is equal to other_residue based on their names, indices, ids, and chain ids.
            Parameters
            ----------
            residue : simtk.openmm.app.topology.Residue
            other_residue : simtk.openmm.app.topology.Residue
            Returns
            -------
            boolean True if residues are equal, otherwise False
        """
        return residue.name == other_residue.name and residue.index == other_residue.index and residue.chain.id == other_residue.chain.id and residue.id == other_residue.id

    def _construct_atom_map(self,
                            residue_map,
                            old_topology,
                            index_to_new_residues,
                            new_topology,
                            ignore_sidechain_atoms=False):
        """
        Construct atom map (key: index to new residue, value: index to old residue) to supply as an argument to the TopologyProposal.

        Parameters
        ----------
        residue_map : list(tuples)
            simtk.openmm.app.topology.Residue, str (three letter residue name of new residue)
        old_topology : simtk.openmm.app.Topology
            topology of old system
        index_to_new_residues : dict
            key : int (index) , value : str (three letter name of proposed residue)
        new_topology : simtk.openmm.app.Topology
            topology of new system
        ignore_sidechain_atoms : bool, default False
<<<<<<< HEAD
            whether to ignore sidechain atoms in the atom map
=======
            whether to ignore sidechain atoms (CB atoms and beyond) in the atom map
>>>>>>> 82dd7669

        Returns
        -------
        adjusted_atom_map : dict, key: int (index
            new residues have all correct atoms and bonds for desired mutation
        old_res_to_oemol_map : dict
            key: int (index);  value: int (index)
        new_res_to_oemol_map : dict
            key: int (index);  value: int (index)
        local_atom_map_stereo_sidechain : dict
            chirality-corrected map of new_oemol_res to old_oemol_res
        current_oemol : openeye.oechem.oemol object
            copy of modified old oemol sidechain
        proposed_oemol : openeye.oechem.oemol object
            copy of modified new oemol sidechain
        old_oemol_res_copy : openeye.oechem.oemol object
            copy of modified old oemol
        new_oemol_res_copy : openeye.oechem.oemol object
            copy of modified new oemol

        .. todo ::

            * Move this into atom_mapping.py
            * Overhaul biopolymer mapping to use openff.topology.Topology features
            * Generalize to support arbitrary biopolymer residues and protonation/tautomeric states

        """
        _logger.debug("In construct atom map")
        from pkg_resources import resource_filename
        import openeye.oechem as oechem #must this be explicit?

        # atom_map : dict, key : int (index of atom in old topology) , value : int (index of same atom in new topology)
        atom_map = dict()

        # atoms with an old_index attribute should be mapped
        # k : int
        # atom : simtk.openmm.app.topology.Atom

        # old_to_new_residues : dict, key : str old residue name, key : simtk.openmm.app.topology.Residue new residue
        old_to_new_residues = {}
        new_residues = [residue for residue in new_topology.residues()] # Assumes all residue indices start from 0 and are contiguous
        for old_residue in old_topology.residues():
            old_to_new_residues[old_residue] = new_residues[old_residue.index]
        #_logger.debug(f"\t\told_to_new_residues: {old_to_new_residues}")

        # modified_residues : dict, key : index of old residue, value : proposed residue
        modified_residues = dict()

        for map_entry in residue_map:
            old_residue = map_entry[0]
            modified_residues[old_residue.index] = old_to_new_residues[old_residue]
        _logger.debug(f"\t\tmodified residues: {modified_residues}")

        # old_residues : dict, key : index of old residue, value : old residue
        old_residues = dict()
        for residue in old_topology.residues():
            if residue.index in index_to_new_residues.keys():
                old_residues[residue.index] = residue
        _logger.debug(f"\t\t\told residues: {old_residues}")

        # Update atom map with atom mappings for residues that have been modified
        assert len(index_to_new_residues) == 1, f"index_to_new_residues is not of length 1"
        index = list(index_to_new_residues.keys())[0]
        #old_res = old_residues[index]
        old_res = old_residues[index]
        new_res = modified_residues[index]
        _logger.debug(f"\t\t\told res: {old_res.name}; new res: {new_res.name}")

        new_res_index_to_name = {atom.index: atom.name for atom in new_res.atoms()}
        old_res_index_to_name = {atom.index: atom.name for atom in old_res.atoms()}

        _logger.debug(f"\t\t\told topology res names: {old_res_index_to_name}")
        _logger.debug(f"\t\t\tnew topology res names: {new_res_index_to_name}")

        old_res_name = old_res.name
        new_res_name = new_res.name

        #make correction for HIS
        his_templates = ['HIE', 'HID']
        if old_res_name in his_templates:
            old_res_name = 'HIS'
        if new_res_name in his_templates:
            new_res_name = 'HIS'
        else:
            pass

        current_residue_pdb_filename = resource_filename('perses', os.path.join('data', 'amino_acid_templates', f"{old_res_name}.pdb"))
        proposed_residue_pdb_filename = resource_filename('perses', os.path.join('data', 'amino_acid_templates', f"{new_res_name}.pdb"))

        current_oemol = PolymerProposalEngine.generate_oemol_from_pdb_template(current_residue_pdb_filename)
        proposed_oemol = PolymerProposalEngine.generate_oemol_from_pdb_template(proposed_residue_pdb_filename)

        old_oemol_res_copy = copy.deepcopy(current_oemol)
        new_oemol_res_copy = copy.deepcopy(proposed_oemol)


        _logger.debug(f"\t\t\told_oemol_res names: {[(atom.GetIdx(), atom.GetName()) for atom in current_oemol.GetAtoms()]}")
        _logger.debug(f"\t\t\tnew_oemol_res names: {[(atom.GetIdx(), atom.GetName()) for atom in proposed_oemol.GetAtoms()]}")

        #create bookkeeping dictionaries
        old_res_to_oemol_map = {atom.index: current_oemol.GetAtom(oechem.OEHasAtomName(atom.name)).GetIdx() for atom in old_res.atoms()}
        new_res_to_oemol_map = {atom.index: proposed_oemol.GetAtom(oechem.OEHasAtomName(atom.name)).GetIdx() for atom in new_res.atoms()}

        old_oemol_name_idx = {atom.GetName(): atom.GetIdx() for atom in current_oemol.GetAtoms()}
        new_oemol_name_idx = {atom.GetName(): atom.GetIdx() for atom in proposed_oemol.GetAtoms()}

        _logger.debug(f"\t\t\told_res_to_oemol_map: {old_res_to_oemol_map}")
        _logger.debug(f"\t\t\tnew_res_to_oemol_map: {new_res_to_oemol_map}")

        old_oemol_to_res_map = {val: key for key, val in old_res_to_oemol_map.items()}
        new_oemol_to_res_map = {val: key for key, val in new_res_to_oemol_map.items()}

        # HBM - these don't seem to be used anywhere
        #old_res_to_oemol_molecule_map = {atom.index: current_oemol.GetAtom(oechem.OEHasAtomName(atom.name)) for atom in old_res.atoms()}
        #new_res_to_oemol_molecule_map = {atom.index: proposed_oemol.GetAtom(oechem.OEHasAtomName(atom.name)) for atom in new_res.atoms()}

        #initialize_the atom map
        local_atom_map = {}

        #now remove backbones in both molecules and map them separately
        # TODO: Why don't we just include backbone atoms and just enforce their mapping via external indices?
        backbone_atoms = ['C', 'CA', 'N', 'O', 'H', 'HA', "H'"]
        # TODO dom make this a seperate function
        old_atoms_to_delete, new_atoms_to_delete = [], []
        for atom in proposed_oemol.GetAtoms():
            if atom.GetName() in backbone_atoms:
                try: #to get the backbone atom with the same naem in the old_oemol_res
                    old_corresponding_backbones = [_atom for _atom in current_oemol.GetAtoms() if _atom.GetName() == atom.GetName()]
                    if old_corresponding_backbones == []:
                        #this is an exception when the old oemol res is a glycine.  if this is the case, then we do not map HA2 or HA3
                        assert set(['HA2', 'HA3']).issubset([_atom.GetName() for _atom in current_oemol.GetAtoms()]), f"old oemol residue is not a GLY template"
                        #we have to map HA3 to HA (old, new)
                        old_corresponding_backbones = [_atom for _atom in current_oemol.GetAtoms() if _atom.GetName() == 'HA3' and atom.GetName() == 'HA']
                    assert len(old_corresponding_backbones) == 1, f"there can only be one corresponding backbone in the old molecule; corresponding backbones: {[atom.GetName() for atom in old_corresponding_backbones]}"
                    old_corresponding_backbone = old_corresponding_backbones[0]
                    if not atom.GetName() == "H'": #throw out the extra H
                        local_atom_map[atom.GetIdx()] = old_corresponding_backbone.GetIdx()
                    old_atoms_to_delete.append(old_corresponding_backbone)
                    new_atoms_to_delete.append(atom)
                    assert proposed_oemol.DeleteAtom(atom), f"failed to delete new_oemol atom {atom}"
                    assert current_oemol.DeleteAtom(old_corresponding_backbone), f"failed to delete old_oemol atom {old_corresponding_backbone}"
                except Exception as e:
                    raise Exception(f"failed to map the backbone separately: {e}")

        _logger.debug(f"\t\t\told_oemol_res names: {[(atom.GetIdx(), atom.GetName()) for atom in current_oemol.GetAtoms()]}")
        _logger.debug(f"\t\t\tnew_oemol_res names: {[(atom.GetIdx(), atom.GetName()) for atom in proposed_oemol.GetAtoms()]}")

        old_sidechain_oemol_indices_to_name = {atom.GetIdx(): atom.GetName() for atom in current_oemol.GetAtoms()}
        new_sidechain_oemol_indices_to_name = {atom.GetIdx(): atom.GetName() for atom in proposed_oemol.GetAtoms()}

        #now we can get the mol atom map of the sidechain
        #NOTE: since the sidechain oemols are NOT zero-indexed anymore, we need to match by name (since they are unique identifiers)
<<<<<<< HEAD
        ring_aas = ['TRP', 'TYR', 'PHE']
        break_bool = False if old_res_name in ring_aas or new_res_name in ring_aas else True
        #break_bool = False if old_res_name == 'TRP' or new_res_name == 'TRP' else True # Set allow_ring_breaking to be False if the transformation involves TRP
=======
        ring_aas = ['TRP', 'TYR', 'PHE', 'HIS', 'HID', 'HIE', 'HIP']
        break_bool = False if old_res_name in ring_aas or new_res_name in ring_aas else True
>>>>>>> 82dd7669
        _logger.debug(f"\t\t\t allow ring breaking: {break_bool}")
        # TODO: Refactor to re-use atom_mapper for all ligands?
        # TODO: Generate atom mapping using only geometries if requested
        from .atom_mapping import AtomMapper, InvalidMappingException
        atom_mapper = AtomMapper(map_strength='strong', matching_criterion='name', allow_ring_breaking=break_bool)
        atom_mapping = atom_mapper.get_best_mapping(current_oemol, proposed_oemol)

        #check the atom map thus far:
        _logger.debug(f"\t\t\tlocal atom map nonstereo sidechain: {atom_mapping}")

        #preserve chirality of the sidechain
        # _logger.warning(f"\t\t\told oemols: {[atom.GetIdx() for atom in self.current_molecule.GetAtoms()]}")
        # _logger.warning(f"\t\t\tnew oemols: {[atom.GetIdx() for atom in new_oemol_res.GetAtoms()]}")
        # TODO: Should this be done here, or automatically in the mapping generation?
        if atom_mapping is not None:
            atom_mapping.preserve_chirality()
        else:
            atom_mapping = dict()

        _logger.debug(f"\t\t\tlocal atom map stereo sidechain: {atom_mapping}")

        # DEBUG
        _logger.info(atom_mapping.old_mol.atoms)
        _logger.info(atom_mapping.new_mol.atoms)

        #fix the sidechain indices w.r.t. full oemol
        # TODO: Glue AtomMapping in more broadly
        sidechain_fixed_map = {}
        mapped_names = []
        backbone_atoms = ['N', 'H', 'C', 'O', 'CA', 'HA']
        sidechain_atom_indices = []
<<<<<<< HEAD
        for new_sidechain_idx, old_sidechain_idx in local_atom_map_stereo_sidechain.items():
            new_name, old_name = new_sidechain_oemol_indices_to_name[new_sidechain_idx], old_sidechain_oemol_indices_to_name[old_sidechain_idx]
            mapped_names.append((new_name, old_name))
            new_full_oemol_idx, old_full_oemol_idx = new_oemol_name_idx[new_name], old_oemol_name_idx[old_name]
            if new_name not in backbone_atoms:
                sidechain_atom_indices.append(new_full_oemol_idx)
            sidechain_fixed_map[new_full_oemol_idx] = old_full_oemol_idx
=======
        for new_sidechain_idx, old_sidechain_idx in atom_mapping.new_to_old_atom_map.items():
            try:
                new_name, old_name = atom_mapping.new_mol.atoms[new_sidechain_idx].name, atom_mapping.old_mol.atoms[old_sidechain_idx].name
                mapped_names.append((new_name, old_name))
                new_full_oemol_idx, old_full_oemol_idx = new_oemol_name_idx[new_name], old_oemol_name_idx[old_name]
                if new_name not in backbone_atoms:
                    sidechain_atom_indices.append(new_full_oemol_idx)
                sidechain_fixed_map[new_full_oemol_idx] = old_full_oemol_idx
            except KeyError as e:
                # Report more information on failure
                atom_mapping.render_image('failure.png')
                raise Exception(f'{atom_mapping}\n{e}')
>>>>>>> 82dd7669

        _logger.debug(f"\t\t\toemol sidechain fixed map: {sidechain_fixed_map}")

        if ignore_sidechain_atoms:
            for index in sidechain_atom_indices:
                del[sidechain_fixed_map[index]]
<<<<<<< HEAD

        #make sure that CB is mapped; otherwise the residue will not be contiguous
        #found_CB = False
        #if any(item[0] == 'CB' and item[1] == 'CB' for item in mapped_names):
        #    found_CB = True

        #if not found_CB:
        #    _logger.debug(f"\t\t\tno 'CB' found!!!.  removing local atom map stereo sidechain...")
        #    sidechain_fixed_map = {}
=======
>>>>>>> 82dd7669

        _logger.debug(f"\t\t\tthe local atom map (backbone) is {local_atom_map}")
        #update the local map
        local_atom_map.update(sidechain_fixed_map)
        _logger.debug(f"\t\t\tthe local atom map (total) is {local_atom_map}")

        #correct the map
        #now we have to update the atom map indices
        _logger.debug(f"\t\t\tadjusting the atom map with topology indices...")
        topology_index_map = {}
        for new_oemol_idx, old_oemol_idx in local_atom_map.items():
            topology_index_map[new_oemol_to_res_map[new_oemol_idx]] = old_oemol_to_res_map[old_oemol_idx]

        _logger.debug(f"\t\t\ttopology_atom_map: {topology_index_map}")

        mapped_atoms = [(new_res_index_to_name[new_idx], old_res_index_to_name[old_idx]) for new_idx, old_idx in topology_index_map.items()]
        _logger.debug(f"\t\t\tthe mapped atom names are: {mapped_atoms}")

            #and all of the environment atoms should already be handled
        return topology_index_map, old_res_to_oemol_map, new_res_to_oemol_map, local_atom_map, current_oemol, proposed_oemol, old_oemol_res_copy, new_oemol_res_copy

    def _get_mol_atom_matches(self, current_molecule, proposed_molecule, first_atom_index_old, first_atom_index_new):
        """
        Given two molecules, returns the mapping of atoms between them.

        Parameters
        ----------
        current_molecule : openeye.oechem.oemol object
             The current molecule in the sampler
        proposed_molecule : openeye.oechem.oemol object
             The proposed new molecule
        first_atom_index_old : int
            The index of the first atom in the old resiude/current molecule
        first_atom_index_new : int
            The index of the first atom in the new residue/proposed molecule
        Note: Since FFAllAngleGeometryEngine._oemol_from_residue creates a new topology for the specified residue,
        the atom indices in the output oemol (i.e. current_molecule and proposed_molecule) are reset to start at 0.
        Therefore, first_atom_index_old and first_atom_index_new are used to correct the indices such that they match
        the atom indices of the original old and new residues.
        Returns
        -------
        new_to_old_atom_map : dict, key : index of atom in new residue, value : index of atom in old residue
        """
        import openeye.oechem as oechem
        # Load current and proposed residues as OEGraphMol objects
        oegraphmol_current = oechem.OEGraphMol(current_molecule)
        oegraphmol_proposed = oechem.OEGraphMol(proposed_molecule)

        # Instantiate Maximum Common Substructures (MCS) object and intialize properties
        mcs = oechem.OEMCSSearch(oechem.OEMCSType_Exhaustive)
        atomexpr = oechem.OEExprOpts_Aromaticity | oechem.OEExprOpts_RingMember | oechem.OEExprOpts_Degree | oechem.OEExprOpts_AtomicNumber
        bondexpr = oechem.OEExprOpts_Aromaticity | oechem.OEExprOpts_RingMember
        mcs.Init(oegraphmol_current, atomexpr, bondexpr)

        def forcibly_matched(mcs, proposed, atom_name):
            old_atom = list(mcs.GetPattern().GetAtoms(atom_name))
            assert len(old_atom) == 1
            old_atom = old_atom[0]

            new_atom = list(proposed.GetAtoms(atom_name))
            assert len(new_atom) == 1
            new_atom = new_atom[0]
            return old_atom, new_atom

        # Forcibly match C and O atoms in proposed residue to atoms in current residue
        for matched_atom_name in ['C','O']:
            force_match = oechem.OEHasAtomName(matched_atom_name)
            old_atom, new_atom = forcibly_matched(mcs, oegraphmol_proposed, force_match)
            this_match = oechem.OEMatchPairAtom(old_atom, new_atom)
            assert mcs.AddConstraint(this_match)

        # Generate matches using MCS
        mcs.SetMCSFunc(oechem.OEMCSMaxBondsCompleteCycles())
        unique = True
        matches = [m for m in mcs.Match(oegraphmol_proposed, unique)]

        # Handle case where there are no matches
        if len(matches) == 0:
            from perses.utils.openeye import describe_oemol
            msg = 'No matches found in _get_mol_atom_matches.\n'
            msg += '\n'
            msg += 'oegraphmol_current:\n'
            msg += describe_oemol(oegraphmol_current)
            msg += '\n'
            msg += 'oegraphmol_proposed:\n'
            msg += describe_oemol(oegraphmol_proposed)
            raise Exception(msg)

        # Select match and generate atom map
        match = np.random.choice(matches)
        new_to_old_atom_map = {}
        for match_pair in match.GetAtoms():
            if match_pair.pattern.GetAtomicNum() == 1 and match_pair.target.GetAtomicNum() == 1:  # Do not map hydrogens
                continue
            O2_index_current = current_molecule.NumAtoms() - 2
            O2_index_proposed = proposed_molecule.NumAtoms() -2
            if 'O2' in match_pair.pattern.GetName() and 'O2' in match_pair.target.GetName() and match_pair.pattern.GetIdx() == O2_index_current and match_pair.target.GetIdx() == O2_index_proposed:  # Do not map O2 if its second to last index in atom (this O2 was added to oemol to complete the residue)
                continue
            old_index = match_pair.pattern.GetData("topology_index")
            new_index = match_pair.target.GetData("topology_index")
            new_to_old_atom_map[new_index] = old_index

        return new_to_old_atom_map

    def compute_state_key(self, topology):
        """
        utility method to define a state key;
        state key takes the following form:
        """
        for chain in topology.chains():
            if chain.id == self._chain_id:
                break
        chemical_state_key = ''
        for index, res in enumerate(chain.residues()):
            if index > 0:
                chemical_state_key += '-'
            chemical_state_key += res.name

        return chemical_state_key

    @staticmethod
    def validate_core_atoms_with_system(topology_proposal):
        """
        Utility function to ensure that the valence terms and nonbonded exceptions do not change between alchemical and environment atoms.

        Parameters
        ----------
        topology_proposal : TopologyProposal
            topology proposal

        Returns
        -------
        validated : bool
            whether the assertion is validated
        """
        old_system, new_system = topology_proposal.old_system, topology_proposal.new_system

        #check if there are bonds between non alchemical atoms and core atoms in both systems
        old_alchemical_to_nonalchemical_bonds = []
        new_alchemical_to_nonalchemical_bonds = []

        #loop over old topology
        for bond in topology_proposal.old_topology.bonds():
            if bond[0].index in topology_proposal._old_alchemical_atoms and bond[1].index in topology_proposal.old_environment_atoms:
                old_alchemical_to_nonalchemical_bonds.append((bond[0], bond[1]))
            elif bond[1].index in topology_proposal._old_alchemical_atoms and bond[0].index in topology_proposal.old_environment_atoms:
                old_alchemical_to_nonalchemical_bonds.append((bond[1], bond[0]))
            else:
                pass

        #loop over new topology
        for bond in topology_proposal.new_topology.bonds():
            if bond[0].index in topology_proposal._new_alchemical_atoms and bond[1].index in topology_proposal.new_environment_atoms:
                new_alchemical_to_nonalchemical_bonds.append((bond[0], bond[1]))
            elif bond[1].index in topology_proposal._new_alchemical_atoms and bond[0].index in topology_proposal.new_environment_atoms:
                new_alchemical_to_nonalchemical_bonds.append((bond[1], bond[0]))
            else:
                pass

        assert len(old_alchemical_to_nonalchemical_bonds) == len(new_alchemical_to_nonalchemical_bonds), f"the number of alchemical to nonalchemical bonds in old and new topologies is not equal"

        #assert that all of the alchemical atoms (bonded to nonalchemical atoms) are 'core'
        new_to_old_pair = {}
        for alch_atom, nonalch_atom in old_alchemical_to_nonalchemical_bonds:
            assert alch_atom.index in list(topology_proposal.core_new_to_old_atom_map.values()), f"the old alchemical atom ({alch_atom.index}) is not a core atom!"
            assert nonalch_atom.index in topology_proposal.old_environment_atoms, f"the nonalchemical atom ({nonalch_atom.index}) is not an environment atom!"
            appropriate_new_bonds = [bond for bond in new_alchemical_to_nonalchemical_bonds if bond[0].index == topology_proposal.old_to_new_atom_map[alch_atom.index] and bond[1].index == topology_proposal.old_to_new_atom_map[nonalch_atom.index]]
            assert len(appropriate_new_bonds) == 1, f"there is no match between the old bond to the new bond"
            new_to_old_pair[appropriate_new_bonds[0]] = (alch_atom, nonalch_atom)


        #if there is at least one alchemical to nonalchemical bond, then we should check the system...
        old_forces = {force.__class__.__name__ : force for force in [old_system.getForce(index) for index in range(old_system.getNumForces())]}
        new_forces = {force.__class__.__name__ : force for force in [new_system.getForce(index) for index in range(new_system.getNumForces())]}
        assert set(list(old_forces.keys())) == set(list(new_forces.keys())), f"the old and new forces do not match: {old_forces, new_forces}"

        for new_bond, old_bond in new_to_old_pair.items():
            new_atom_idx1, new_atom_idx2 = new_bond[0].index, new_bond[1].index
            old_atom_idx1, old_atom_idx2 = old_bond[0].index, old_bond[1].index
            _logger.debug(f"\titerating through new atoms {new_atom_idx1, new_atom_idx2} with old atoms {old_atom_idx1, old_atom_idx2}")

            if 'HarmonicBondForce' in list(old_forces.keys()):
                old_bond_terms = [param for param in [old_forces['HarmonicBondForce'].getBondParameters(bond_index) for bond_index in range(old_forces['HarmonicBondForce'].getNumBonds())] if set((old_atom_idx1, old_atom_idx2)) == set(param[:2])]
                new_bond_terms = [param for param in [new_forces['HarmonicBondForce'].getBondParameters(bond_index) for bond_index in range(new_forces['HarmonicBondForce'].getNumBonds())] if set((new_atom_idx1, new_atom_idx2)) == set(param[:2])]
                assert all(old_bond_term[2:] == new_bond_term[2:] for old_bond_term, new_bond_term in zip(old_bond_terms, new_bond_terms)), f"the bond terms do not match. old terms: {old_bond_terms}; new terms: {new_bond_terms}"
            if 'HarmonicAngleForce' in list(old_forces.keys()):
                old_angle_terms = [param for param in [old_forces['HarmonicAngleForce'].getAngleParameters(angle_index) for angle_index in range(old_forces['HarmonicAngleForce'].getNumAngles())] if set((old_atom_idx1, old_atom_idx2)).issubset(set(param[:3]))]
                new_angle_terms = [param for param in [new_forces['HarmonicAngleForce'].getAngleParameters(angle_index) for angle_index in range(new_forces['HarmonicAngleForce'].getNumAngles())] if set((new_atom_idx1, new_atom_idx2)).issubset(set(param[:3]))]
                assert len(old_angle_terms) == len(new_angle_terms), f"the number of old angle and new angle terms do not match: \n{old_angle_terms}\n{new_angle_terms}"
                #assert set([tuple(old_term[3:]) for old_term in old_angle_terms]) == set([tuple(new_term[3:]) for new_term in new_angle_terms]), f"the old and new angle terms, respectively, do not match: {old_angle_terms, new_angle_terms}"

            if "PeriodicTorsionForce" in list(old_forces.keys()):
                old_torsion_terms = [param for param in [old_forces['PeriodicTorsionForce'].getTorsionParameters(torsion_index) for torsion_index in range(old_forces['PeriodicTorsionForce'].getNumTorsions())] if set((old_atom_idx1, old_atom_idx2)).issubset(set(param[:4]))]
                new_torsion_terms = [param for param in [new_forces['PeriodicTorsionForce'].getTorsionParameters(torsion_index) for torsion_index in range(new_forces['PeriodicTorsionForce'].getNumTorsions())] if set((new_atom_idx1, new_atom_idx2)).issubset(set(param[:4]))]
                assert len(old_torsion_terms) == len(new_torsion_terms), f"the number of old torsion and new torsion terms do not match: \n{old_torsion_terms}\n{new_torsion_terms}"
                #assert set([tuple(old_term[4:]) for old_term in old_torsion_terms]) == set([tuple(new_term[4:]) for new_term in new_torsion_terms]), f"the old and new torsion terms, respectively, do not match: {old_torsion_terms, new_torsion_terms}"

        if "NonbondedForce" in list(old_forces.keys()):
            #make sure that the environment atoms do not change params
            for new_idx, old_idx in topology_proposal.new_to_old_atom_map.items():
                if new_idx in topology_proposal._new_environment_atoms:
                    new_params = new_forces['NonbondedForce'].getParticleParameters(new_idx)[1:]
                    old_params = old_forces['NonbondedForce'].getParticleParameters(old_idx)[1:]
                    assert new_params == old_params, f"the environment new_to_old pair {new_idx, old_idx} do not have the same nonbonded params: {new_params, old_params}"

            #then we have to check the exceptions between env atoms and between env-core atoms
            old_exceptions = {set(old_forces['NonbondedForce'].getExceptionParameters(idx)[:2]):old_forces['NonbondedForce'].getExceptionParameters(idx)[2:] for idx in range(old_forces['NonbondedForce'].getNumExceptions())}
            for new_exception_idx in range(new_forces['NonbondedForce'].getNumExceptions()):
                new_exception_parms = new_forces['NonbondedForce'].getExceptionParameters(new_exception_idx)
                new_exception_pair = new_exception_parms[:2]
                if set(new_exception_pair).issubset(topology_proposal._new_environment_atoms) or len(set(new_exception_pair).intersection(topology_proposal._new_environment_atoms)) == 1:
                    old_exception_pair = (topology_proposal.new_to_old_atom_map[new_exception_pair[0]], topology_proposal.new_to_old_atom_map[new_exception_pair[1]])
                    old_exception_params = old_exceptions[set(old_exception_pair)]
                    assert new_exception_parms == old_exception_params, f"new exception params of new env atoms {new_exception_pair} is not equal to the exception params of old env pair {old_exception_pair}"

        return True


class PointMutationEngine(PolymerProposalEngine):
    """
    ProposalEngine for generating point mutation variants of a wild-type polymer

    Examples
    --------

    Mutations of a terminally-blocked peptide

    >>> from openmmtools.testsystems import AlanineDipeptideExplicit
    >>> testsystem = AlanineDipeptideExplicit()
    >>> system, topology, positions = testsystem.system, testsystem.topology, testsystem.positions
    >>> from topology_proposal import PointMutationEngine
    >>> engine = PointMutationEngine(topology, system_generator, chain_id='A', residues_allowed_to_mutate='max_point_mutants=1)
    """

    # TODO: Overhaul API to make it easier to specify mutations
    def __init__(self,
                 wildtype_topology,
                 system_generator,
                 chain_id,
                 proposal_metadata=None,
                 max_point_mutants=1,
                 residues_allowed_to_mutate=None,
                 allowed_mutations=None,
                 always_change=True,
                 aggregate=False):
        """
        Create a PointMutationEngine for proposing point mutations of a biopolymer component of a system.

        Note: When instantiating this class, be sure to include cap residues ('ACE', 'NME') in the input topology.
        Otherwise, mutating the first residue will result in a residue template mismatch.
        See openmmtools/data/alanine-dipeptide-gbsa/alanine-dipeptide.pdb for reference.

        Parameters
        ----------
        wildtype_topology : openmm.app.Topology
            The Topology object describing the system
        system_generator : SystemGenerator
            The SystemGenerator to generate new parameterized System objects
        chain_id : str
            id of the chain to mutate
            (using the first chain with the id, if there are multiple)
        proposal_metadata : dict, optional, default=None
            Contains information necessary to initialize proposal engine
        max_point_mutants : int, optional, default=1
            If not None, limit the number of point mutations that are allowed simultaneously
        residues_allowed_to_mutate : list(str), optional, default=None
            Contains residue ids
            If not specified, engine assumes all residues (except ACE and NME caps) may be mutated.
        allowed_mutations : list(tuple), optional, default=None
            ('residue id to mutate','desired mutant residue name (3-letter code)')
            For example, the desired systems are wild type T4 lysozyme, T4 lysozyme L99A, and T4 lysozyme L99A/M102Q:
            ``allowed_mutations = [ ('99', 'ALA'), ('102','GLN') ]``. If this is not specified, the engine will propose
            a random amino acid at a random location.
        always_change : bool, optional, default=True
            Have the proposal engine always propose a state different from the current state.
            If the current state is WT, always propose a mutation.
            If the current state is mutant, always propose a different mutant or WT.
        aggregate : bool, optional, default=False
            Have the proposal engine aggregate mutations.
            If aggregate is set to False, the engine will undo mutants in the current topology such that the next proposal
            if the WT state
            If aggregate is set to True, the engine will not undo the mutants from the current topology, thereby allowing
            each proposal to contain multiple mutations.

        """
        super(PointMutationEngine, self).__init__(system_generator, chain_id, proposal_metadata=proposal_metadata, always_change=always_change, aggregate=aggregate)

        assert isinstance(wildtype_topology, app.Topology)

        # Check that provided topology has specified chain.
        chain_ids_in_topology = [chain.id for chain in wildtype_topology.chains()]
        if chain_id not in chain_ids_in_topology:
            raise Exception(f"Specified chain id {chain_id} not found in the wildtype topology. choices are {chain_ids_in_topology}")

        if max_point_mutants != 1:
            raise ValueError('max_point_mutants != 1 not yet supported')

        self._max_point_mutants = max_point_mutants
        self._wildtype = wildtype_topology
        self._ff = system_generator.forcefield
        self._templates = self._ff._templates
        self._residues_allowed_to_mutate = residues_allowed_to_mutate
        self._allowed_mutations = allowed_mutations
        if proposal_metadata is None:
            proposal_metadata = dict()
        self._metadata = proposal_metadata

    def _choose_mutant(self, topology, metadata):
        """
        Method to choose a mutant.

        Parameters
        ----------
        topology : simtk.openmm.app.Topology
            topology of the protein
        metadata : dict
            metadata associated with mutant choice

        Returns
        -------
        index_to_new_residues : dict
            dict of {index: new_residue}
        metadata : dict
            input metadata
        """
        chain_id = self._chain_id

        _logger.debug(f"\t\tcomputing old mutant key...")
        old_key = self._compute_mutant_key(topology, chain_id) #compute the key of the given topology and the appropriate chain
        _logger.debug(f"\t\t\told mutant key: {old_key}")

        _logger.debug(f"\t\tcomputing index_to_new_residues...")
        index_to_new_residues = self._undo_old_mutants(topology, chain_id, old_key) #pull the index: new residues that are different from WT
        _logger.debug(f"\t\t\tindex_to_new_residues: {index_to_new_residues}")

        if index_to_new_residues != {} and not self._aggregate:  # Starting state is mutant and mutations should not be aggregated
            _logger.debug(f"\t\tthe starting state is a mutant, but mutations are not being aggregated.")
            pass  # At this point, index_to_new_residues contains mutations that need to be undone. This iteration will result in WT,
        else:  # Starting state is WT or starting state is mutant and mutations should be aggregated
            _logger.debug(f"\t\tthe starting state is WT or mutant, and mutations can aggregate.")
            index_to_new_residues = dict()
            if self._allowed_mutations is not None:
                _logger.debug(f"\t\tthe allowed mutations are prespecified as {self._allowed_mutations}; generating index_to_new_residues...")
                allowed_mutations = self._allowed_mutations
                index_to_new_residues = self._choose_mutation_from_allowed(topology, chain_id, allowed_mutations, index_to_new_residues, old_key)
            else:
                # index_to_new_residues : dict, key : int (index) , value : str (three letter residue name)
                #TODO: check _propose_mutation
                index_to_new_residues = self._propose_mutation(topology, chain_id, index_to_new_residues)
            _logger.debug(f"\t\t\tindex_to_new_residues: {index_to_new_residues}")
        # metadata['mutations'] : list(str (three letter WT residue name - index - three letter MUT residue name) )
        metadata['mutations'] = self._save_mutations(topology, index_to_new_residues)
        return index_to_new_residues, metadata

    def _undo_old_mutants(self, topology, chain_id, old_key):
        """
        Function to find the residue indices in the chain_id with residues that are different from WT.  This is a dict of form {idx : res.name}.

        Parameters
        ----------
        topology : simtk.openmm.app.Topology
            topology of the protein
        chain_id : str
            id of the chain of interest (this is a PointMutationEngine attribute)
        old_key : str
            str of the form generated by self._compute_mutant_key

        Returns
        -------
        index_to_new_residues : dict
            dict of {index: new_residue}
        """
        index_to_new_residues = dict()
        if old_key == 'WT': #there are no mutants, so return an empty dict
            return index_to_new_residues

        #search for appropriate chain
        found_chain = False
        for chain in topology.chains():
            if chain.id == chain_id:
                found_chain = True
                break
        if not found_chain:
            raise Exception(f"chain id {chain_id} was not found in the topology")

        residue_id_to_index = {residue.id : residue.index for residue in chain.residues()}

        for mutant in old_key.split('-'):
            old_res = mutant[:3] #3 letter old res
            residue_id = mutant[3:-3] #id of res
            index_to_new_residues[residue_id_to_index[residue_id]] = old_res #update the index to new res ONLY for mutated residues

        return index_to_new_residues

    def _choose_mutation_from_allowed(self, topology, chain_id, allowed_mutations, index_to_new_residues, old_key):
        """
        Used when allowed mutations have been specified
        Assume (for now) uniform probability of selecting each specified mutant

        Parameters
        ----------
        topology : simtk.openmm.app.Topology
        chain_id : str
        allowed_mutations : list(tuple)
            list of allowed mutations -- each mutation is a tuple of the residue id and three-letter amino acid code of desired mutant
        index_to_new_residues : dict
            key : int (index, zero-indexed in chain)
            value : str (three letter residue name)
            contains information to mutate back to WT as starting point for new mutants
        old_key : str
            chemical_state_key for old topology

        Returns
        -------
        index_to_new_residues : dict
            key : int (index, zero-indexed in chain)
            value : str (three letter residue name)
        """

        # Set chain and create id-index mapping for residues in chain
        chain_found = False
        for anychain in topology.chains():
            if anychain.id == chain_id:
                # chain : simtk.openmm.app.topology.Chain
                chain = anychain
                chain_found = True
                break

        if not chain_found:
            chains = [chain.id for chain in topology.chains()]
            raise Exception("Chain '%s' not found in Topology. Chains present are: %s" % (chain_id, str(chains)))

        residue_id_to_index = {residue.id : residue.index for residue in chain.residues()}

        # Define location probabilities and propose a location/mutant state
        if self._always_change:
            # location_prob : np.array, probability value for each mutant state at their respective locations in allowed_mutations (uniform).
            if old_key == 'WT':
                location_prob = [1.0 / len(allowed_mutations)] * len(allowed_mutations)
                proposed_location = np.random.choice(range(len(allowed_mutations)), p=location_prob)
            else:
                current_mutations = []
                for mutant in old_key.split('-'):
                    residue_id = mutant[3:-3]
                    new_res = mutant[-3:]
                    current_mutations.append((residue_id, new_res))

                new_mutations = []
                for mutation in allowed_mutations:
                    if mutation not in current_mutations:
                        new_mutations.append(mutation)
                if not new_mutations:
                    raise Exception("The old topology state contains all allowed mutations (%s). Please specify additional mutations." % allowed_mutations[0])

                location_prob = [1.0 / (len(new_mutations))] * len(new_mutations)
                proposed_location = np.random.choice(range(len(new_mutations)), p=location_prob)

        else:
            if old_key == 'WT':
                location_prob = [1.0 / (len(allowed_mutations)+1.0)] * (len(allowed_mutations)+1)
                proposed_location = np.random.choice(range(len(allowed_mutations) + 1), p=location_prob)
            else:
                location_prob = [1.0 / len(allowed_mutations)] * len(allowed_mutations)
                proposed_location = np.random.choice(range(len(allowed_mutations)), p=location_prob)

        # If the proposed state is the same as the current state
        # index_to_new_residues : dict, key : int (index of residue, 0-indexed), value : str (three letter residue name)
        if old_key == 'WT' and proposed_location == len(allowed_mutations):
            # Choose WT and return empty index_to_new_residues
            return index_to_new_residues
        elif old_key != 'WT':
            for mutant in old_key.split('-'):
                residue_id = mutant[3:-3]
                new_res = mutant[-3:]
                if allowed_mutations.index((residue_id, new_res)) == proposed_location:
                    return index_to_new_residues #it is already mutated

        residue_id = allowed_mutations[proposed_location][0]
        residue_name = allowed_mutations[proposed_location][1]
        # Verify residue with mutation exists in old topology and is not the first or last residue
        # original_residue : simtk.openmm.app.topology.Residue
        original_residue = ''
        for res in chain.residues():
            if res.index == residue_id_to_index[residue_id]:
                original_residue = res
                break
        if not original_residue:
            raise Exception("User-specified an allowed mutation at residue %s , but that residue does not exist" % residue_id)
        if original_residue.index == 0 or original_residue.index == topology.getNumResidues() - 1:
            raise Exception("Residue not found. Be sure you are not trying to mutate the first or last residue."
                            " If you wish to modify one of these residues, make sure you have added cap residues to the input topology.")

        # Check if mutated residue's name is same as residue's name in old topology
        if original_residue.name in ['HID', 'HIE']:
            # original_residue.name = 'HIS'
            pass
        if original_residue.name == residue_name: #there is no mutation to be done
            return index_to_new_residues

        # Save proposed mutation to index_to_new_residues
        # index_to_new_residues : dict, key : int (index of residue, 0-indexed), value : str (three letter residue name)
        index_to_new_residues[residue_id_to_index[residue_id]] = residue_name

        # Randomly choose HIS template ('HIS' does not exist as a template)
        # if residue_name == 'HIS':
        #     his_state = ['HIE','HID']
        #     his_prob = [1/len(his_state)] * len(his_state)
        #     his_choice = np.random.choice(range(len(his_state)), p=his_prob)
        #     index_to_new_residues[residue_id_to_index[residue_id]] = his_state[his_choice]
        return index_to_new_residues

    def _propose_mutation(self, topology, chain_id, index_to_new_residues):
        """

        Parameters
        ----------
        topology : simtk.openmm.app.Topology
        chain_id : str
        index_to_new_residues : dict
            key : int (index, zero-indexed in chain)
            value : str (three letter residue name)
            contains information to mutate back to WT as starting point for new mutants
        old_key : str
            chemical_state_key for old topology
        Returns
        -------
        index_to_new_residues : dict
            key : int (index, zero-indexed in chain)
            value : str (three letter residue name)
        """

        # Set chain and create id-index mapping for residues in chain
        # chain : simtk.openmm.app.topology.Chain
        chain_found = False
        for anychain in topology.chains():
            if anychain.id == chain_id:
                chain = anychain
                chain_found = True
                residue_id_to_index = {residue.id: residue.index for residue in chain.residues()}
                if self._residues_allowed_to_mutate is None:
                    chain_residues = [res for res in chain.residues() if res.index != 0 and res.index != topology.getNumResidues()-1 and res.name in self._aminos]
                    # num_residues : int
                    num_residues = len(chain_residues)
                else:
                    for res_id in self._residues_allowed_to_mutate:
                        if res_id not in residue_id_to_index.keys():
                            raise Exception(
                                "Residue id '%s' not found in Topology. Residue ids present are: %s. "
                                "\n\t Note: The type of the residue id must be 'str'" % (res_id, str(residue_id_to_index.keys())))
                    num_residues = len(self._residues_allowed_to_mutate)
                    chain_residues = self._mutable_residues(chain)
                break
        if not chain_found:
            chains = [chain.id for chain in topology.chains()]
            raise Exception("Chain '%s' not found in Topology. Chains present are: %s" % (chain_id, str(chains)))

        # Define location probabilities
        # location_prob : np.array, probability value for each residue location (uniform)
        location_prob = [1.0/num_residues] * num_residues

        # Propose a location at which to mutate the residue
        # proposed_location : int, index of chosen entry in location_prob
        proposed_location = np.random.choice(range(num_residues), p=location_prob)

        # Rename residue to HIS if it uses one of the HIS-derived templates
        # original_residue : simtk.openmm.app.topology.Residue
        original_residue = chain_residues[proposed_location]
        if original_residue.name in ['HIE', 'HID']:
            #original_residue.name = 'HIS'
            pass

        if self._residues_allowed_to_mutate is None:
            proposed_location = original_residue.index
        else:
            proposed_location = residue_id_to_index[self._residues_allowed_to_mutate[proposed_location]]

        # Define probabilities for amino acid options and choose one
        # amino_prob : np.array, probability value for each amino acid option (uniform)
        aminos = self._aminos
        if self._always_change:
            amino_prob = [1.0/(len(aminos)-1)] * len(aminos)
            amino_prob[aminos.index(original_residue.name)] = 0.0
        else:
            amino_prob = [1.0/len(aminos)] * len(aminos)
        # proposed_amino_index : int, index of three letter residue name in aminos list
        proposed_amino_index = np.random.choice(range(len(aminos)), p=amino_prob)

        # Save proposed mutation to index_to_new_residues
        # index_to_new_residues : dict, key : int (index of residue, 0-indexed), value : str (three letter residue name)
        index_to_new_residues[proposed_location] = aminos[proposed_amino_index]

        # Randomly choose HIS template ('HIS' does not exist as a template)
        if aminos[proposed_amino_index] == 'HIS':
            # his_state = ['HIE','HID']
            # his_prob = [1 / len(his_state)] * len(his_state)
            # his_choice = np.random.choice(range(len(his_state)), p=his_prob)
            # index_to_new_residues[proposed_location] = his_state[his_choice]
            pass
        return index_to_new_residues

    def _mutable_residues(self, chain):
        chain_residues = [residue for residue in chain.residues() if residue.id in self._residues_allowed_to_mutate]
        return chain_residues

    def _save_mutations(self, topology, index_to_new_residues):
        """
        Parameters
        ----------
        topology : simtk.openmm.app.Topology
        index_to_new_residues : dict
            key : int (index, zero-indexed in chain)
            value : str (three letter residue name)
        Returns
        -------
        mutations : list(str)
            XXX-##-XXX
            three letter WT residue name - id - three letter MUT residue name
            id is based on the protein sequence NOT zero-indexed
        """
        return [r.name+'-'+str(r.id)+'-'+index_to_new_residues[r.index] for r in topology.residues() if r.index in index_to_new_residues]

    def _compute_mutant_key(self,
                            topology,
                            chain_id):
        """
        Compute the key of a mutant topology

        Parameters
        ----------
        topology : simtk.openmm.app.Topology
            topology of the protein

        chain_id : str
            chain id in the topology to be computed

        """
        mutant_key = ''
        chain = None
        wildtype = self._wildtype
        anychains = []
        anywt_chains = []

        #pull the appropriate chain from the (potentially) modified `topology`
        for anychain in topology.chains():
            anychains.append(anychain.id)
            if anychain.id == chain_id:
                chain = anychain
                break

        if chain is None:
            raise Exception(f"Chain {chain_id} not found.  Available chains are {anychains}")

        #pull the appropriate wt chain
        for anywt_chain in wildtype.chains():
            anywt_chains.append(anywt_chain)
            if anywt_chain.id == chain_id:
                wt_chain = anywt_chain
                break

        if not wt_chain:
            raise Exception(f"Chain {chain_id} not found.  Available chains are {anywt_chains}")

        assert len(list(wt_chain.residues())) == len(list(chain.residues())), f"the wt chain and the topology chain do not have the same number of residues."
        for wt_res, res in zip(wt_chain.residues(), chain.residues()):
            if wt_res.name != res.name:
                if mutant_key:
                    mutant_key += '-' # add a hyphen space for every residue that is different between the wt chain and the topology chain
                mutant_key += str(wt_res.name)+str(res.id)+str(res.name) #mutant key has the form for each residue: (wt_res_name, res.id, res_name)
        if not mutant_key:
            mutant_key = 'WT'
        return mutant_key

class PointMutationEngineRBD(PointMutationEngine):
    """
    ProposalEngine for generating point mutation variants of RBD:ACE2. Uses tleap to parametrize the glycosylated systems.
   
    """
    def propose(self,
                current_system,
                current_topology,
                current_positions,
                tleap_prefix,
                is_complex,
                debug_dir,
                current_metadata=None):
        """
        Generate a TopologyProposal
        Parameters
        ----------
        current_system : simtk.openmm.System object
            The current system object
        current_topology : simtk.openmm.app.Topology object
            The current topology
        current_positions : np.array
            The current positions
        tleap_prefix : str
            Prefix for tleap input and output files
        is_complex : boolean
            Indicates whether the current system is apo or complex
        debug_dir : str
            if specified, debug output files will be saved here
        current_metadata : dict -- OPTIONAL
        Returns
        -------
        topology_proposal : TopologyProposal
            NamedTuple of type TopologyProposal containing forward and reverse
            probabilities, as well as old and new topologies and atom
            mapping
        local_atom_map_stereo_sidechain : dict
            chirality-corrected map of new_oemol_res to old_oemol_res
        old_oemol_res : openeye.oechem.oemol object
            oemol of the old residue sidechain
        new_oemol_res : openeye.oechem.oemol object
            oemol of the new residue sidechain
        """

        _logger.info(f"\tConducting polymer point mutation proposal...")
        old_topology = app.Topology()
        append_topology(old_topology, current_topology)

        # new_topology : simtk.openmm.app.Topology
        new_topology = app.Topology()
        append_topology(new_topology, current_topology)
                
        # Check that old_topology and old_system have same number of atoms.
        old_system = current_system
        old_topology_natoms = old_topology.getNumAtoms()  # number of topology atoms
        old_system_natoms = old_system.getNumParticles()
        if old_topology_natoms != old_system_natoms:
            msg = 'PolymerProposalEngine: old_topology has %d atoms, while old_system has %d atoms' % (old_topology_natoms, old_system_natoms)
            raise Exception(msg)

        # metadata : dict, key = 'chain_id' , value : str
        metadata = current_metadata
        if metadata is None:
            metadata = dict()

        # old_chemical_state_key : str
        _logger.debug(f"\tcomputing state key of old topology...")
        old_chemical_state_key = self.compute_state_key(old_topology)
        _logger.debug(f"\told chemical state key for chain {self._chain_id}: {old_chemical_state_key}")

        # index_to_new_residues : dict, key : int (index) , value : str (three letter name of proposed residue)
        _logger.debug(f"\tchoosing mutant...")
        index_to_new_residues, metadata = self._choose_mutant(old_topology, metadata)
        _logger.debug(f"\t\tindex to new residues: {index_to_new_residues}")

        # residue_map : list(tuples : simtk.openmm.app.topology.Residue (existing residue), str (three letter name of proposed residue))
        _logger.debug(f"\tgenerating residue map...")
        residue_map = self._generate_residue_map(old_topology, index_to_new_residues)
        _logger.debug(f"\t\tresidue map: {residue_map}")

        for (res, new_name) in residue_map:
            if res.name == new_name:
                #remove the index_to_new_residues entries where the topology is already mutated
                del(index_to_new_residues[res.index])
        if len(index_to_new_residues) == 0:
            _logger.debug(f"\t\tno mutation detected in this proposal; generating old proposal")
            atom_map = dict()
            for atom in old_topology.atoms():
                atom_map[atom.index] = atom.index
            _logger.debug('PolymerProposalEngine: No changes to topology proposed, returning old system and topology')
            topology_proposal = TopologyProposal(new_topology=old_topology, new_system=old_system, old_topology=old_topology, old_system=old_system, old_chemical_state_key=old_chemical_state_key, new_chemical_state_key=old_chemical_state_key, logp_proposal=0.0, new_to_old_atom_map=atom_map)
            return topology_proposal

        elif len(index_to_new_residues) > 1:
            raise Exception("Attempting to mutate more than one residue at once: ", index_to_new_residues, " The geometry engine cannot handle this.")

        chosen_res_index = list(index_to_new_residues.keys())[0]
        # Add modified_aa property to residues in old topology
        for res in old_topology.residues():
            res.modified_aa = True if res.index in index_to_new_residues.keys() else False

        _logger.debug(f"\tfinal index_to_new_residues: {index_to_new_residues}")
        _logger.debug(f"\tfinding excess and missing atoms/bonds...")
        # Identify differences between old topology and proposed changes
        # excess_atoms : list(simtk.openmm.app.topology.Atom) atoms from existing residue not in new residue
        # excess_bonds : list(tuple (simtk.openmm.app.topology.Atom, simtk.openmm.app.topology.Atom)) bonds from existing residue not in new residue
        # missing_bonds : list(tuple (simtk.openmm.app.topology._TemplateAtomData, simtk.openmm.app.topology._TemplateAtomData)) bonds from new residue not in existing residue
        excess_atoms, excess_bonds, missing_atoms, missing_bonds = self._identify_differences(old_topology, residue_map)

        # Delete excess atoms and bonds from old topology
        excess_atoms_bonds = excess_atoms + excess_bonds
        _logger.debug(f"\t excess atoms bonds: {excess_atoms_bonds}")
        new_topology = self._delete_atoms(old_topology, excess_atoms_bonds)

        # Add missing atoms and bonds to new topology
        new_topology = self._add_new_atoms(new_topology, missing_atoms, missing_bonds, residue_map)

        # index_to_new_residues : dict, key : int (index) , value : str (three letter name of proposed residue)
        _logger.debug(f"\tconstructing atom map for TopologyProposal...")
        atom_map, old_res_to_oemol_map, new_res_to_oemol_map, local_atom_map_stereo_sidechain, current_oemol_sidechain, proposed_oemol_sidechain, old_oemol_res_copy, new_oemol_res_copy  = self._construct_atom_map(residue_map, old_topology, index_to_new_residues, new_topology, ignore_sidechain_atoms=True)
        _logger.debug(f"\tadding indices of the 'C' backbone atom in the next residue and the 'N' atom in the previous")
        _logger.debug(f"\t{list(index_to_new_residues.keys())[0]}")
        extra_atom_map = self._find_adjacent_residue_atoms(old_topology, new_topology, list(index_to_new_residues.keys())[0])
        _logger.debug(f"\tfound extra atom map: {extra_atom_map}")

        #now to add all of the other residue atoms to the atom map...
        all_other_residues_new = [res for res in new_topology.residues() if res.index != list(index_to_new_residues.keys())[0]]
        all_other_residues_old = [res for res in old_topology.residues() if res.index != list(index_to_new_residues.keys())[0]]

        all_other_atoms_map = {}
        for res_new, res_old in zip(all_other_residues_new, all_other_residues_old):
            assert res_new.name == res_old.name, f"all other residue names do not match"
            all_other_atoms_map.update({atom_new.index: atom_old.index for atom_new, atom_old in zip(res_new.atoms(), res_old.atoms())})

        # new_chemical_state_key : str
        new_chemical_state_key = self.compute_state_key(new_topology)
        # new_system : simtk.openmm.System

        # Copy periodic box vectors from current topology
        new_topology.setPeriodicBoxVectors(current_topology.getPeriodicBoxVectors())

        # Build system
        new_positions, new_system = self._generate_new_tleap_system(tleap_prefix, debug_dir, old_topology, new_topology, current_positions, is_complex)
        
        _logger.info("Finishing up topology proposal")
        
        #make constraint repairs
        atom_map = SmallMoleculeSetProposalEngine._constraint_repairs(atom_map, old_system, new_system, old_topology, new_topology)
        _logger.debug(f"\tafter constraint repairs, the atom map is as such: {atom_map}")

        _logger.debug(f"\tadding all env atoms to the atom map...")
        atom_map.update(all_other_atoms_map)

        old_res_names = [res.name for res in old_topology.residues() if res.index == list(index_to_new_residues.keys())[0]]
        assert len(old_res_names) == 1, f"no old res name match found"
        old_res_name = old_res_names[0]
        _logger.debug(f"\told res name: {old_res_name}")
        new_res_name = list(index_to_new_residues.values())[0]

        # Adjust logp_propose based on HIS presence
        # his_residues = ['HID', 'HIE']
        # old_residue = residue_map[0][0]
        # proposed_residue = residue_map[0][1]
        # if old_residue.name in his_residues and proposed_residue not in his_residues:
        #     logp_propose = math.log(2)
        # elif old_residue.name not in his_residues and proposed_residue in his_residues:
        #     logp_propose = math.log(0.5)
        # else:
        #     logp_propose = 0.0

        #we should be able to check the system to make sure that all of the core atoms
        
        # Create TopologyProposal.
        current_res = [res for res in current_topology.residues() if res.index == chosen_res_index][0]
        proposed_res = [res for res in new_topology.residues() if res.index == chosen_res_index][0]
        augment_openmm_topology(topology = old_topology, residue_oemol = old_oemol_res_copy, residue_topology = current_res, residue_to_oemol_map = old_res_to_oemol_map)
        augment_openmm_topology(topology = new_topology, residue_oemol = new_oemol_res_copy, residue_topology = proposed_res, residue_to_oemol_map = new_res_to_oemol_map)
        
        topology_proposal = TopologyProposal(logp_proposal = 0.,
                                             new_to_old_atom_map = atom_map,
                                             old_topology = old_topology,
                                             new_topology  = new_topology,
                                             old_system = old_system,
                                             new_system = new_system,
                                             old_alchemical_atoms = [atom.index for atom in current_res.atoms()] + list(extra_atom_map.values()),
                                             old_chemical_state_key = old_chemical_state_key,
                                             new_chemical_state_key = new_chemical_state_key,
                                             old_residue_name = old_res_name,
                                             new_residue_name = new_res_name)
                
        # Check that old_topology and old_system have same number of atoms.
        old_topology_natoms = old_topology.getNumAtoms()  # number of topology atoms
        old_system_natoms = old_system.getNumParticles()
        if old_topology_natoms != old_system_natoms:
            msg = 'PolymerProposalEngine: old_topology has %d atoms, while old_system has %d atoms' % (old_topology_natoms, old_system_natoms)
            raise Exception(msg)

        # Check that new_topology and new_system have same number of atoms.
        new_topology_natoms = new_topology.getNumAtoms()  # number of topology atoms
        new_system_natoms = new_system.getNumParticles()
        if new_topology_natoms != new_system_natoms:
            msg = 'PolymerProposalEngine: new_topology has %d atoms, while new_system has %d atoms' % (new_topology_natoms, new_system_natoms)
            raise Exception(msg)

        # Check to make sure no out-of-bounds atoms are present in new_to_old_atom_map
        natoms_old = topology_proposal.old_system.getNumParticles()
        natoms_new = topology_proposal.new_system.getNumParticles()
        if not set(topology_proposal.new_to_old_atom_map.values()).issubset(range(natoms_old)):
            msg = "Some new atoms in TopologyProposal.new_to_old_atom_map are not in span of new atoms (1..%d):\n" % natoms_new
            msg += str(topology_proposal.new_to_old_atom_map)
            raise Exception(msg)
        if not set(topology_proposal.new_to_old_atom_map.keys()).issubset(range(natoms_new)):
            msg = "Some new atoms in TopologyProposal.new_to_old_atom_map are not in span of old atoms (1..%d):\n" % natoms_new
            msg += str(topology_proposal.new_to_old_atom_map)
            raise Exception(msg)

        #validate the old/new system matches
        # TODO: create more rigorous checks for this validation either in TopologyProposal or in the HybridTopologyFactory
        #assert PolymerProposalEngine.validate_core_atoms_with_system(topology_proposal)

        
        return topology_proposal, new_positions
    
    def _add_new_atoms(self, topology, missing_atoms, missing_bonds, residue_map):
        """
        Add new atoms (and corresponding bonds) to new residues
        Parameters
        ----------
        topology : simtk.openmm.app.Topology
            extra atoms from old residue have been deleted, missing atoms in new residue not yet added
        missing_atoms : dict
            key : simtk.openmm.app.topology.Residue
            value : list(simtk.openmm.app.topology._TemplateAtomData)
        missing_bonds : list(tuple (simtk.openmm.app.topology._TemplateAtomData, simtk.openmm.app.topology._TemplateAtomData))
            bonds from new residue not in existing residue
        residue_map : list(tuples)
            simtk.openmm.app.topology.Residue, str (three letter residue name of new residue)
        Returns
        -------
        topology : simtk.openmm.app.Topology
            new residues have all correct atoms and bonds for desired mutation
        """
        _logger.info("Adding new atoms")
        old_residue = residue_map[0][0]
        new_residue_name = residue_map[0][1]
        template = self._templates[residue_map[0][1]] # Assume that residue_map has only one mutation
        template_atoms = list(template.atoms)
        
        new_topology = app.Topology()
        new_topology.setPeriodicBoxVectors(topology.getPeriodicBoxVectors())
        # new_atoms : dict, key : simtk.openmm.app.topology.Atom, value : simtk.openmm.app.topology.Atom maps old atoms to the corresponding Atom in the new residue
        new_atoms = {}
        # new_atom_names : dict, key : str new atom name, value : simtk.openmm.app.topology.Atom maps name of new atom to the corresponding Atom in the new residue (only contains map for missing residue)
        new_atom_names = {}
        # old_residues : list(simtk.openmm.app.topology.Residue)
        old_residues = [old.index for old, new in residue_map]
        for chain in topology.chains():
            new_chain = new_topology.addChain(chain.id)
            for residue in chain.residues():
                new_residue = new_topology.addResidue(residue.name, new_chain, residue.id)
                # Add modified property to residues in new topology
                new_residue.modified_aa = True if residue.index in old_residues else False
                # Copy over atoms from old residue to new residue
                if self._is_residue_equal(residue, old_residue):
                    old_atom_map = {atom.name : atom for atom in residue.atoms()}
                    for atom in template_atoms:
                        if atom in missing_atoms[old_residue]:
                            new_atom = new_topology.addAtom(atom.name, atom.element, new_residue)
                            new_atoms[atom] = new_atom
                            new_atom_names[new_atom.name] = new_atom
                        else:
                            old_atom = old_atom_map[atom.name]
                            new_atom = new_topology.addAtom(old_atom.name, old_atom.element, new_residue)
                            new_atom.old_index = old_atom.old_index
                            new_atoms[old_atom] = new_atom
                            if new_residue.modified_aa:
                                new_atom_names[new_atom.name] = new_atom
                    new_residue.name = residue_map[0][1]
                else:
                    for atom in residue.atoms():
                        # new_atom : simtk.openmm.app.topology.Atom
                        new_atom = new_topology.addAtom(atom.name, atom.element, new_residue)
                        new_atom.old_index = atom.old_index
                        new_atoms[atom] = new_atom
                        if new_residue.modified_aa:
                            new_atom_names[new_atom.name] = new_atom

        # Copy over bonds from topology to new topology
        for bond in topology.bonds():
            new_topology.addBond(new_atoms[bond[0]], new_atoms[bond[1]])
        
        for bond in missing_bonds:
            new_topology.addBond(new_atom_names[bond[0].name], new_atom_names[bond[1].name])

        return new_topology
    
    def _generate_new_tleap_system(self, tleap_prefix, debug_dir, old_topology, new_topology, current_positions, is_complex):
        """
        Generates new system by: 1) mutating in pymol to get the new positions, 2) rearranging positions to match
        the atom order in the new_topology and copying solvent atoms from the old positions, 3) parametrizing the
        new system using tleap.
        
        Parameters
        ----------
        tleap_prefix : str
            Prefix for tleap input and output files
        debug_dir : str
            if specified, debug output files will be saved here
        old_topology : simtk.openmm.app.Topology object
            The old topology
        new_topology : simtk.openmm.app.Topology object
            The new topology
        current_positions : np.array
            The current positions
        is_complex : boolean
            Indicates whether the current system is apo or complex
        Returns
        -------
        new_positions : np.array
            The new positions
        new_system : simtk.openmm.System object
            The new system object        
        """
        
        # Prepare PDB for mutation by removing solvent and renumbering the tleap coordinates
        _logger.info("Prepping for mutation")
        name = 'rbd_ace2' if is_complex else 'rbd'
        prepped_pdb = os.path.join(debug_dir, f"2_{name}_for_mutation.pdb")
        self._prep_for_mutation(tleap_prefix, prepped_pdb, is_complex)

        # Generate PDB of new topology/positions using pymol
        _logger.info("Mutating")
        mutant_position = self._allowed_mutations[0][0] # assume only allowed_mutations only has one mutation
        mutant_residue = self._allowed_mutations[0][1] # assume only allowed_mutations only has one mutation
        mutant_pdb = os.path.join(debug_dir, f"3_{name}_mutant.pdb")
        if os.path.exists(mutant_pdb):
            os.system(f"rm {mutant_pdb}") # Otherwise, pymol will load this file in
        mutate_script = resource_filename('perses', 'data/rbd-ace2/3_mutate.py')
        #self._mutate(f"2_{name}_for_mutation.pdb", f'{self._chain_id}/{mutant_position}/', mutant_residue, name)
        os.system(f"python {mutate_script} {prepped_pdb} {mutant_pdb} {self._chain_id}/{mutant_position}/ {mutant_residue}")       
        # Prep PDBs for tleap
        _logger.info("Prepping PDBs for tleap")
        new_positions = self._prep_for_tleap(debug_dir, old_topology, new_topology, current_positions, int(mutant_position), mutant_residue, is_complex)
        
        # Edit tleap in file
        tleap_prefix = os.path.join(debug_dir, f"5_{name}_mutant_tleap")
        mutant_template = resource_filename('perses', f'data/rbd-ace2/5_{name}_mutant_template_tleap.in')
        edit_tleap_in_inputs(mutant_template, tleap_prefix, debug_dir)

        # Generate system using tleap 
        _logger.info("Generating new system")
        _, _, new_system = generate_tleap_system(os.path.join(debug_dir, f"5_{name}_mutant_tleap"))
       
        return new_positions, new_system
    
    def _prep_for_mutation(self, tleap_prefix, output_pdb, is_complex):
        """
        Prepare a PDB for mutation in PyMOL: 1) Load the tleap files for the old system, 2) Rename the chains/residues
        to match the canonical renumbering, 3) Remove solvent
        
        Parameters
        ----------
        tleap_prefix : str
            Prefix for tleap input and output files
        output_pdb : str
            Path to output PDB (prepped for mutation)
        is_complex : boolean
            Indicates whether the current system is apo or complex
        """
        
        import MDAnalysis as mda
        
        prmtop_file = f"{tleap_prefix}.prmtop"
        inpcrd_file = f"{tleap_prefix}.inpcrd"
        ref_file = f"{tleap_prefix}.pdb"

        # Load in the topology from tleap output files
        u = mda.Universe(prmtop_file, inpcrd_file)

        u_dim = mda.Universe(ref_file)
        dimensions = u_dim.dimensions

        # RBD
        rbd = u.select_atoms("resid 1-196")
        new_rbd_resids = [i for i in range(332, 528)]
        rbd.residues.resids = new_rbd_resids

        rbd_glycans = u.select_atoms("resid 197-206")
        new_rbd_glycan_resids = [527 + i for i in range(1, len(rbd_glycans.residues.resids) + 1)]
        rbd_glycans.residues.resids = new_rbd_glycan_resids
        
        if is_complex:
            # ACE2
            u_ace2 = mda.Universe(prmtop_file, inpcrd_file) # Create a new universe otherwise the next line will include RBD residues

            ace2 = u_ace2.select_atoms("resid 207-915")
            new_ace2_resids = [i for i in range(18, 727)]
            ace2.residues.resids = new_ace2_resids

            ace2_glycans = u_ace2.select_atoms("resid 916-973")
            new_ace2_glycan_resids = [726 + i for i in range(1, len(ace2_glycans.residues.resids) + 1)]
            ace2_glycans.residues.resids = new_ace2_glycan_resids

            ace2_ions = u_ace2.select_atoms("resid 974-975")
            new_ace2_ion_resids = [i for i in range(1, len(ace2_ions.residues.resids) + 1)]
            ace2_ions.residues.resids = new_ace2_ion_resids

            # Create the new system by merging each universe
            new_system = mda.Merge(rbd, rbd_glycans, ace2, ace2_glycans, ace2_ions)
    
            # Name each chain
            new_system.segments.segids = ['R', 'X', 'C', 'D', 'E']
            
            name = "rbd_ace2"
        else:
            # Create the new system by merging each universe
            new_system = mda.Merge(rbd, rbd_glycans)
    
            # Name each chain
            new_system.segments.segids = ['R', 'X']
            
            name = "rbd"
            
        new_system.dimensions = dimensions

        # Write out the new system
        new_system.atoms.write(output_pdb)
        
    def _prep_for_tleap(self, debug_dir, old_topology, new_topology, current_positions, mutant_position, mutant_residue, is_complex):
        """
        Given a mutated PDB, prepare a PDB for tleap input: 1) Rearrange the mutated PDB positions such that they 
        match the atom ordering in new_topology, 2) Copy the solvent positions from current_positions, 3) Save apo 
        RBD, apo ACE2 (for complex), solvent as separate PDBs.
        
        Parameters
        ----------
        debug_dir : str
            If specified, debug output files will be saved here
        old_topology : simtk.openmm.app.Topology object
            The old topology
        new_topology : simtk.openmm.app.Topology object
            The new topology
        current_positions : np.array
            The current positions
        mutant_position : int
            Position to mutate
        mutant_residue : str
            Three-letter code for the residue to mutate to. Example: For lysine, use 'LYS'
        is_complex : boolean
            Indicates whether the current system is apo or complex
        Returns
        -------
        new_positions : np.array
            The new positions
        """
        
        name = 'rbd_ace2' if is_complex else 'rbd'
        
        # Correct atom names in mutated PDB
        # Read lines
        mutant_pdb = os.path.join(debug_dir, f"3_{name}_mutant.pdb")
        with open(mutant_pdb, "r") as f:
            lines = f.readlines()

        # Iterate through lines, copying them over to new list of lines
        new_lines = []
        for line in lines:
            if 'TER' not in line and 'END' not in line and 'REMARK' not in line and 'TITLE' not in line and 'CRYST1' not in line and 'CONECT' not in line:
                current_res_name = line[17:20]
                current_res_id = int(line[23:26])
                if current_res_name == mutant_residue and current_res_id == mutant_position: # Fix atom names in mutant residue
                    atom = line[12:16]
                    if atom[0].isdigit():
                        atom_chars = len(atom[1:].strip(" "))
                        if atom_chars == 2: # if atom name is 2 characters
                            line = line[:12] + ' ' + line[13:15] + line[12] + line[16:]
                        elif atom_chars == 3:
                            line = line[:12] + line[13:16] + line[12] + " " + line[17:]  
                new_lines.append(line)

        # Update mutated PDB with corrected atom lines
        with open(mutant_pdb, 'w') as f:
            f.writelines(new_lines)

        # Load mutated (protonated) PDB
        mutated_pdb = app.PDBFile(mutant_pdb)
        mutated_n_atoms = mutated_pdb.topology.getNumAtoms()
        
        # Map atom indices from pymol PDB to atom indices in new_topology
        d_omm = {} # key: (atom name, residue id, chain id), value: atom index
        for atom_omm in new_topology.atoms():
            d_omm[(atom_omm.name, atom_omm.residue.id, atom_omm.residue.chain.id)] = atom_omm.index

        d_map = {} # key: atom index from pymol mutated PDB, value: atom index in new_topology
        for atom_pymol in mutated_pdb.topology.atoms():
            match_index = d_omm[(atom_pymol.name, atom_pymol.residue.id, atom_pymol.residue.chain.id)]
            d_map[atom_pymol.index] = match_index

        # Rearrange positions based on new_topology and add units to positions
        dim_1, dim_2 = np.array(mutated_pdb.positions).shape
        mutated_positions = unit.Quantity(np.zeros(shape=(dim_1, dim_2)), unit=unit.nanometers)
        positions = unit.quantity.Quantity(value = np.array([list(atom_pos) for atom_pos in mutated_pdb.positions.value_in_unit_system(unit.md_unit_system)]), unit = unit.nanometers)
        for k, v in d_map.items():
            mutated_positions[v] = positions[k]
        
        # Copy solvent positions from old positions
        solvent_atoms = [atom for atom in old_topology.atoms() if atom.residue.chain.id == 'Y']
        first_solvent_atom = solvent_atoms[0].index
        new_positions = unit.Quantity(np.zeros([mutated_n_atoms + len(solvent_atoms), 3]), unit=unit.nanometers)
        new_positions[:mutated_n_atoms, :] = mutated_positions
        new_positions[mutated_n_atoms:, :] = current_positions[first_solvent_atom:]
                
        def save_apo(output_pdb, topology, positions, chains_to_keep):
            modeller = app.Modeller(topology, positions)
            to_delete = []
            for chain in modeller.topology.chains():
                if chain.id not in chains_to_keep:
                    to_delete.append(chain)
            modeller.delete(to_delete)
            app.PDBFile.writeFile(modeller.topology, modeller.positions, open(output_pdb, "w"), keepIds=True)

        # Save apo solute PDBs and then correct for tleap
        rbd_pdb = os.path.join(debug_dir, f"3_{name}_mutant_rbd_tleap.pdb")
        rbd_pdb_final = os.path.join(debug_dir, f'4_{name}_mutant_rbd_tleap_final.pdb')
        save_apo(rbd_pdb, new_topology, new_positions, ['R', 'X'])
        edit_pdb_for_tleap(rbd_pdb, rbd_pdb_final)
        
        solvent_pdb = os.path.join(debug_dir, f"3_{name}_mutant_solvent_tleap.pdb")
        solvent_pdb_final = os.path.join(debug_dir, f'4_{name}_mutant_solvent_tleap_final.pdb')
        save_apo(solvent_pdb, new_topology, new_positions, ['Y'])
        edit_pdb_for_tleap(solvent_pdb, solvent_pdb_final)
        
        if is_complex:
            ace2_pdb = os.path.join(debug_dir, f"3_{name}_mutant_ace2_tleap.pdb")
            ace2_pdb_final = os.path.join(debug_dir, f'4_{name}_mutant_ace2_tleap_final.pdb')
            save_apo(ace2_pdb, new_topology, new_positions, ['C', 'D', 'E'])
            edit_pdb_for_tleap(ace2_pdb, ace2_pdb_final, is_ace2=True)

        return new_positions

class PeptideLibraryEngine(PolymerProposalEngine):
    """
    Note: The PeptideLibraryEngine currently doesn't work because PolymerProposalEngine has been modified to handle
    only one mutation at a time (in accordance with the geometry engine).

    Parameters
    ----------
    system_generator : SystemGenerator
    library : list of strings
        each string is a 1-letter-code list of amino acid sequence
    chain_id : str
        id of the chain to mutate
        (using the first chain with the id, if there are multiple)
    proposal_metadata : dict, optional
        Contains information necessary to initialize proposal engine
    """

    def __init__(self, system_generator, library, chain_id, proposal_metadata=None, always_change=True):
        super(PeptideLibraryEngine,self).__init__(system_generator, chain_id, proposal_metadata=proposal_metadata, always_change=always_change)
        self._library = library
        self._ff = system_generator.forcefield
        self._templates = self._ff._templates

    def _choose_mutant(self, topology, metadata):
        """
        Used when library of pepide sequences has been provided
        Assume (for now) uniform probability of selecting each peptide
        Parameters
        ----------
        topology : simtk.openmm.app.Topology
        chain_id : str
        allowed_mutations : list(list(tuple))
            list of allowed mutant states; each entry in the list is a list because multiple mutations may be desired
            tuple : (str, str) -- residue id and three-letter amino acid code of desired mutant
        Returns
        -------
        index_to_new_residues : dict
            key : int (index, zero-indexed in chain)
            value : str (three letter residue name)
        metadata : dict
            has not been altered
        """
        library = self._library

        index_to_new_residues = dict()

        # chain : simtk.openmm.app.topology.Chain
        chain_id = self._chain_id
        chain_found = False
        for chain in topology.chains():
            if chain.id == chain_id:
                chain_found = True
                break
        if not chain_found:
            chains = [ chain.id for chain in topology.chains() ]
            raise Exception("Chain '%s' not found in Topology. Chains present are: %s" % (chain_id, str(chains)))
        # location_prob : np.array, probability value for each residue location (uniform)
        location_prob = np.array([1.0/len(library) for i in range(len(library))])
        proposed_location = np.random.choice(range(len(library)), p=location_prob)
        for residue_index, residue_one_letter in enumerate(library[proposed_location]):
            # original_residue : simtk.openmm.app.topology.Residue
            original_residue = chain._residues[residue_index]
            residue_name = self._one_to_three_letter_code(residue_one_letter)
            if original_residue.name == residue_name:
                continue
            # index_to_new_residues : dict, key : int (index of residue, 0-indexed), value : str (three letter residue name)
            index_to_new_residues[residue_index] = residue_name
            if residue_name == 'HIS':
                # his_state = ['HIE','HID']
                # his_prob = np.array([0.5 for i in range(len(his_state))])
                # his_choice = np.random.choice(range(len(his_state)),p=his_prob)
                # index_to_new_residues[residue_index] = his_state[his_choice]
                pass

        # index_to_new_residues : dict, key : int (index of residue, 0-indexed), value : str (three letter residue name)
        return index_to_new_residues, metadata

    def _one_to_three_letter_code(self, residue_one_letter):
        three_letter_code = {
            'A' : 'ALA',
            'C' : 'CYS',
            'D' : 'ASP',
            'E' : 'GLU',
            'F' : 'PHE',
            'G' : 'GLY',
            'H' : 'HIS',
            'I' : 'ILE',
            'K' : 'LYS',
            'L' : 'LEU',
            'M' : 'MET',
            'N' : 'ASN',
            'P' : 'PRO',
            'Q' : 'GLN',
            'R' : 'ARG',
            'S' : 'SER',
            'T' : 'THR',
            'V' : 'VAL',
            'W' : 'TRP',
            'Y' : 'TYR'
        }
        return three_letter_code[residue_one_letter]


class SmallMoleculeSetProposalEngine(ProposalEngine):
    """
    This class proposes new small molecules from a prespecified set. It uses
    uniform proposal probabilities, but can be extended. The user is responsible
    for providing a list of smiles that can be interconverted! The class includes
    extra functionality to assist with that (it is slow).

    .. TODO :: Split out proposal engine for two-molecule relative free energy calculations.

    Attributes
    ----------
    system_generator : SystemGenerator
        The SystemGenerator initialized with appropriate force fields used to produce System objects from Topology objects
    atom_expr : ???
        TODO: What does this do?
    bond_expr : ???
        TODO: What does this do?
    map_strength : ???
        TODO: What does this do?
    preserve_chirality : bool, default=True
        whether to preserve the chirality of the small molecule
    external_inttypes : bool, default=False
        TODO: What is this?
    use_given_geometries : bool, default=False
        if True, the oemol atom map is generated by atoms that overlap
    given_geometries_tolerance : simtk.unit.Quantity with units of length, default=0.2*angstrom
        If use_given_geometries=True, use this tolerance for identifying mapped atoms
    allow_ring_breaking : bool
        Wether or not to allow ring breaking in map

    """

    system_generator = None
    atom_expr = None
    bond_expr = None
    map_strength = 'default'
    preserve_chirality = True,
    external_inttypes = False,
    use_given_geometries = False
    given_geometries_tolerance = 0.2 * unit.angstroms
    allow_ring_breaking = False

    def __init__(self, list_of_oemols, system_generator, residue_name='MOL', storage=None, **kwargs):
        """
        Create a SmallMoleculeSetProposalEngine

        Parameters
        ----------
        list_of_smiles : list of string
            list of smiles that will be sampled
        system_generator : SystemGenerator
            The SystemGenerator initialized with appropriate force fields used to produce System objects from Topology objects
        residue_name : str
            The name that will be used for small molecule residues in the topology
        proposal_metadata : dict
            metadata for the proposal engine
        storage : NetCDFStorageView, optional, default=None
            If specified, write statistics to this storage
        current_metadata : dict
            dict containing current smiles as a key

        kwargs can be used to set class attributes

        """
        super(SmallMoleculeSetProposalEngine, self).__init__(system_generator=system_generator, **kwargs)
        # This needs to be exposed, and only set in one place
        self.system_generator = system_generator
        self.list_of_oemols = list_of_oemols
        self._n_molecules = len(self.list_of_oemols)

        self._residue_name = residue_name
        self._generated_systems = dict()
        self._generated_topologies = dict()
        self._matches = dict()

        self._list_of_smiles = []
        from perses.utils.openeye import createSMILESfromOEMol
        for mol in self.list_of_oemols:
            smiles = createSMILESfromOEMol(mol)
            self._list_of_smiles.append(SmallMoleculeSetProposalEngine.canonicalize_smiles(smiles))

        self._storage = storage
        if self._storage is not None:
            self._storage = NetCDFStorageView(storage, modname=self.__class__.__name__)

        # no point in doing this if there are only two molecules
        if self._n_molecules != 2:
            _logger.info(f"creating probability matrix...")
            self._probability_matrix = self._calculate_probability_matrix()

        # Set modifiable class attributes if specified
        # TODO: This can be dangerous if a parameter is misspelled; raise an exception if a kwarg is unused?
        for key, value in kwargs.items():
            if hasattr(self, key):
                setattr(self, key, value)

    def propose(self,
                current_system,
                current_topology,
                atom_map = None, # TODO: Can this be moved to class attribute?
                current_mol_id = 0, # TODO: Can this be moved to class attribute?
                proposed_mol_id = None, # TODO: Can this be moved to class attribute?
                current_metadata = None):
        """
        Propose the next state, given the current state

        Parameters
        ----------
        current_system : openmm.System object
            the system of the current state
        current_topology : app.Topology object
            the topology of the current state
        atom_map : dict, default None
            dict of atom indices
        current_mol_id : int, optional, default=0
            Index of starting oemol, default is first in list
        proposed_mol_id : int, optional, default=None
            If specified, index of oemol to propose, if None, an oemol from the list is chosen

        Returns
        -------
        proposal : TopologyProposal object
           topology proposal object
        """
        self.current_mol_id = current_mol_id
        if len(self.list_of_oemols) == 2:
            # only two molecules so...
            if self.current_mol_id == 0:
                self.proposed_mol_id = 1
            elif self.current_mol_id == 1:
                self.proposed_mol_id = 0
        else:
            self.proposed_mol_id = proposed_mol_id
        self.current_molecule = self.list_of_oemols[self.current_mol_id]

        # Remove the small molecule from the current Topology object
        _logger.info(f"creating current receptor topology by removing small molecule from current topology...")
        current_receptor_topology = self._remove_small_molecule(current_topology)

        # Find the initial atom index of the small molecule in the current topology
        old_mol_start_index, len_old_mol = self._find_mol_start_index(current_topology)
        self.old_mol_start_index = old_mol_start_index
        self.len_old_mol = len_old_mol
        _logger.info(f"small molecule start index: {old_mol_start_index}")
        _logger.info(f"small molecule has {len_old_mol} atoms.")

        # Determine atom indices of the small molecule in the current topology
        old_alchemical_atoms = range(old_mol_start_index, old_mol_start_index+len_old_mol)
        _logger.info(f"old alchemical atom indices: {old_alchemical_atoms}")

        # Select the next molecule SMILES given proposal probabilities
        if self.proposed_mol_id is None:
            # Select a molecule from the proposal matri
            _logger.info(f"the proposed oemol is not specified; proposing a new molecule from proposal matrix P(M_new | M_old)...")
            self.proposed_mol_id, self.proposed_molecule, logp_proposal = self._propose_molecule(current_system, current_topology, self.current_mol_id)
        else:
            # The proposed molecule has been specified
            self.proposed_molecule = self.list_of_oemols[self.proposed_mol_id]
            proposed_mol_smiles = self._list_of_smiles[self.proposed_mol_id]
            _logger.info(f"proposed mol detected with smiles {proposed_mol_smiles} and logp_proposal of 0.0")
            logp_proposal = 0.0

        _logger.info(f"conducting proposal from {self._list_of_smiles[self.current_mol_id]} to {self._list_of_smiles[self.proposed_mol_id]}...")

        # Build the new Topology object, including the proposed molecule
        _logger.info(f"building new topology with proposed molecule and current receptor topology...")
        new_topology = self._build_new_topology(current_receptor_topology, self.proposed_molecule)
        new_mol_start_index, len_new_mol = self._find_mol_start_index(new_topology)
        self.new_mol_start_index = new_mol_start_index
        self.len_new_mol = len_new_mol
        _logger.info(f"new molecule has a start index of {new_mol_start_index} and {len_new_mol} atoms.")

        # Generate an OpenMM System from the proposed Topology
        _logger.info(f"proceeding to build the new system from the new topology...")
        # TODO: Remove build_system() branch once we convert entirely to new openmm-forcefields SystemBuilder
        if hasattr(self._system_generator, 'create_system'):
            new_system = self._system_generator.create_system(new_topology)
        else:
            new_system = self._system_generator.build_system(new_topology)

        # Determine atom mapping between old and new molecules
        # TODO: Refine this
        _logger.info(f"determining atom map between old and new molecules...")
        if atom_map is None:
            # Determine atom mapping using specified strategy
            _logger.info(f"the atom map is not specified; proceeding to generate an atom map...")
            from .atom_mapping import AtomMapper
            if self.use_given_geometries:
                # Explicitly generate atom mapping from only the positions
                atom_mapper = AtomMapper(
                    use_positions=True, coordinate_tolerance=self.given_geometries_tolerance, # use positions if available
                    allow_ring_breaking=self.allow_ring_breaking,
                    )
                atom_mapping = atom_mapper.generate_atom_mapping_from_positions(self.current_molecule, self.proposed_molecule)
            else:
                # Use MCSS to derive mapping
                atom_mapper = AtomMapper(
                    atom_expr=self.atom_expr, bond_expr=self.bond_expr, map_strength=self.map_strength,
                    external_inttypes=self.external_inttypes,
                    use_positions=True, coordinate_tolerance=self.given_geometries_tolerance, # use positions if available
                    allow_ring_breaking=self.allow_ring_breaking,
                    )
                atom_mapping = atom_mapper.get_best_mapping(self.current_molecule, self.proposed_molecule)

            # TODO: Glue in AtomMapping object more broadly
            mol_atom_map = atom_mapping.new_to_old_atom_map
        else:
            # Atom map was specified
            _logger.info(f"atom map is pre-determined as {atom_map}")
            mol_atom_map = atom_map

        # Adjust atom mapping indices for the presence of the receptor
        adjusted_atom_map = {}
        for (key, value) in mol_atom_map.items():
            adjusted_atom_map[key+new_mol_start_index] = value + old_mol_start_index

        # Incorporate atom mapping of all environment atoms
        old_mol_offset = len_old_mol
        for i in range(new_mol_start_index):
            if i >= old_mol_start_index:
                old_idx = i + old_mol_offset
            else:
                old_idx = i
            adjusted_atom_map[i] = old_idx

        # Explicitly de-map any atoms involved in constrained bonds that undergo length changes
        _logger.debug(f"mapped {len(adjusted_atom_map)} before constraint repairs")
        adjusted_atom_map = SmallMoleculeSetProposalEngine._constraint_repairs(adjusted_atom_map, current_system, new_system, current_topology, new_topology)
        _logger.debug(f"mapped {len(adjusted_atom_map)} after constraint repairs")
        non_offset_new_to_old_atom_map = copy.deepcopy(adjusted_atom_map)
        # TODO is the following line needed? It doesn't seem to be used
        min_keys, min_values = min(non_offset_new_to_old_atom_map.keys()), min(non_offset_new_to_old_atom_map.values())
        self.non_offset_new_to_old_atom_map = mol_atom_map

        # Create NetworkXMolecule for each molecule and add this to the OpenMM Topology object for later retrieval
        current_residue = [res for res in current_topology.residues() if res.name == self._residue_name][0]
        proposed_residue = [res for res in new_topology.residues() if res.name == self._residue_name][0]
        augment_openmm_topology(topology = current_topology, residue_oemol = self.current_molecule, residue_topology = current_residue, residue_to_oemol_map = {i: j for i, j in zip(range(old_mol_start_index, old_mol_start_index + len_old_mol), range(len_old_mol))})
        augment_openmm_topology(topology = new_topology, residue_oemol = self.proposed_molecule, residue_topology = proposed_residue, residue_to_oemol_map = {i: j for i, j in zip(range(new_mol_start_index, new_mol_start_index + len_new_mol), range(len_new_mol))})

        # Create the TopologyProposal object
        proposal = TopologyProposal(logp_proposal=logp_proposal,
                                    new_to_old_atom_map=adjusted_atom_map,
                                    old_topology=current_topology,
                                    new_topology=new_topology,
                                    old_system=current_system,
                                    new_system=new_system,
                                    old_alchemical_atoms=old_alchemical_atoms,
                                    old_chemical_state_key=self._list_of_smiles[self.current_mol_id],
                                    new_chemical_state_key=self._list_of_smiles[self.proposed_mol_id],
                                    old_residue_name=self._residue_name,
                                    new_residue_name=self._residue_name)

        ndelete = proposal.old_system.getNumParticles() - len(proposal.old_to_new_atom_map.keys())
        ncreate = proposal.new_system.getNumParticles() - len(proposal.old_to_new_atom_map.keys())
        _logger.info(f'Proposed transformation would delete {ndelete} atoms and create {ncreate} atoms.')

        return proposal

    @staticmethod
    def canonicalize_smiles(smiles):
        """
        Convert a SMILES string into canonical isomeric smiles

        Parameters
        ----------
        smiles : str
            Any valid SMILES for a molecule

        Returns
        -------
        iso_can_smiles : str
            OpenEye isomeric canonical smiles corresponding to the input
        """
        # TODO can this go in perses/utils/openeye?
        import openeye.oechem as oechem
        OESMILES_OPTIONS = oechem.OESMILESFlag_DEFAULT | oechem.OESMILESFlag_ISOMERIC | oechem.OESMILESFlag_Hydrogens

        mol = oechem.OEMol()
        oechem.OESmilesToMol(mol, smiles)
        oechem.OEAddExplicitHydrogens(mol)
        iso_can_smiles = oechem.OECreateSmiString(mol, OESMILES_OPTIONS)
        return iso_can_smiles

    def _topology_to_smiles(self, topology):
        """
        Get the smiles string corresponding to a specific residue in an
        OpenMM Topology

        Parameters
        ----------
        topology : app.Topology
            The topology containing the molecule of interest

        Returns
        -------
        smiles_string : string
            an isomeric canonicalized SMILES string representing the molecule
        oemol : oechem.OEMol object
            molecule
        """
        # TODO can this go in perses/utils/openeye?
        import openeye.oechem as oechem
        OESMILES_OPTIONS = oechem.OESMILESFlag_DEFAULT | oechem.OESMILESFlag_ISOMERIC | oechem.OESMILESFlag_Hydrogens

        molecule_name = self._residue_name
        _logger.info(f"\tmolecule name specified from residue: {self._residue_name}.")

        matching_molecules = [res for res in topology.residues() if res.name[:3] == molecule_name[:3]]  # Find residue in topology by searching for residues with name "MOL"
        if len(matching_molecules) > 1:
            raise ValueError("More than one residue with the same name!")
        if len(matching_molecules) == 0:
            raise ValueError(f"No residue found with the resname {molecule_name[:3]}")
        mol_res = matching_molecules[0]
        oemol = forcefield_generators.generateOEMolFromTopologyResidue(mol_res)
        _logger.info(f"\toemol generated!")
        smiles_string = oechem.OECreateSmiString(oemol, OESMILES_OPTIONS)
        final_smiles_string = smiles_string
        _logger.info(f"\tsmiles generated from oemol: {final_smiles_string}")
        return final_smiles_string, oemol

    def compute_state_key(self, topology):
        """
        Given a topology, come up with a state key string.
        For this class, the state key is an isomeric canonical SMILES.

        Parameters
        ----------
        topology : app.Topology object
            The topology object in question.

        Returns
        -------
        chemical_state_key : str
            isomeric canonical SMILES

        """
        chemical_state_key, _ = self._topology_to_smiles(topology)
        return chemical_state_key

    def _find_mol_start_index(self, topology):
        """
        Find the starting index of the molecule in the topology.
        Throws an exception if resname is not present.

        Parameters
        ----------
        topology : app.Topology object
            The topology containing the molecule

        Returns
        -------
        mol_start_idx : int
            start index of the molecule
        mol_length : int
            the number of atoms in the molecule
        """
        resname = self._residue_name
        mol_residues = [res for res in topology.residues() if res.name[:3]==resname[:3]]  # Find the residue by searching for residues with "MOL"
        if len(mol_residues)!=1:
            raise ValueError("There must be exactly one residue with a specific name in the topology. Found %d residues with name '%s'" % (len(mol_residues), resname))
        mol_residue = mol_residues[0]
        atoms = list(mol_residue.atoms())
        mol_start_idx = atoms[0].index
        return mol_start_idx, len(list(atoms))

    def _build_new_topology(self, current_receptor_topology, oemol_proposed):
        """
        Construct a new topology
        Parameters
        ----------
        oemol_proposed : oechem.OEMol object
            the proposed OEMol object
        current_receptor_topology : app.Topology object
            The current topology without the small molecule

        Returns
        -------
        new_topology : app.Topology object
            A topology with the receptor and the proposed oemol
        mol_start_index : int
            The first index of the small molecule
        """
        _logger.info(f"\tsetting proposed oemol title to {self._residue_name}")
        oemol_proposed.SetTitle(self._residue_name)
        _logger.info(f"\tcreating mol topology from oemol...")
        mol_topology = forcefield_generators.generateTopologyFromOEMol(oemol_proposed)
        new_topology = app.Topology()
        _logger.info(f"\tappending current receptor topology to new mol topology...")
        append_topology(new_topology, current_receptor_topology)
        append_topology(new_topology, mol_topology)
        # Copy periodic box vectors.
        if current_receptor_topology._periodicBoxVectors != None:
            _logger.info(f"\tperiodic box vectors of the current receptor is specified; copying to new topology...")
            new_topology._periodicBoxVectors = copy.deepcopy(current_receptor_topology._periodicBoxVectors)

        return new_topology

    def _remove_small_molecule(self, topology):
        """
        This method removes the small molecule parts of a topology from
        a protein+small molecule complex based on the name of the
        small molecule residue

        Parameters
        ----------
        topology : app.Topology
            Topology with the appropriate residue name.

        Returns
        -------
        receptor_topology : app.Topology
            Topology without small molecule
        """
        receptor_topology = app.Topology()
        append_topology(receptor_topology, topology, exclude_residue_name=self._residue_name)
        # Copy periodic box vectors.
        if topology._periodicBoxVectors != None:
            receptor_topology._periodicBoxVectors = copy.deepcopy(topology._periodicBoxVectors)
        return receptor_topology

    # TODO: Move this method to AtomMapper?
    @staticmethod
    def _constraint_repairs(atom_map, old_system, new_system, old_topology, new_topology):
        """
        Given an adjusted atom map (corresponding to the true indices of the new: old atoms in their respective systems), iterate through all of the
        atoms in the map that are hydrogen and check if the constraint length changes; if so, we do not map.
        """
        # TODO : Generalize this to handle any atoms involved in constraints that change

        old_hydrogens = list(atom.index for atom in old_topology.atoms() if atom.element == app.Element.getByAtomicNumber(1))
        new_hydrogens = list(atom.index for atom in new_topology.atoms() if atom.element == app.Element.getByAtomicNumber(1))

        #wrapping constraints
        old_constraints, new_constraints = {}, {}
        for idx in range(old_system.getNumConstraints()):
            atom1, atom2, length = old_system.getConstraintParameters(idx)
            if atom1 in old_hydrogens:
                old_constraints[atom1] = length
            elif atom2 in old_hydrogens:
                old_constraints[atom2] = length

        for idx in range(new_system.getNumConstraints()):
            atom1, atom2, length = new_system.getConstraintParameters(idx)
            if atom1 in new_hydrogens:
                new_constraints[atom1] = length
            elif atom2 in new_hydrogens:
                new_constraints[atom2] = length

         #iterate through the atom indices in the new_to_old map, check bonds for pairs, and remove appropriate matches
        to_delete = []
        for new_index, old_index in atom_map.items():
            if new_index in new_constraints.keys() and old_index in old_constraints.keys(): # both atom indices are hydrogens
                old_length, new_length = old_constraints[old_index], new_constraints[new_index]
                if not old_length == new_length: #then we have to remove it from
                    to_delete.append(new_index)

        for idx in to_delete:
            del atom_map[idx]

        return atom_map

    def _propose_molecule(self, system, topology, current_mol_id, exclude_self=False):
        """
        Propose a new molecule given the current molecule.

        The current scheme uses a probability matrix computed via _calculate_probability_matrix.

        Parameters
        ----------
        system : simtk.openmm.System object
            The current system
        topology : simtk.openmm.app.Topology object
            The current topology
        positions : [n, 3] np.ndarray of floats (Quantity nm)
            The current positions of the system
        current_mol_id : int
            The index of the current molecule
        exclude_self : bool, optional, default=True
            If True, exclude self-transitions

        Returns
        -------
        proposed_mol_id : int
             The index of the proposed molecule
        mol : oechem.OEMol
            The next molecule to simulate
        logp_proposal : float
            contribution from the chemical proposal to the log probability of acceptance (Eq. 36 for hybrid; Eq. 53 for two-stage)
            log [P(Mold | Mnew) / P(Mnew | Mold)]
        """
        # Compute contribution from the chemical proposal to the log probability of acceptance (Eq. 36 for hybrid; Eq. 53 for two-stage)
        # log [P(Mold | Mnew) / P(Mnew | Mold)]

        # Propose a new molecule
        molecule_probabilities = self._probability_matrix[current_mol_id, :]
        _logger.info(f"\tmolecule probabilities: {molecule_probabilities}")
        proposed_mol_id = np.random.choice(range(len(self._list_of_smiles)), p=molecule_probabilities)
        _logger.info(f"\tproposed molecule index: {proposed_mol_id}")
        reverse_probability = self._probability_matrix[proposed_mol_id, current_mol_id]
        forward_probability = molecule_probabilities[proposed_mol_id]
        _logger.info(f"\tforward probability: {forward_probability}")
        _logger.info(f"\treverse probability: {reverse_probability}")
        proposed_smiles = self._list_of_smiles[proposed_mol_id]
        _logger.info(f"\tproposed molecule smiles: {proposed_smiles}")
        proposed_mol = self.list_of_oemols[proposed_mol_id]
        logp = np.log(reverse_probability) - np.log(forward_probability)
        _logger.info(f"\tlogP proposal: {logp}")
        return proposed_mol_id, proposed_mol, logp

    def _calculate_probability_matrix(self):
        """
        Calculate the matrix of probabilities of choosing A | B
        based on normalized MCSS overlap. Does not check for torsions!
        Parameters
        ----------
        oemol_list : list of oechem.OEMol
            list of oemols to be potentially selected

        Returns
        -------
        probability_matrix : [n, n] np.ndarray
            probability_matrix[Mold, Mnew] is the probability of choosing molecule Mnew given the current molecule is Mold

        """
        # TODO: Configure AtomMapper appropriately
        from .atom_mapping import AtomMapper
        atom_mapper = AtomMapper()

        n_mols = len(self.list_of_oemols)
        probability_matrix = np.zeros([n_mols, n_mols])
        for i in range(n_mols):
            for j in range(i):
                oemol_i = self.list_of_oemols[i]
                oemol_j = self.list_of_oemols[j]
                # TODO: Change this to take into account all possible mappings
                # NOTE: We presume best mapping is symmetric
                atom_mapping = atom_mapper.get_best_mapping(oemol_i, oemol_j)
                if atom_mapping is None:
                    score = 0.0
                else:
                    score = atom_mapper.score_mapping(atom_mapping)
                probability_matrix[i, j] = score
                probability_matrix[j, i] = score
        #normalize the rows:
        for i in range(n_mols):
            row_sum = np.sum(probability_matrix[i, :])
            try:
                probability_matrix[i, :] /= row_sum
            except ZeroDivisionError:
                print("One molecule is completely disconnected!")
                raise

        if self._storage:
            self._storage.write_object('molecule_smiles_list', self._list_of_smiles)
            self._storage.write_array('probability_matrix', probability_matrix)

        return probability_matrix

    @property
    def chemical_state_list(self):
        return self._list_of_smiles

    # TODO remove? It's not used anywhere?
    @staticmethod
    def clean_molecule_list(smiles_list, atom_opts, bond_opts):
        """
        A utility function to determine which molecules can be proposed
        from any other molecule.

        Parameters
        ----------
        smiles_list
        atom_opts
        bond_opts

        Returns
        -------
        safe_smiles
        removed_smiles
        """
        from perses.tests.utils import createSystemFromSMILES
        from perses.rjmc.geometry import ProposalOrderTools

        # TODO: Configure AtomMapper appropriately
        from .atom_mapping import AtomMapper
        atom_mapper = AtomMapper()

        safe_smiles = set()
        smiles_pairs = set()
        smiles_set = set(smiles_list)

        for mol1, mol2 in itertools.combinations(smiles_list, 2):
            smiles_pairs.add((mol1, mol2))

        for smiles_pair in smiles_pairs:
            mol1, sys1, pos1, top1 = createSystemFromSMILES(smiles_pair[0])
            mol2, sys2, pos2, top2 = createSystemFromSMILES(smiles_pair[1])

            atom_mapping = atom_mapper.get_best_mapping(mol1, mol2)
            if atom_mapping is None:
                continue
            top_proposal = TopologyProposal(new_topology=top2, old_topology=top1, new_system=sys2, old_system=sys1, new_to_old_atom_map=atom_mapping.new_to_old_atom_map, new_chemical_state_key='e', old_chemical_state_key='w')
            proposal_order = ProposalOrderTools(top_proposal)
            try:
                forward_order = proposal_order.determine_proposal_order(direction='forward')
                reverse_order = proposal_order.determine_proposal_order(direction='reverse')
                safe_smiles.add(smiles_pair[0])
                safe_smiles.add(smiles_pair[1])
                _logger.info("Adding %s and %s" % (smiles_pair[0], smiles_pair[1]))
            except NoTorsionError:
                pass
        removed_smiles = smiles_set.difference(safe_smiles)
        return safe_smiles, removed_smiles<|MERGE_RESOLUTION|>--- conflicted
+++ resolved
@@ -16,12 +16,9 @@
 from perses.rjmc.geometry import NoTorsionError
 from perses.utils.rbd import edit_pdb_for_tleap, edit_tleap_in_inputs, edit_tleap_in_ions, generate_tleap_system
 from functools import partial
-<<<<<<< HEAD
 from pkg_resources import resource_filename
 
-=======
 from simtk import unit # needed for unit-bearing quantity defaults
->>>>>>> 82dd7669
 try:
     from subprocess import getoutput  # If python 3
 except ImportError:
@@ -532,22 +529,12 @@
     def _get_charge_difference(current_resname, new_resname):
         """
         return the charge of the old res - charge new res
-<<<<<<< HEAD
-=======
-
->>>>>>> 82dd7669
         Parameters
         ----------
         current_resname : str
             three letter identifier for original residue
-<<<<<<< HEAD
-        new_resnme : str
-            three letter identifier for new residue
-=======
         new_resname : str
             three letter identifier for new residue
-
->>>>>>> 82dd7669
         Returns
         -------
         chargediff : int
@@ -560,11 +547,7 @@
         resname_to_charge = {current_resname: 0, new_resname: 0}
         for resname in [new_resname, current_resname]:
             if resname in PolymerProposalEngine._negative_aminos:
-<<<<<<< HEAD
-                 resname_to_charge[resname] -= 1
-=======
                 resname_to_charge[resname] -= 1
->>>>>>> 82dd7669
             elif resname in PolymerProposalEngine._positive_aminos:
                 resname_to_charge[resname] += 1
 
@@ -577,28 +560,17 @@
                                radius=0.8):
         """
         Choose random water(s) (at least `radius` nm away from the protein) to turn into ion(s). Returns the atom indices of the water(s) (index w.r.t. new_topology)
-<<<<<<< HEAD
-=======
-
->>>>>>> 82dd7669
+
         Parameters
         ----------
         charge_diff : int
             the charge difference between the old_system - new_system
         new_positions : np.ndarray(N, 3)
-<<<<<<< HEAD
-            positions of atoms corresponding to new_topology
-=======
             positions (nm) of atoms corresponding to new_topology
->>>>>>> 82dd7669
         new_topology : openmm.Topology
             topology of new system
         radius : float, default 0.8
             minimum distance (in nm) that all candidate waters must be from 'protein atoms'
-<<<<<<< HEAD
-=======
-
->>>>>>> 82dd7669
         Returns
         -------
         ion_indices : np.array(abs(charge_diff)*3)
@@ -608,22 +580,14 @@
         import mdtraj as md
         # Create trajectory
         traj = md.Trajectory(new_positions[np.newaxis, ...], md.Topology.from_openmm(new_topology))
-<<<<<<< HEAD
-        water_atoms = list(traj.topology.select(f"water"))
-=======
         water_atoms = traj.topology.select(f"water")
->>>>>>> 82dd7669
         query_atoms = traj.top.select('protein')
 
         # Get water atoms within radius of protein
         neighboring_atoms = md.compute_neighbors(traj, radius, query_atoms, haystack_indices=water_atoms)[0]
 
         # Get water atoms outside of radius of protein
-<<<<<<< HEAD
-        nonneighboring_residues = set([atom.residue.index for atom in traj.topology.atoms if (atom.index in water_atoms) and (atom.index not in  neighboring_atoms)])
-=======
         nonneighboring_residues = set([atom.residue.index for atom in traj.topology.atoms if (atom.index in water_atoms) and (atom.index not in neighboring_atoms)])
->>>>>>> 82dd7669
         assert len(nonneighboring_residues) > 0, "there are no available nonneighboring waters"
         # Choose N random nonneighboring waters, where N is determined based on the charge_diff
         choice_residues = np.random.choice(list(nonneighboring_residues), size=abs(charge_diff), replace=False)
@@ -633,11 +597,6 @@
 
         return np.ndarray.flatten(choice_indices)
 
-<<<<<<< HEAD
-=======
-
-
->>>>>>> 82dd7669
     def propose(self,
                 current_system,
                 current_topology,
@@ -1183,11 +1142,7 @@
         new_topology : simtk.openmm.app.Topology
             topology of new system
         ignore_sidechain_atoms : bool, default False
-<<<<<<< HEAD
-            whether to ignore sidechain atoms in the atom map
-=======
             whether to ignore sidechain atoms (CB atoms and beyond) in the atom map
->>>>>>> 82dd7669
 
         Returns
         -------
@@ -1340,14 +1295,8 @@
 
         #now we can get the mol atom map of the sidechain
         #NOTE: since the sidechain oemols are NOT zero-indexed anymore, we need to match by name (since they are unique identifiers)
-<<<<<<< HEAD
-        ring_aas = ['TRP', 'TYR', 'PHE']
-        break_bool = False if old_res_name in ring_aas or new_res_name in ring_aas else True
-        #break_bool = False if old_res_name == 'TRP' or new_res_name == 'TRP' else True # Set allow_ring_breaking to be False if the transformation involves TRP
-=======
         ring_aas = ['TRP', 'TYR', 'PHE', 'HIS', 'HID', 'HIE', 'HIP']
         break_bool = False if old_res_name in ring_aas or new_res_name in ring_aas else True
->>>>>>> 82dd7669
         _logger.debug(f"\t\t\t allow ring breaking: {break_bool}")
         # TODO: Refactor to re-use atom_mapper for all ligands?
         # TODO: Generate atom mapping using only geometries if requested
@@ -1379,15 +1328,6 @@
         mapped_names = []
         backbone_atoms = ['N', 'H', 'C', 'O', 'CA', 'HA']
         sidechain_atom_indices = []
-<<<<<<< HEAD
-        for new_sidechain_idx, old_sidechain_idx in local_atom_map_stereo_sidechain.items():
-            new_name, old_name = new_sidechain_oemol_indices_to_name[new_sidechain_idx], old_sidechain_oemol_indices_to_name[old_sidechain_idx]
-            mapped_names.append((new_name, old_name))
-            new_full_oemol_idx, old_full_oemol_idx = new_oemol_name_idx[new_name], old_oemol_name_idx[old_name]
-            if new_name not in backbone_atoms:
-                sidechain_atom_indices.append(new_full_oemol_idx)
-            sidechain_fixed_map[new_full_oemol_idx] = old_full_oemol_idx
-=======
         for new_sidechain_idx, old_sidechain_idx in atom_mapping.new_to_old_atom_map.items():
             try:
                 new_name, old_name = atom_mapping.new_mol.atoms[new_sidechain_idx].name, atom_mapping.old_mol.atoms[old_sidechain_idx].name
@@ -1400,14 +1340,12 @@
                 # Report more information on failure
                 atom_mapping.render_image('failure.png')
                 raise Exception(f'{atom_mapping}\n{e}')
->>>>>>> 82dd7669
 
         _logger.debug(f"\t\t\toemol sidechain fixed map: {sidechain_fixed_map}")
 
         if ignore_sidechain_atoms:
             for index in sidechain_atom_indices:
                 del[sidechain_fixed_map[index]]
-<<<<<<< HEAD
 
         #make sure that CB is mapped; otherwise the residue will not be contiguous
         #found_CB = False
@@ -1417,8 +1355,6 @@
         #if not found_CB:
         #    _logger.debug(f"\t\t\tno 'CB' found!!!.  removing local atom map stereo sidechain...")
         #    sidechain_fixed_map = {}
-=======
->>>>>>> 82dd7669
 
         _logger.debug(f"\t\t\tthe local atom map (backbone) is {local_atom_map}")
         #update the local map
