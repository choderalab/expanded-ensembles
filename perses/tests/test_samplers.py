"""
Samplers for perses automated molecular design.

TODO:
* Refactor tests into a test class so that AlanineDipeptideSAMS test system only needs to be constructed once for a battery of tests.
* Generalize tests of samplers to iterate over all PersesTestSystem subclasses

"""

__author__ = 'John D. Chodera'

################################################################################
# IMPORTS
################################################################################

from simtk import openmm, unit
from simtk.openmm import app
import os, os.path
import sys, math
import numpy as np
import logging
from functools import partial

import perses.tests.testsystems

import perses.rjmc.topology_proposal as topology_proposal
import perses.bias.bias_engine as bias_engine
import perses.rjmc.geometry as geometry
import perses.annihilation.ncmc_switching as ncmc_switching

################################################################################
# TEST MCMCSAMPLER
################################################################################

def test_valence():
    """
    Test valence-only test system.
    """
    # TODO: Test that proper statistics (equal sampling, zero free energy differences) are obtained.

    testsystem_names = ['ValenceSmallMoleculeLibraryTestSystem']
    niterations = 2 # number of iterations to run
    for testsystem_name in testsystem_names:
        import perses.tests.testsystems
        testsystem_class = getattr(perses.tests.testsystems, testsystem_name)
        # Instantiate test system.
        testsystem = testsystem_class()
        # Test ExpandedEnsembleSampler samplers.
        #for environment in testsystem.environments:
        #    exen_sampler = testsystem.exen_samplers[environment]
        #    f = partial(exen_sampler.run, niterations)
        #    f.description = "Testing expanded ensemble sampler with %s '%s'" % (testsystem_name, environment)
        #    yield f
        # Test SAMSSampler samplers.
        for environment in testsystem.environments:
            sams_sampler = testsystem.sams_samplers[environment]
            testsystem.exen_samplers[environment].pdbfile = open('sams.pdb', 'w') # DEBUG
            f = partial(sams_sampler.run, niterations)
            f.description = "Testing SAMS sampler with %s '%s'" % (testsystem_name, environment)
            yield f
        # Test MultiTargetDesign sampler for implicit hydration free energy
        from perses.samplers.samplers import MultiTargetDesign
        # Construct a target function for identifying mutants that maximize the peptide implicit solvent hydration free energy
        for environment in testsystem.environments:
            target_samplers = { testsystem.sams_samplers[environment] : 1.0, testsystem.sams_samplers['vacuum'] : -1.0 }
            designer = MultiTargetDesign(target_samplers)
            f = partial(designer.run, niterations)
            f.description = "Testing MultiTargetDesign sampler with %s transfer free energy from vacuum -> %s" % (testsystem_name, environment)
            yield f

def test_samplers():
    """
    Test samplers on multiple test systems.
    """
<<<<<<< HEAD
    #estsystem_names = ['ValenceSmallMoleculeLibraryTestSystem', 'T4LysozymeInhibitorsTestSystem', 'KinaseInhibitorsTestSystem', 'AlkanesTestSystem', 'AlanineDipeptideTestSystem', 'AblImatinibTestSystem']
=======
    testsystem_names = ['T4LysozymeTestSystem', 'ValenceSmallMoleculeLibraryTestSystem', 'T4LysozymeInhibitorsTestSystem', 'KinaseInhibitorsTestSystem', 'AlkanesTestSystem', 'AlanineDipeptideTestSystem', 'AblImatinibTestSystem']
>>>>>>> 72b2823e
    niterations = 5 # number of iterations to run

    testsystem_names = ['T4LysozymeInhibitorsTestSystem']
    # If TESTSYSTEMS environment variable is specified, test those systems.
    if 'TESTSYSTEMS' in os.environ:
        testsystem_names = os.environ['TESTSYSTEMS'].split(' ')

    for testsystem_name in testsystem_names:
        import perses.tests.testsystems
        testsystem_class = getattr(perses.tests.testsystems, testsystem_name)
        # Instantiate test system.
        testsystem = testsystem_class()
        # Test MCMCSampler samplers.
        for environment in testsystem.environments:
            mcmc_sampler = testsystem.mcmc_samplers[environment]
            f = partial(mcmc_sampler.run, niterations)
            f.description = "Testing MCMC sampler with %s '%s'" % (testsystem_name, environment)
            yield f
        # Test ExpandedEnsembleSampler samplers.
        for environment in testsystem.environments:
            exen_sampler = testsystem.exen_samplers[environment]
            f = partial(exen_sampler.run, niterations)
            f.description = "Testing expanded ensemble sampler with %s '%s'" % (testsystem_name, environment)
            yield f
        # Test SAMSSampler samplers.
        for environment in testsystem.environments:
            sams_sampler = testsystem.sams_samplers[environment]
            f = partial(sams_sampler.run, niterations)
            f.description = "Testing SAMS sampler with %s '%s'" % (testsystem_name, environment)
            yield f
        # Test MultiTargetDesign sampler for implicit hydration free energy
        from perses.samplers.samplers import MultiTargetDesign
        # Construct a target function for identifying mutants that maximize the peptide implicit solvent hydration free energy
        for environment in testsystem.environments:
            target_samplers = { testsystem.sams_samplers[environment] : 1.0, testsystem.sams_samplers['vacuum'] : -1.0 }
            designer = MultiTargetDesign(target_samplers)
            f = partial(designer.run, niterations)
            f.description = "Testing MultiTargetDesign sampler with %s transfer free energy from vacuum -> %s" % (testsystem_name, environment)
            yield f


if __name__=="__main__":
    for t in test_samplers():
        print(t.description)
        if(t.description) == "Testing MultiTargetDesign sampler with T4LysozymeInhibitorsTestSystem transfer free energy from vacuum -> vacuum":
            t()<|MERGE_RESOLUTION|>--- conflicted
+++ resolved
@@ -72,11 +72,7 @@
     """
     Test samplers on multiple test systems.
     """
-<<<<<<< HEAD
-    #estsystem_names = ['ValenceSmallMoleculeLibraryTestSystem', 'T4LysozymeInhibitorsTestSystem', 'KinaseInhibitorsTestSystem', 'AlkanesTestSystem', 'AlanineDipeptideTestSystem', 'AblImatinibTestSystem']
-=======
     testsystem_names = ['T4LysozymeTestSystem', 'ValenceSmallMoleculeLibraryTestSystem', 'T4LysozymeInhibitorsTestSystem', 'KinaseInhibitorsTestSystem', 'AlkanesTestSystem', 'AlanineDipeptideTestSystem', 'AblImatinibTestSystem']
->>>>>>> 72b2823e
     niterations = 5 # number of iterations to run
 
     testsystem_names = ['T4LysozymeInhibitorsTestSystem']
