import os
import pytest
from perses.tests.utils import enter_temp_directory

@pytest.mark.gpu_needed
def test_RESTCapableHybridTopologyFactory_repex_neutral_mutation():
    """
    Run ALA->THR and THR->ALA repex with the RESTCapableHybridTopologyFactory and make sure that the free energies are
    equal and opposite.

    Note: We are using 50 steps per iteration here to speed up the test. We expect larger DDGs and dDDGs as as result.

    """

    from pkg_resources import resource_filename
    import numpy as np

    from openmm import unit

    from perses.app.relative_point_mutation_setup import PointMutationExecutor
    from perses.dispersed.utils import configure_platform
    from perses.samplers.multistate import HybridRepexSampler

    from openmmtools.multistate import MultiStateReporter, MultiStateSamplerAnalyzer
    from openmmtools import cache, utils, mcmc
    platform = configure_platform(utils.get_fastest_platform().getName())

    data = {}
    n_iterations = 3000
    mutations = [('ala', 'thr'), ('thr', 'ala')]
    with enter_temp_directory() as temp_dir:
        for wt_name, mutant_name in mutations:
            # Generate htf
            pdb_filename = resource_filename("perses", f"data/{wt_name}_vacuum.pdb")
            solvent_delivery = PointMutationExecutor( # TODO: Need to be specify larger padding (1.7 nm) to work with openmm >= 7.8
                pdb_filename,
                "1",
                "2",
                mutant_name.upper(),
                generate_unmodified_hybrid_topology_factory=False,
                generate_rest_capable_hybrid_topology_factory=True,
                conduct_endstate_validation=False
            )
            htf = solvent_delivery.get_apo_rest_htf()

            # Make sure LRC is set correctly
            hybrid_system = htf.hybrid_system
            force_dict = {force.getName(): index for index, force in enumerate(hybrid_system.getForces())}
            custom_force = hybrid_system.getForce(force_dict['CustomNonbondedForce_sterics'])
            nonbonded_force = hybrid_system.getForce(force_dict['NonbondedForce_sterics'])
            custom_force.setUseLongRangeCorrection(False)
            nonbonded_force.setUseDispersionCorrection(True)

            # Set up repex simulation
            reporter_file = os.path.join(temp_dir, f"{wt_name}-{mutant_name}.nc")
<<<<<<< HEAD
            reporter = MultiStateReporter(reporter_file, checkpoint_interval=100)
            hss = HybridRepexSampler(mcmc_moves=mcmc.LangevinDynamicsMove(timestep=4.0 * unit.femtoseconds,
                                                                          collision_rate=1.0 / unit.picosecond,
                                                                          n_steps=50,
                                                                          reassign_velocities=False,
                                                                          n_restart_attempts=20,
                                                                          constraint_tolerance=1e-06),
                                     replica_mixing_scheme='swap-all',
                                     hybrid_factory=htf,
                                     online_analysis_interval=None)
=======
            reporter = MultiStateReporter(reporter_file, checkpoint_interval=10)
            hss = HybridRepexSampler(mcmc_moves=mcmc.LangevinDynamicsMove(timestep=4.0 * unit.femtoseconds,
                                                                                   collision_rate=1.0 / unit.picosecond,
                                                                                   n_steps=50,
                                                                                   reassign_velocities=False,
                                                                                   n_restart_attempts=20,
                                                                                   splitting="V R R R O R R R V",
                                                                                   constraint_tolerance=1e-06),
                                                                                   replica_mixing_scheme='swap-all',
                                    hybrid_factory=htf,
                                    online_analysis_interval=None)
>>>>>>> 887530eb
            hss.setup(n_states=12, temperature=300 * unit.kelvin, t_max=300 * unit.kelvin,
                      storage_file=reporter, minimisation_steps=0, endstates=True)
            hss.energy_context_cache = cache.ContextCache(capacity=None, time_to_live=None, platform=platform)
            hss.sampler_context_cache = cache.ContextCache(capacity=None, time_to_live=None, platform=platform)

            # Run simulation
            hss.extend(n_iterations)

            # Retrieve free energy
            reporter.close()
            reporter = MultiStateReporter(reporter_file)
            analyzer = MultiStateSamplerAnalyzer(reporter, max_n_iterations=n_iterations)
            f_ij, df_ij = analyzer.get_free_energy()
            data[f"{wt_name}-{mutant_name}"] = {'free_energy': f_ij[0, -1], 'error': df_ij[0, -1]}

        DDG = abs(data['ala-thr']['free_energy'] - data['thr-ala']['free_energy'] * -1)
        dDDG = np.sqrt(data['ala-thr']['error'] ** 2 + data['thr-ala']['error'] ** 2)
        assert DDG < 6 * dDDG, f"DDG ({DDG}) is greater than 6 * dDDG ({6  * dDDG})"


# @pytest.mark.skip(reason="Currently taking too long in CI.")
@pytest.mark.gpu_needed
def test_RESTCapableHybridTopologyFactory_repex_charge_mutation():
    """
    Run ARG->ALA->ARG and LYS->ALA->LYS repex with the RESTCapableHybridTopologyFactory and make sure that the free energies are the same.

    We do this because the free energy of ARG->ALA will not be equal and opposite of that of ALA->ARG. There will be an energy mismatch
    because we introduce counterions by turning a water into an ion, so the ARG system in ARG->ALA is not the same as in ALA->ARG.

    Therefore, check whether two different + -> 0 -> + transformations are equal to make sure that introducing a counterion is self consistent.

    Note: Another major difference between this test and test_RESTCapableHybridTopologyFactory_repex_neutral_mutation is
    the use of solvated PDBs as input (vs the neutral mutation test uses vacuum PDBs and requires the PointMutationExecutor to solvate).
    This difference is because the ARG and LYS dipeptide PDBs were generated using the geometry engine and were therefore clashy,
    so we needed to run equilibration before using them as inputs. The ALA and THR PDBs were not clashy.

    Note: We are using 50 steps per iteration here to speed up the test. We expect larger DDGs and dDDGs as as result.

    """

    from pkg_resources import resource_filename
    import numpy as np

    from openmm import unit, app

    from perses.app.relative_point_mutation_setup import PointMutationExecutor
    from perses.dispersed.utils import configure_platform
    from perses.samplers.multistate import HybridRepexSampler

    from openmmtools.multistate import MultiStateReporter, MultiStateSamplerAnalyzer
    from openmmtools import cache, utils, mcmc
    platform = configure_platform(utils.get_fastest_platform().getName())

    data = {}
    n_iterations = 1000
    d_mutations = {'forward': [('arg', 'ala'), ('lys', 'ala')], 'reverse': [('ala', 'arg'), ('ala', 'lys')]}

    with enter_temp_directory() as temp_dir:
        for mutation_type, mutations in d_mutations.items():
            for wt_name, mutant_name in mutations:
                # Generate htf
                pdb_filename = resource_filename("perses", f"data/{wt_name}_solvated.cif") if mutation_type == 'forward' else os.path.join(temp_dir, f"{wt_name}.cif")
                solvent_delivery = PointMutationExecutor( # TODO: Need to be specify larger padding (1.7 nm) to work with openmm >= 7.8
                    pdb_filename,
                    "1",
                    "2",
                    mutant_name.upper(),
                    is_solvated=True,
                    generate_unmodified_hybrid_topology_factory=False,
                    generate_rest_capable_hybrid_topology_factory=True,
                    conduct_endstate_validation=False
                )
                htf = solvent_delivery.get_apo_rest_htf()

                # Save the new positions to use for the reverse transformation
                if mutation_type == 'forward':
                    app.PDBxFile.writeFile(htf._topology_proposal.new_topology,
                                          htf.new_positions(htf.hybrid_positions),
                                          open(os.path.join(temp_dir, f"{mutant_name}.cif"), "w"),
                                          keepIds=True)

                # Make sure LRC is set correctly
                hybrid_system = htf.hybrid_system
                force_dict = {force.getName(): index for index, force in enumerate(hybrid_system.getForces())}
                custom_force = hybrid_system.getForce(force_dict['CustomNonbondedForce_sterics'])
                nonbonded_force = hybrid_system.getForce(force_dict['NonbondedForce_sterics'])
                custom_force.setUseLongRangeCorrection(False)
                nonbonded_force.setUseDispersionCorrection(True)

                # Set up repex simulation
                reporter_file = os.path.join(temp_dir, f"{wt_name}-{mutant_name}.nc")
<<<<<<< HEAD
                reporter = MultiStateReporter(reporter_file, checkpoint_interval=100)
                hss = HybridRepexSampler(mcmc_moves=mcmc.LangevinDynamicsMove(timestep=4.0 * unit.femtoseconds,
                                                                              collision_rate=1.0 / unit.picosecond,
                                                                              n_steps=50,
                                                                              reassign_velocities=False,
                                                                              n_restart_attempts=20,
                                                                              constraint_tolerance=1e-06),
                                         replica_mixing_scheme='swap-all',
                                         hybrid_factory=htf,
                                         online_analysis_interval=None)
=======
                reporter = MultiStateReporter(reporter_file, checkpoint_interval=10)
                hss = HybridRepexSampler(mcmc_moves=mcmc.LangevinDynamicsMove(timestep=4.0 * unit.femtoseconds,
                                                                                       collision_rate=1.0 / unit.picosecond,
                                                                                       n_steps=50,
                                                                                       reassign_velocities=False,
                                                                                       n_restart_attempts=20,
                                                                                       splitting="V R R R O R R R V",
                                                                                       constraint_tolerance=1e-06),
                                                                                       replica_mixing_scheme='swap-all',
                                        hybrid_factory=htf,
                                        online_analysis_interval=None)
>>>>>>> 887530eb
                hss.setup(n_states=36, temperature=300 * unit.kelvin, t_max=300 * unit.kelvin,
                          storage_file=reporter, minimisation_steps=0, endstates=True)
                hss.energy_context_cache = cache.ContextCache(capacity=None, time_to_live=None, platform=platform)
                hss.sampler_context_cache = cache.ContextCache(capacity=None, time_to_live=None, platform=platform)

                # Run simulation
                hss.extend(n_iterations)

                # Retrieve free energy
                reporter.close()
                reporter = MultiStateReporter(reporter_file)
                analyzer = MultiStateSamplerAnalyzer(reporter, max_n_iterations=n_iterations)
                f_ij, df_ij = analyzer.get_free_energy()
                data[f"{wt_name}-{mutant_name}"] = {'free_energy': f_ij[0, -1], 'error': df_ij[0, -1]}

        DDG = data['arg-ala']['free_energy'] + data['ala-arg']['free_energy'] \
              - (data['lys-ala']['free_energy'] + data['ala-lys']['free_energy'])
        dDDG = np.sqrt(data['arg-ala']['error'] ** 2
                       + data['ala-arg']['error'] ** 2
                       + data['lys-ala']['error'] ** 2
                       + data['ala-lys']['error'] ** 2)
        assert DDG < 6 * dDDG, f"DDG ({DDG}) is greater than 6 * dDDG ({6 * dDDG})"


@pytest.mark.gpu_needed
def test_RESTCapableHybridTopologyFactory_repex_neutral_transformation():
    """
    Run CCC->CCCC and CCCC->CCC repex with the RESTCapableHybridTopologyFactory and make sure that the free energies are
    equal and opposite.

    """

    from pkg_resources import resource_filename
    import numpy as np

    from openmm import unit

    from perses.dispersed.utils import configure_platform
    from perses.app.relative_setup import RelativeFEPSetup
    from perses.samplers.multistate import HybridRepexSampler
    from perses.annihilation.relative import RESTCapableHybridTopologyFactory

    from openmmtools.multistate import MultiStateReporter, MultiStateSamplerAnalyzer
    from openmmtools import cache, utils, mcmc
    platform = configure_platform(utils.get_fastest_platform().getName())

    data = {}
    n_iterations = 1000
    n_states = 12
    transformations = [(0, 1), (1, 0)]  # Ligand indices in perses/data/test.smi

    with enter_temp_directory() as temp_dir:
        for ligand_A_index, ligand_B_index in transformations:
            # Generate topology proposal and positions
            smiles_filename = resource_filename("perses", os.path.join("data", "test.smi"))
            fe_setup = RelativeFEPSetup(
                ligand_input=smiles_filename,
                old_ligand_index=ligand_A_index,
                new_ligand_index=ligand_B_index,
                forcefield_files=["amber14/tip3p.xml"],
                small_molecule_forcefield="gaff-2.11",
                phases=["solvent"],
                solvent_padding=1.1 * unit.nanometers)

            # Generate htf
            htf = RESTCapableHybridTopologyFactory(
                topology_proposal=fe_setup.solvent_topology_proposal,
                current_positions=fe_setup.solvent_old_positions,
                new_positions=fe_setup.solvent_new_positions
            )

            # Make sure LRC is set correctly
            hybrid_system = htf.hybrid_system
            force_dict = {force.getName(): index for index, force in enumerate(hybrid_system.getForces())}
            custom_force = hybrid_system.getForce(force_dict['CustomNonbondedForce_sterics'])
            nonbonded_force = hybrid_system.getForce(force_dict['NonbondedForce_sterics'])
            custom_force.setUseLongRangeCorrection(False)
            nonbonded_force.setUseDispersionCorrection(True)

            # Create a reporter
            selection = "not water"
            reporter_file = os.path.join(temp_dir, f"{ligand_A_index}_{ligand_B_index}.nc")
            reporter = MultiStateReporter(
                reporter_file,
                analysis_particle_indices=htf.hybrid_topology.select(selection),
                checkpoint_interval=100)

            # Build the hybrid repex sampler
            sampler = HybridRepexSampler(
                mcmc_moves=mcmc.LangevinDynamicsMove(
                    timestep=4.0 * unit.femtoseconds,
                    collision_rate=1.0 / unit.picosecond,
                    n_steps=250,
                    reassign_velocities=False,
                    n_restart_attempts=20,
                    constraint_tolerance=1e-06),
                replica_mixing_scheme='swap-all',
                hybrid_factory=htf,
                online_analysis_interval=None)

            sampler.setup(
                n_states=n_states,
                temperature=300 * unit.kelvin,
                storage_file=reporter,
                minimisation_steps=0,
                endstates=True)

            sampler.energy_context_cache = cache.ContextCache(capacity=None, time_to_live=None, platform=platform)
            sampler.sampler_context_cache = cache.ContextCache(capacity=None, time_to_live=None, platform=platform)

            # Run repex
            sampler.extend(n_iterations)

            # Retrieve free energy
            reporter.close()
            reporter = MultiStateReporter(reporter_file)
            analyzer = MultiStateSamplerAnalyzer(reporter, max_n_iterations=n_iterations)
            f_ij, df_ij = analyzer.get_free_energy()
            data[f"{ligand_A_index}-{ligand_B_index}"] = {'free_energy': f_ij[0, -1], 'error': df_ij[0, -1]}

        DDG = abs(data['0-1']['free_energy'] - data['1-0']['free_energy'] * -1)
        dDDG = np.sqrt(data['0-1']['error'] ** 2 + data['1-0']['error'] ** 2)
        assert DDG < 6 * dDDG, f"DDG ({DDG}) is greater than 6 * dDDG ({6 * dDDG})"


@pytest.mark.gpu_needed
def test_RESTCapableHybridTopologyFactory_repex_charge_transformation():
    """
    Run repex on a host-guest charge-changing transformation (CB7:A1->A2 and CB7:A2->A1) with the
    RESTCapableHybridTopologyFactory and make sure that the free energies are equal and opposite.

    """

    from pkg_resources import resource_filename
    import numpy as np

    from openmm import unit

    from perses.dispersed.utils import configure_platform
    from perses.app.relative_setup import RelativeFEPSetup
    from perses.samplers.multistate import HybridRepexSampler
    from perses.annihilation.relative import RESTCapableHybridTopologyFactory

    from openmmtools.multistate import MultiStateReporter, MultiStateSamplerAnalyzer
    from openmmtools import cache, utils, mcmc
    platform = configure_platform(utils.get_fastest_platform().getName())

    data = {}
    n_iterations = 1000
    n_states = 12
    transformations = [(0, 1), (1, 0)] # A1 is at ligand index 0 and A2 is at ligand index 1
    phases = ["solvent", "complex"]

    with enter_temp_directory() as temp_dir:
        for ligand_A_index, ligand_B_index in transformations:
            # Generate topology proposal and positions
            guest_1_filename = resource_filename("perses", os.path.join("data", "host-guest", "a1.sybyl.mol2"))
            guest_2_filename = resource_filename("perses", os.path.join("data", "host-guest", "a2.sybyl.mol2"))
            host_filename = resource_filename("perses", os.path.join("data", "host-guest", "cb7.sybyl.mol2"))
            fe_setup = RelativeFEPSetup(
                ligand_input=[guest_1_filename, guest_2_filename],
                receptor_mol2_filename=host_filename,
                old_ligand_index=ligand_A_index,
                new_ligand_index=ligand_B_index,
                forcefield_files=["amber14/tip3p.xml"],
                small_molecule_forcefield="gaff-2.11",
                small_molecule_parameters_cache=resource_filename("perses", os.path.join("data", "host-guest", "cache.json")),
                phases=phases,
                solvent_padding=1.1 * unit.nanometers)

            for phase in phases:
                # Generate htf
                topology_proposal = fe_setup.solvent_topology_proposal if phase == 'solvent' else fe_setup.complex_topology_proposal
                old_positions = fe_setup.solvent_old_positions if phase == 'solvent' else fe_setup.complex_old_positions
                new_positions = fe_setup.solvent_new_positions if phase == 'solvent' else fe_setup.complex_new_positions
                htf = RESTCapableHybridTopologyFactory(
                    topology_proposal=topology_proposal,
                    current_positions=old_positions,
                    new_positions=new_positions
                )

                # Make sure LRC is set correctly
                hybrid_system = htf.hybrid_system
                force_dict = {force.getName(): index for index, force in enumerate(hybrid_system.getForces())}
                custom_force = hybrid_system.getForce(force_dict['CustomNonbondedForce_sterics'])
                nonbonded_force = hybrid_system.getForce(force_dict['NonbondedForce_sterics'])
                custom_force.setUseLongRangeCorrection(False)
                nonbonded_force.setUseDispersionCorrection(True)

                # Create a reporter
                selection = "not water"
                reporter_file = os.path.join(temp_dir, f"{ligand_A_index}_{ligand_B_index}_{phase}.nc")
                reporter = MultiStateReporter(
                    reporter_file,
                    analysis_particle_indices=htf.hybrid_topology.select(selection),
                    checkpoint_interval=100)

                # Build the hybrid repex sampler
                sampler = HybridRepexSampler(
                    mcmc_moves=mcmc.LangevinDynamicsMove(
                        timestep=4.0 * unit.femtoseconds,
                        collision_rate=1.0 / unit.picosecond,
                        n_steps=50,
                        reassign_velocities=False,
                        n_restart_attempts=20,
                        constraint_tolerance=1e-06),
                    replica_mixing_scheme='swap-all',
                    hybrid_factory=htf,
                    online_analysis_interval=None)

                sampler.setup(
                    n_states=n_states,
                    temperature=300 * unit.kelvin,
                    storage_file=reporter,
                    minimisation_steps=0,
                    endstates=True)

                sampler.energy_context_cache = cache.ContextCache(capacity=None, time_to_live=None, platform=platform)
                sampler.sampler_context_cache = cache.ContextCache(capacity=None, time_to_live=None, platform=platform)

                # Run repex
                sampler.extend(n_iterations)

                # Retrieve free energy
                reporter.close()
                reporter = MultiStateReporter(reporter_file)
                analyzer = MultiStateSamplerAnalyzer(reporter, max_n_iterations=n_iterations)
                f_ij, df_ij = analyzer.get_free_energy()
                data[f"{ligand_A_index}-{ligand_B_index}_{phase}"] = {'free_energy': f_ij[0, -1], 'error': df_ij[0, -1]}

        forward_DG = data['0-1_complex']['free_energy'] - data['0-1_solvent']['free_energy']
        reverse_DG = data['1-0_complex']['free_energy'] - data['1-0_solvent']['free_energy']
        DDG = abs(forward_DG - reverse_DG)
        dDDG = np.sqrt(data['0-1_complex']['error'] ** 2 + data['0-1_solvent']['error'] ** 2 + data['1-0_complex']['error'] ** 2 + data['1-0_solvent']['error'] ** 2)
        assert DDG < 6 * dDDG, f"DDG ({DDG}) is greater than 6 * dDDG ({6 * dDDG})"
<|MERGE_RESOLUTION|>--- conflicted
+++ resolved
@@ -53,7 +53,7 @@
 
             # Set up repex simulation
             reporter_file = os.path.join(temp_dir, f"{wt_name}-{mutant_name}.nc")
-<<<<<<< HEAD
+
             reporter = MultiStateReporter(reporter_file, checkpoint_interval=100)
             hss = HybridRepexSampler(mcmc_moves=mcmc.LangevinDynamicsMove(timestep=4.0 * unit.femtoseconds,
                                                                           collision_rate=1.0 / unit.picosecond,
@@ -64,19 +64,7 @@
                                      replica_mixing_scheme='swap-all',
                                      hybrid_factory=htf,
                                      online_analysis_interval=None)
-=======
-            reporter = MultiStateReporter(reporter_file, checkpoint_interval=10)
-            hss = HybridRepexSampler(mcmc_moves=mcmc.LangevinDynamicsMove(timestep=4.0 * unit.femtoseconds,
-                                                                                   collision_rate=1.0 / unit.picosecond,
-                                                                                   n_steps=50,
-                                                                                   reassign_velocities=False,
-                                                                                   n_restart_attempts=20,
-                                                                                   splitting="V R R R O R R R V",
-                                                                                   constraint_tolerance=1e-06),
-                                                                                   replica_mixing_scheme='swap-all',
-                                    hybrid_factory=htf,
-                                    online_analysis_interval=None)
->>>>>>> 887530eb
+
             hss.setup(n_states=12, temperature=300 * unit.kelvin, t_max=300 * unit.kelvin,
                       storage_file=reporter, minimisation_steps=0, endstates=True)
             hss.energy_context_cache = cache.ContextCache(capacity=None, time_to_live=None, platform=platform)
@@ -168,7 +156,7 @@
 
                 # Set up repex simulation
                 reporter_file = os.path.join(temp_dir, f"{wt_name}-{mutant_name}.nc")
-<<<<<<< HEAD
+
                 reporter = MultiStateReporter(reporter_file, checkpoint_interval=100)
                 hss = HybridRepexSampler(mcmc_moves=mcmc.LangevinDynamicsMove(timestep=4.0 * unit.femtoseconds,
                                                                               collision_rate=1.0 / unit.picosecond,
@@ -179,19 +167,7 @@
                                          replica_mixing_scheme='swap-all',
                                          hybrid_factory=htf,
                                          online_analysis_interval=None)
-=======
-                reporter = MultiStateReporter(reporter_file, checkpoint_interval=10)
-                hss = HybridRepexSampler(mcmc_moves=mcmc.LangevinDynamicsMove(timestep=4.0 * unit.femtoseconds,
-                                                                                       collision_rate=1.0 / unit.picosecond,
-                                                                                       n_steps=50,
-                                                                                       reassign_velocities=False,
-                                                                                       n_restart_attempts=20,
-                                                                                       splitting="V R R R O R R R V",
-                                                                                       constraint_tolerance=1e-06),
-                                                                                       replica_mixing_scheme='swap-all',
-                                        hybrid_factory=htf,
-                                        online_analysis_interval=None)
->>>>>>> 887530eb
+
                 hss.setup(n_states=36, temperature=300 * unit.kelvin, t_max=300 * unit.kelvin,
                           storage_file=reporter, minimisation_steps=0, endstates=True)
                 hss.energy_context_cache = cache.ContextCache(capacity=None, time_to_live=None, platform=platform)
