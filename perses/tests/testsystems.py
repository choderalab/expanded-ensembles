from __future__ import print_function
"""
Test systems for perses automated design.

Examples
--------

Alanine dipeptide in various environments (vacuum, implicit, explicit):

>>> from perses.tests.testsystems import AlaninDipeptideSAMS
>>> testsystem = AlanineDipeptideTestSystem()
>>> system_generator = testsystem.system_generator['explicit']
>>> sams_sampler = testsystem.sams_sampler['explicit']

TODO
----
* Have all PersesTestSystem subclasses automatically subjected to a battery of tests.
* Add short descriptions to each class through a class property.

"""

__author__ = 'John D. Chodera'

################################################################################
# IMPORTS
################################################################################
from simtk import openmm, unit
from simtk.openmm import app
import os, os.path
import sys, math
import numpy as np
from functools import partial
from pkg_resources import resource_filename
from openeye import oechem, oeshape, oeomega
from openmmtools import testsystems
from perses.tests.utils import sanitizeSMILES
from perses.storage import NetCDFStorage, NetCDFStorageView
from perses.rjmc.geometry import FFAllAngleGeometryEngine
import tempfile
import copy

################################################################################
# CONSTANTS
################################################################################

from perses.samplers.thermodynamics import kB

################################################################################
# TEST SYSTEMS
################################################################################

class PersesTestSystem(object):
    """
    Create a consistent set of samplers useful for testing.

    Properties
    ----------
    environments : list of str
        Available environments
    topologies : dict of simtk.openmm.app.Topology
        Initial system Topology objects; topologies[environment] is the topology for `environment`
    positions : dict of simtk.unit.Quantity of [nparticles,3] with units compatible with nanometers
        Initial positions corresponding to initial Topology objects
    system_generators : dict of SystemGenerator objects
        SystemGenerator objects for environments
    proposal_engines : dict of ProposalEngine
        Proposal engines
    themodynamic_states : dict of thermodynamic_states
        Themodynamic states for each environment
    mcmc_samplers : dict of MCMCSampler objects
        MCMCSampler objects for environments
    exen_samplers : dict of ExpandedEnsembleSampler objects
        ExpandedEnsembleSampler objects for environments
    sams_samplers : dict of SAMSSampler objects
        SAMSSampler objects for environments
    designer : MultiTargetDesign sampler
        Example MultiTargetDesign sampler

    """
    def __init__(self, storage_filename=None, mode='w'):
        """Create a testsystem.

        Parameters
        ----------
        storage_filename : str, optional, default=None
           If specified, bind to this storage file.
        mode : str, optional, default='w'
           File open mode, 'w' for (over)write, 'a' for append.

        """
        self.storage = None
        if storage_filename is not None:
            self.storage = NetCDFStorage(storage_filename, mode='w')
        self.environments = list()
        self.topologies = dict()
        self.positions = dict()
        self.system_generators = dict()
        self.proposal_engines = dict()
        self.thermodynamic_states = dict()
        self.mcmc_samplers = dict()
        self.exen_samplers = dict()
        self.sams_samplers = dict()
        self.designer = None
        self.geometry_engine = FFAllAngleGeometryEngine(metadata={})

class AlanineDipeptideTestSystem(PersesTestSystem):
    """
    Create a consistent set of SAMS samplers useful for testing PointMutationEngine on alanine dipeptide in various solvents.
    This is useful for testing a variety of components.

    Properties
    ----------
    environments : list of str
        Available environments: ['vacuum', 'explicit', 'implicit']
    topologies : dict of simtk.openmm.app.Topology
        Initial system Topology objects; topologies[environment] is the topology for `environment`
    positions : dict of simtk.unit.Quantity of [nparticles,3] with units compatible with nanometers
        Initial positions corresponding to initial Topology objects
    system_generators : dict of SystemGenerator objects
        SystemGenerator objects for environments
    proposal_engines : dict of ProposalEngine
        Proposal engines
    themodynamic_states : dict of thermodynamic_states
        Themodynamic states for each environment
    mcmc_samplers : dict of MCMCSampler objects
        MCMCSampler objects for environments
    exen_samplers : dict of ExpandedEnsembleSampler objects
        ExpandedEnsembleSampler objects for environments
    sams_samplers : dict of SAMSSampler objects
        SAMSSampler objects for environments
    designer : MultiTargetDesign sampler
        Example MultiTargetDesign sampler for implicit solvent hydration free energies

    Examples
    --------

    >>> from perses.tests.testsystems import AlanineDipeptideTestSystem
    >>> testsystem = AlanineDipeptideTestSystem()
    # Build a system
    >>> system = testsystem.system_generators['vacuum'].build_system(testsystem.topologies['vacuum'])
    # Retrieve a SAMSSampler
    >>> sams_sampler = testsystem.sams_samplers['implicit']

    """
    def __init__(self, constraints=app.HBonds, **kwargs):
        super(AlanineDipeptideTestSystem, self).__init__(**kwargs)
        environments = ['explicit', 'implicit', 'vacuum']

        # Use sterics in proposals
        self.geometry_engine.use_sterics = True

        # Write atom-by-atom geometry output.
        self.geometry_engine.write_proposal_pdb = True
        self.geometry_engine.pdb_filename_prefix = 'geometry'

        # Create a system generator for our desired forcefields.
        from perses.rjmc.topology_proposal import SystemGenerator
        system_generators = dict()
        system_generators['explicit'] = SystemGenerator(['amber99sbildn.xml', 'tip3p.xml'],
            forcefield_kwargs={ 'nonbondedMethod' : app.CutoffPeriodic, 'nonbondedCutoff' : 9.0 * unit.angstrom, 'implicitSolvent' : None, 'constraints' : constraints },
            use_antechamber=False)
        system_generators['implicit'] = SystemGenerator(['amber99sbildn.xml', 'amber99_obc.xml'],
            forcefield_kwargs={ 'nonbondedMethod' : app.NoCutoff, 'implicitSolvent' : app.OBC2, 'constraints' : constraints },
            use_antechamber=False)
        system_generators['vacuum'] = SystemGenerator(['amber99sbildn.xml'],
            forcefield_kwargs={ 'nonbondedMethod' : app.NoCutoff, 'implicitSolvent' : None, 'constraints' : constraints },
            use_antechamber=False)

        # Create peptide in solvent.
        from openmmtools.testsystems import AlanineDipeptideExplicit, AlanineDipeptideImplicit, AlanineDipeptideVacuum
        from pkg_resources import resource_filename
        pdb_filename = resource_filename('openmmtools', 'data/alanine-dipeptide-gbsa/alanine-dipeptide.pdb')
        from simtk.openmm.app import PDBFile
        topologies = dict()
        positions = dict()
        pdbfile = PDBFile(pdb_filename)
        topologies['vacuum'] = pdbfile.getTopology()
        positions['vacuum'] = pdbfile.getPositions(asNumpy=True)
        topologies['implicit'] = pdbfile.getTopology()
        positions['implicit'] = pdbfile.getPositions(asNumpy=True)

        # Create molecule in explicit solvent.
        modeller = app.Modeller(topologies['vacuum'], positions['vacuum'])
        modeller.addSolvent(system_generators['explicit'].getForceField(), model='tip3p', padding=9.0*unit.angstrom)
        topologies['explicit'] = modeller.getTopology()
        positions['explicit'] = modeller.getPositions()

        # Set up the proposal engines.
        from perses.rjmc.topology_proposal import PointMutationEngine
        proposal_metadata = {
            'ffxmls' : ['amber99sbildn.xml'], # take sidechain definitions from this ffxml file
            'always_change' : True # don't propose self-transitions
            }
        proposal_engines = dict()
        chain_id = ' '
        allowed_mutations = [[('2','VAL')],[('2','LEU')],[('2','PHE')]]
        for environment in environments:
            proposal_engines[environment] = PointMutationEngine(topologies[environment],system_generators[environment], chain_id, proposal_metadata=proposal_metadata, allowed_mutations=allowed_mutations)

        # Generate systems
        systems = dict()
        for environment in environments:
            systems[environment] = system_generators[environment].build_system(topologies[environment])

        # Define thermodynamic state of interest.
        from perses.samplers.thermodynamics import ThermodynamicState
        thermodynamic_states = dict()
        temperature = 300*unit.kelvin
        pressure = 1.0*unit.atmospheres
        thermodynamic_states['explicit'] = ThermodynamicState(system=systems['explicit'], temperature=temperature, pressure=pressure)
        thermodynamic_states['implicit'] = ThermodynamicState(system=systems['implicit'], temperature=temperature)
        thermodynamic_states['vacuum']   = ThermodynamicState(system=systems['vacuum'], temperature=temperature)

        # Create SAMS samplers
        from perses.samplers.samplers import SamplerState, MCMCSampler, ExpandedEnsembleSampler, SAMSSampler
        mcmc_samplers = dict()
        exen_samplers = dict()
        sams_samplers = dict()
        for environment in environments:
            storage = None
            if self.storage:
                storage = NetCDFStorageView(self.storage, envname=environment)

            chemical_state_key = proposal_engines[environment].compute_state_key(topologies[environment])
            if environment == 'explicit':
                sampler_state = SamplerState(system=systems[environment], positions=positions[environment], box_vectors=systems[environment].getDefaultPeriodicBoxVectors())
            else:
                sampler_state = SamplerState(system=systems[environment], positions=positions[environment])
            mcmc_samplers[environment] = MCMCSampler(thermodynamic_states[environment], sampler_state, topology=topologies[environment], storage=storage)
            mcmc_samplers[environment].nsteps = 5 # reduce number of steps for testing
            mcmc_samplers[environment].timestep = 1.0 * unit.femtoseconds
            mcmc_samplers[environment].verbose = True
            exen_samplers[environment] = ExpandedEnsembleSampler(mcmc_samplers[environment], topologies[environment], chemical_state_key, proposal_engines[environment], self.geometry_engine, options={'nsteps': 0}, storage=storage)
            exen_samplers[environment].verbose = True
            sams_samplers[environment] = SAMSSampler(exen_samplers[environment], storage=storage)
            sams_samplers[environment].verbose = True

        # Create test MultiTargetDesign sampler.
        from perses.samplers.samplers import MultiTargetDesign
        target_samplers = { sams_samplers['implicit'] : 1.0, sams_samplers['vacuum'] : -1.0 }
        designer = MultiTargetDesign(target_samplers, storage=self.storage)
        designer.verbose = True

        # Store things.
        self.environments = environments
        self.topologies = topologies
        self.positions = positions
        self.systems = systems
        self.system_generators = system_generators
        self.proposal_engines = proposal_engines
        self.thermodynamic_states = thermodynamic_states
        self.mcmc_samplers = mcmc_samplers
        self.exen_samplers = exen_samplers
        self.sams_samplers = sams_samplers
        self.designer = designer

class AlanineDipeptideValenceTestSystem(PersesTestSystem):
    """
    Create a consistent set of SAMS samplers useful for testing PointMutationEngine on alanine dipeptide in various solvents.
    Only valence terms are included---no sterics.

    Properties
    ----------
    environments : list of str
        Available environments: ['vacuum']
    topologies : dict of simtk.openmm.app.Topology
        Initial system Topology objects; topologies[environment] is the topology for `environment`
    positions : dict of simtk.unit.Quantity of [nparticles,3] with units compatible with nanometers
        Initial positions corresponding to initial Topology objects
    system_generators : dict of SystemGenerator objects
        SystemGenerator objects for environments
    proposal_engines : dict of ProposalEngine
        Proposal engines
    themodynamic_states : dict of thermodynamic_states
        Themodynamic states for each environment
    mcmc_samplers : dict of MCMCSampler objects
        MCMCSampler objects for environments
    exen_samplers : dict of ExpandedEnsembleSampler objects
        ExpandedEnsembleSampler objects for environments
    sams_samplers : dict of SAMSSampler objects
        SAMSSampler objects for environments
    designer : MultiTargetDesign sampler
        Example MultiTargetDesign sampler for implicit solvent hydration free energies

    Examples
    --------

    >>> from perses.tests.testsystems import AlanineDipeptideValenceTestSystem
    >>> testsystem = AlanineDipeptideValenceTestSystem()
    # Build a system
    >>> system = testsystem.system_generators['vacuum'].build_system(testsystem.topologies['vacuum'])
    # Retrieve a SAMSSampler
    >>> sams_sampler = testsystem.sams_samplers['vacuum']

    """
    def __init__(self, **kwargs):
        super(AlanineDipeptideValenceTestSystem, self).__init__(**kwargs)
        environments = ['vacuum']

        # Write atom-by-atom geometry output.
        self.geometry_engine.write_proposal_pdb = False
        #self.geometry_engine.pdb_filename_prefix = 'geometry2'

        # Create a system generator for our desired forcefields.
        from perses.rjmc.topology_proposal import SystemGenerator
        system_generators = dict()
        from pkg_resources import resource_filename
        valence_xml_filename = resource_filename('perses', 'data/amber99sbildn-valence-only.xml')
        system_generators['vacuum'] = SystemGenerator([valence_xml_filename],
            forcefield_kwargs={ 'nonbondedMethod' : app.NoCutoff, 'implicitSolvent' : None, 'constraints' : None },
            use_antechamber=False)

        # Create peptide in solvent.
        from openmmtools.testsystems import AlanineDipeptideExplicit, AlanineDipeptideImplicit, AlanineDipeptideVacuum
        from pkg_resources import resource_filename
        pdb_filename = resource_filename('openmmtools', 'data/alanine-dipeptide-gbsa/alanine-dipeptide.pdb')
        from simtk.openmm.app import PDBFile
        topologies = dict()
        positions = dict()
        pdbfile = PDBFile(pdb_filename)
        topologies['vacuum'] = pdbfile.getTopology()
        positions['vacuum'] = pdbfile.getPositions(asNumpy=True)

        # Set up the proposal engines.
        from perses.rjmc.topology_proposal import PointMutationEngine
        proposal_metadata = {
            'ffxmls' : ['amber99sbildn.xml'], # take sidechain definitions from this ffxml file
            'always_change' : True # don't propose self-transitions
            }
        proposal_engines = dict()
        chain_id = ' '
        allowed_mutations = [[('2','PHE')]]
        proposal_metadata = {"always_change":True}
        for environment in environments:
            proposal_engines[environment] = PointMutationEngine(topologies[environment],system_generators[environment], chain_id, proposal_metadata=proposal_metadata, allowed_mutations=allowed_mutations, always_change=True)

        # Generate systems
        systems = dict()
        for environment in environments:
            systems[environment] = system_generators[environment].build_system(topologies[environment])

        # Define thermodynamic state of interest.
        from perses.samplers.thermodynamics import ThermodynamicState
        thermodynamic_states = dict()
        temperature = 300*unit.kelvin
        pressure = 1.0*unit.atmospheres
        thermodynamic_states['vacuum'] = ThermodynamicState(system=systems['vacuum'], temperature=temperature)

        # Create SAMS samplers
        from perses.samplers.samplers import SamplerState, MCMCSampler, ExpandedEnsembleSampler, SAMSSampler
        mcmc_samplers = dict()
        exen_samplers = dict()
        sams_samplers = dict()
        for environment in environments:
            storage = None
            if self.storage:
                storage = NetCDFStorageView(self.storage, envname=environment)

            chemical_state_key = proposal_engines[environment].compute_state_key(topologies[environment])
            sampler_state = SamplerState(system=systems[environment], positions=positions[environment])
            mcmc_samplers[environment] = MCMCSampler(thermodynamic_states[environment], sampler_state, topology=topologies[environment], storage=storage)
            mcmc_samplers[environment].nsteps = 5 # reduce number of steps for testing
            mcmc_samplers[environment].verbose = True
            exen_samplers[environment] = ExpandedEnsembleSampler(mcmc_samplers[environment], topologies[environment], chemical_state_key, proposal_engines[environment], self.geometry_engine, options={'nsteps':5}, storage=storage)
            exen_samplers[environment].verbose = True
            sams_samplers[environment] = SAMSSampler(exen_samplers[environment], storage=storage)
            sams_samplers[environment].verbose = True

        # Create test MultiTargetDesign sampler.
        from perses.samplers.samplers import MultiTargetDesign
        target_samplers = { sams_samplers['vacuum'] : 1.0 }
        designer = MultiTargetDesign(target_samplers, storage=self.storage)
        designer.verbose = True

        # Store things.
        self.environments = environments
        self.topologies = topologies
        self.positions = positions
        self.systems = systems
        self.system_generators = system_generators
        self.proposal_engines = proposal_engines
        self.thermodynamic_states = thermodynamic_states
        self.mcmc_samplers = mcmc_samplers
        self.exen_samplers = exen_samplers
        self.sams_samplers = sams_samplers
        self.designer = designer

def load_via_pdbfixer(filename=None, pdbid=None):
    """
    Load a PDB file via PDBFixer, keeping all heterogens and building in protons for any crystallographic waters.
    """
    from pdbfixer import PDBFixer
    fixer = PDBFixer(filename=filename, pdbid=pdbid)
    fixer.findMissingResidues()
    fixer.findNonstandardResidues()
    fixer.replaceNonstandardResidues()
    fixer.findMissingAtoms()
    fixer.addMissingAtoms()
    fixer.addMissingHydrogens(7.0)
    return [fixer.topology, fixer.positions]

class T4LysozymeMutationTestSystem(PersesTestSystem):
    """
    Create a consistent set of SAMS samplers useful for testing PointMutationEngine on T4 lysozyme in various solvents.
    Wild Type is T4 L99A

    Properties
    ----------
    environments : list of str
        Available environments: ['vacuum', 'explicit', 'implicit']
    topologies : dict of simtk.openmm.app.Topology
        Initial system Topology objects; topologies[environment] is the topology for `environment`
    positions : dict of simtk.unit.Quantity of [nparticles,3] with units compatible with nanometers
        Initial positions corresponding to initial Topology objects
    system_generators : dict of SystemGenerator objects
        SystemGenerator objects for environments
    proposal_engines : dict of ProposalEngine
        Proposal engines
    themodynamic_states : dict of thermodynamic_states
        Themodynamic states for each environment
    mcmc_samplers : dict of MCMCSampler objects
        MCMCSampler objects for environments
    exen_samplers : dict of ExpandedEnsembleSampler objects
        ExpandedEnsembleSampler objects for environments
    sams_samplers : dict of SAMSSampler objects
        SAMSSampler objects for environments
    designer : MultiTargetDesign sampler
        Example MultiTargetDesign sampler for implicit solvent hydration free energies

    Examples
    --------

    >>> from perses.tests.testsystems import T4LysozymeTestSystem
    >>> testsystem = T4LysozymeTestSystem()
    # Build a system
    >>> system = testsystem.system_generators['vacuum'].build_system(testsystem.topologies['vacuum'])
    # Retrieve a SAMSSampler
    >>> sams_sampler = testsystem.sams_samplers['implicit']

    """
    def __init__(self, **kwargs):
        super(T4LysozymeMutationTestSystem, self).__init__(**kwargs)
#        environments = ['explicit-complex', 'explicit-receptor', 'implicit-complex', 'implicit-receptor', 'vacuum-complex', 'vacuum-receptor']
        environments = ['explicit-complex', 'explicit-receptor', 'vacuum-complex', 'vacuum-receptor']

        # Create a system generator for our desired forcefields.
        from perses.rjmc.topology_proposal import SystemGenerator
        from pkg_resources import resource_filename
        gaff_xml_filename = resource_filename('perses', 'data/gaff.xml')
        system_generators = dict()
        system_generators['explicit'] = SystemGenerator([gaff_xml_filename,'amber99sbildn.xml', 'tip3p.xml'],
            forcefield_kwargs={ 'nonbondedMethod' : app.CutoffPeriodic, 'nonbondedCutoff' : 9.0 * unit.angstrom, 'implicitSolvent' : None, 'constraints' : None },
            use_antechamber=True)
        system_generators['explicit-complex'] = system_generators['explicit']
        system_generators['explicit-receptor'] = system_generators['explicit']
        system_generators['implicit'] = SystemGenerator([gaff_xml_filename,'amber99sbildn.xml', 'amber99_obc.xml'],
            forcefield_kwargs={ 'nonbondedMethod' : app.NoCutoff, 'implicitSolvent' : app.OBC2, 'constraints' : None },
            use_antechamber=True)
        system_generators['implicit-complex'] = system_generators['implicit']
        system_generators['implicit-receptor'] = system_generators['implicit']
        system_generators['vacuum'] = SystemGenerator([gaff_xml_filename, 'amber99sbildn.xml'],
            forcefield_kwargs={ 'nonbondedMethod' : app.NoCutoff, 'implicitSolvent' : None, 'constraints' : None },
            use_antechamber=True)
        system_generators['vacuum-complex'] = system_generators['vacuum']
        system_generators['vacuum-receptor'] = system_generators['vacuum']

        # Create receptor in solvent.
        from pkg_resources import resource_filename
        pdb_filename = resource_filename('perses', 'data/181L.pdb')
        import pdbfixer
        from simtk.openmm.app import PDBFile, Modeller
        topologies = dict()
        positions = dict()
        [fixer_topology, fixer_positions] = load_via_pdbfixer(pdb_filename)
        modeller = Modeller(fixer_topology, fixer_positions)

        residues_to_delete = [ residue for residue in modeller.getTopology().residues() if residue.name in ['HED','CL','HOH'] ]
        modeller.delete(residues_to_delete)

        receptor_modeller = copy.deepcopy(modeller)
        ligand_modeller = copy.deepcopy(modeller)

        for chain in receptor_modeller.getTopology().chains():
            pass
        chains_to_delete = [chain]
        receptor_modeller.delete(chains_to_delete)
        topologies['receptor'] = receptor_modeller.getTopology()
        positions['receptor'] = receptor_modeller.getPositions()

        for chain in ligand_modeller.getTopology().chains():
            break
        chains_to_delete = [chain]
        ligand_modeller.delete(chains_to_delete)
        for residue in ligand_modeller.getTopology().residues():
            if residue.name == 'BNZ':
                break

        from openmoltools import forcefield_generators
        from utils import extractPositionsFromOEMOL, giveOpenmmPositionsToOEMOL
        import perses.rjmc.geometry as geometry
        from perses.rjmc.topology_proposal import TopologyProposal
        # create OEMol version of benzene
        mol = oechem.OEMol()
        #mol.SetTitle('BNZ') # should be set to residue.name in generateTopologyFromOEMol, not working
        oechem.OESmilesToMol(mol,'C1=CC=CC=C1')
        oechem.OEAddExplicitHydrogens(mol)
        oechem.OETriposAtomNames(mol)
        oechem.OETriposBondTypeNames(mol)

        new_residue = forcefield_generators.generateTopologyFromOEMol(mol)
        for res in new_residue.residues():
            res.name = 'BNZ'
        bnz_new_sys = system_generators['vacuum'].build_system(new_residue)
        kB = unit.BOLTZMANN_CONSTANT_kB * unit.AVOGADRO_CONSTANT_NA
        temperature = 300.0 * unit.kelvin
        kT = kB * temperature
        beta = 1.0/kT
        adding_hydrogen_proposal = TopologyProposal(new_topology=new_residue, new_system =bnz_new_sys, old_topology=ligand_modeller.topology, old_system =bnz_new_sys, logp_proposal = 0.0, new_to_old_atom_map = {0:0,1:1,2:2,3:3,4:4,5:5}, old_chemical_state_key='',new_chemical_state_key='')
        geometry_engine = geometry.FFAllAngleGeometryEngine()
        new_positions, logp = geometry_engine.propose(adding_hydrogen_proposal, ligand_modeller.positions, beta)

        modeller = copy.deepcopy(receptor_modeller)
        modeller.add(new_residue, new_positions)
        topologies['complex'] = modeller.getTopology()
        positions['complex'] = modeller.getPositions()

        # Create all environments.
        for environment in ['implicit', 'vacuum']:
            for component in ['receptor', 'complex']:
                topologies[environment + '-' + component] = topologies[component]
                positions[environment + '-' + component] = positions[component]

        # Set up in explicit solvent.
        for component in ['receptor', 'complex']:
            modeller = app.Modeller(topologies[component], positions[component])
            modeller.addSolvent(system_generators['explicit'].getForceField(), model='tip3p', padding=9.0*unit.angstrom)
            atoms = list(modeller.topology.atoms())
            print('Solvated %s has %s atoms' % (component, len(atoms)))
            topologies['explicit' + '-' + component] = modeller.getTopology()
            positions['explicit' + '-' + component] = modeller.getPositions()

        # Set up the proposal engines.
        allowed_mutations = [
            [('99','GLY')],
            [('102','GLN')],
            [('102','HIS')],
            [('102','GLU')],
            [('102','LEU')],
            [('153','ALA')],
            [('108','VAL')],
            [('99','GLY'),('108','VAL')]
        ]
        from perses.rjmc.topology_proposal import PointMutationEngine
        proposal_metadata = { 'ffxmls' : ['amber99sbildn.xml'] }
        proposal_engines = dict()
        chain_id = 'A'
        for environment in environments:
            proposal_engines[environment] = PointMutationEngine(topologies[environment], system_generators[environment], chain_id, proposal_metadata=proposal_metadata, allowed_mutations=allowed_mutations)

        # Generate systems
        systems = dict()
        for environment in environments:
            print(environment)
            systems[environment] = system_generators[environment].build_system(topologies[environment])

        # Define thermodynamic state of interest.
        from perses.samplers.thermodynamics import ThermodynamicState
        thermodynamic_states = dict()
        temperature = 300*unit.kelvin
        pressure = 1.0*unit.atmospheres
        for component in ['receptor', 'complex']:
            thermodynamic_states['explicit' + '-' + component] = ThermodynamicState(system=systems['explicit' + '-' + component], temperature=temperature, pressure=pressure)
            #thermodynamic_states['implicit' + '-' + component] = ThermodynamicState(system=systems['implicit' + '-' + component], temperature=temperature)
            thermodynamic_states['vacuum' + '-' + component]   = ThermodynamicState(system=systems['vacuum' + '-' + component], temperature=temperature)

        # Create SAMS samplers
        from perses.samplers.samplers import SamplerState, MCMCSampler, ExpandedEnsembleSampler, SAMSSampler
        mcmc_samplers = dict()
        exen_samplers = dict()
        sams_samplers = dict()
        for environment in environments:
            storage = None
            if self.storage:
                storage = NetCDFStorageView(self.storage, envname=environment)

            chemical_state_key = proposal_engines[environment].compute_state_key(topologies[environment])
            if environment[0:8] == 'explicit':
                sampler_state = SamplerState(system=systems[environment], positions=positions[environment], box_vectors=systems[environment].getDefaultPeriodicBoxVectors())
            else:
                sampler_state = SamplerState(system=systems[environment], positions=positions[environment])
            mcmc_samplers[environment] = MCMCSampler(thermodynamic_states[environment], sampler_state, topology=topologies[environment], storage=storage)
            mcmc_samplers[environment].nsteps = 5 # reduce number of steps for testing
            mcmc_samplers[environment].verbose = True
            exen_samplers[environment] = ExpandedEnsembleSampler(mcmc_samplers[environment], topologies[environment], chemical_state_key, proposal_engines[environment], self.geometry_engine, options={'nsteps':5}, storage=storage)
            exen_samplers[environment].verbose = True
            sams_samplers[environment] = SAMSSampler(exen_samplers[environment], storage=storage)
            sams_samplers[environment].verbose = True

        # Create test MultiTargetDesign sampler.
        from perses.samplers.samplers import MultiTargetDesign
        target_samplers = { sams_samplers['explicit-complex'] : 1.0, sams_samplers['explicit-receptor'] : -1.0 }
        designer = MultiTargetDesign(target_samplers, storage=self.storage)
        designer.verbose = True

        # Store things.
        self.environments = environments
        self.topologies = topologies
        self.positions = positions
        self.systems = systems
        self.system_generators = system_generators
        self.proposal_engines = proposal_engines
        self.thermodynamic_states = thermodynamic_states
        self.mcmc_samplers = mcmc_samplers
        self.exen_samplers = exen_samplers
        self.sams_samplers = sams_samplers
        self.designer = designer

class MybTestSystem(PersesTestSystem):
    """
    Create a consistent set of SAMS samplers useful for testing PointMutationEngine on Myb:peptide interaction in various solvents.

    Properties
    ----------
    environments : list of str
        Available environments: ['vacuum', 'explicit', 'implicit']
    topologies : dict of simtk.openmm.app.Topology
        Initial system Topology objects; topologies[environment] is the topology for `environment`
    positions : dict of simtk.unit.Quantity of [nparticles,3] with units compatible with nanometers
        Initial positions corresponding to initial Topology objects
    system_generators : dict of SystemGenerator objects
        SystemGenerator objects for environments
    proposal_engines : dict of ProposalEngine
        Proposal engines
    themodynamic_states : dict of thermodynamic_states
        Themodynamic states for each environment
    mcmc_samplers : dict of MCMCSampler objects
        MCMCSampler objects for environments
    exen_samplers : dict of ExpandedEnsembleSampler objects
        ExpandedEnsembleSampler objects for environments
    sams_samplers : dict of SAMSSampler objects
        SAMSSampler objects for environments
    designer : MultiTargetDesign sampler
        Example MultiTargetDesign sampler for implicit solvent hydration free energies

    Examples
    --------

    >>> from perses.tests.testsystems import MybTestSystem
    >>> testsystem = MybTestSystem()
    # Build a system
    >>> system = testsystem.system_generators['vacuum-peptide'].build_system(testsystem.topologies['vacuum-peptide'])
    # Retrieve a SAMSSampler
    >>> sams_sampler = testsystem.sams_samplers['implicit-peptide']

    """
    def __init__(self, **kwargs):
        super(MybTestSystem, self).__init__(**kwargs)
        environments = ['explicit-complex', 'explicit-peptide', 'implicit-complex', 'implicit-peptide', 'vacuum-complex', 'vacuum-peptide']

        # Use sterics in proposals
        self.geometry_engine.use_sterics = True

        # Write atom-by-atom geometry output.
        self.geometry_engine.write_proposal_pdb = True
        self.geometry_engine.pdb_filename_prefix = 'geometry'

        # Create a system generator for our desired forcefields.
        from perses.rjmc.topology_proposal import SystemGenerator
        system_generators = dict()
        system_generators['explicit'] = SystemGenerator(['amber99sbildn.xml', 'tip3p.xml'],
            forcefield_kwargs={ 'nonbondedMethod' : app.CutoffPeriodic, 'nonbondedCutoff' : 9.0 * unit.angstrom, 'implicitSolvent' : None, 'constraints' : None },
            use_antechamber=False)
        system_generators['explicit-complex'] = system_generators['explicit']
        system_generators['explicit-peptide'] = system_generators['explicit']
        system_generators['implicit'] = SystemGenerator(['amber99sbildn.xml', 'amber99_obc.xml'],
            forcefield_kwargs={ 'nonbondedMethod' : app.NoCutoff, 'implicitSolvent' : app.OBC2, 'constraints' : None },
            use_antechamber=False)
        system_generators['implicit-complex'] = system_generators['implicit']
        system_generators['implicit-peptide'] = system_generators['implicit']
        system_generators['vacuum'] = SystemGenerator(['amber99sbildn.xml'],
            forcefield_kwargs={ 'nonbondedMethod' : app.NoCutoff, 'implicitSolvent' : None, 'constraints' : None },
            use_antechamber=False)
        system_generators['vacuum-complex'] = system_generators['vacuum']
        system_generators['vacuum-peptide'] = system_generators['vacuum']

        # Create peptide in solvent.
        from pkg_resources import resource_filename
        pdb_filename = resource_filename('perses', 'data/1sb0.pdb')
        import pdbfixer
        from simtk.openmm.app import PDBFile, Modeller
        topologies = dict()
        positions = dict()
        #pdbfile = PDBFile(pdb_filename)
        [fixer_topology, fixer_positions] = load_via_pdbfixer(pdb_filename)
        topologies['complex'] = fixer_topology
        positions['complex'] = fixer_positions
        modeller = Modeller(topologies['complex'], positions['complex'])
        chains_to_delete = [ chain for chain in modeller.getTopology().chains() if chain.id == 'A' ] # remove chain A
        modeller.delete(chains_to_delete)
        topologies['peptide'] = modeller.getTopology()
        positions['peptide'] = modeller.getPositions()

        # Create all environments.
        for environment in ['implicit', 'vacuum']:
            for component in ['peptide', 'complex']:
                topologies[environment + '-' + component] = topologies[component]
                positions[environment + '-' + component] = positions[component]

        # Set up in explicit solvent.
        for component in ['peptide', 'complex']:
            modeller = app.Modeller(topologies[component], positions[component])
            modeller.addSolvent(system_generators['explicit'].getForceField(), model='tip3p', padding=9.0*unit.angstrom)
            topologies['explicit' + '-' + component] = modeller.getTopology()
            positions['explicit' + '-' + component] = modeller.getPositions()

        # Set up the proposal engines.
        allowed_mutations = list()
        for resid in ['91', '99', '103', '105']:
            for resname in ['ALA', 'LEU', 'VAL', 'PHE', 'CYS', 'THR', 'TRP', 'TYR', 'GLU', 'ASP', 'LYS', 'ARG', 'ASN']:
                allowed_mutations.append([(resid, resname)])
        from perses.rjmc.topology_proposal import PointMutationEngine
        proposal_metadata = {
            'ffxmls' : ['amber99sbildn.xml'], # take sidechain definitions from this ffxml file
            'always_change' : True # don't propose self-transitions
            }
        proposal_engines = dict()
        chain_id = 'B'
        for environment in environments:
            proposal_engines[environment] = PointMutationEngine(topologies[environment], system_generators[environment], chain_id, proposal_metadata=proposal_metadata, allowed_mutations=allowed_mutations)

        # Generate systems
        systems = dict()
        for environment in environments:
            systems[environment] = system_generators[environment].build_system(topologies[environment])

        # Define thermodynamic state of interest.
        from perses.samplers.thermodynamics import ThermodynamicState
        thermodynamic_states = dict()
        temperature = 300*unit.kelvin
        pressure = 1.0*unit.atmospheres
        for component in ['peptide', 'complex']:
            thermodynamic_states['explicit' + '-' + component] = ThermodynamicState(system=systems['explicit' + '-' + component], temperature=temperature, pressure=pressure)
            thermodynamic_states['implicit' + '-' + component] = ThermodynamicState(system=systems['implicit' + '-' + component], temperature=temperature)
            thermodynamic_states['vacuum' + '-' + component]   = ThermodynamicState(system=systems['vacuum' + '-' + component], temperature=temperature)

        # Create SAMS samplers
        from perses.samplers.samplers import SamplerState, MCMCSampler, ExpandedEnsembleSampler, SAMSSampler
        mcmc_samplers = dict()
        exen_samplers = dict()
        sams_samplers = dict()
        for environment in environments:
            storage = None
            if self.storage:
                storage = NetCDFStorageView(self.storage, envname=environment)

            chemical_state_key = proposal_engines[environment].compute_state_key(topologies[environment])
            if environment[0:8] == 'explicit':
                sampler_state = SamplerState(system=systems[environment], positions=positions[environment], box_vectors=systems[environment].getDefaultPeriodicBoxVectors())
            else:
                sampler_state = SamplerState(system=systems[environment], positions=positions[environment])
            mcmc_samplers[environment] = MCMCSampler(thermodynamic_states[environment], sampler_state, topology=topologies[environment], storage=storage)
            mcmc_samplers[environment].nsteps = 500 # reduce number of steps for testing
            mcmc_samplers[environment].verbose = True
            exen_samplers[environment] = ExpandedEnsembleSampler(mcmc_samplers[environment], topologies[environment], chemical_state_key, proposal_engines[environment], self.geometry_engine, options={'nsteps':0}, storage=storage)
            exen_samplers[environment].verbose = True
            sams_samplers[environment] = SAMSSampler(exen_samplers[environment], storage=storage)
            sams_samplers[environment].verbose = True

        # Create test MultiTargetDesign sampler.
        from perses.samplers.samplers import MultiTargetDesign
        target_samplers = { sams_samplers['vacuum-complex'] : 1.0, sams_samplers['vacuum-peptide'] : -1.0 }
        designer = MultiTargetDesign(target_samplers, storage=self.storage)
        designer.verbose = True

        # Store things.
        self.environments = environments
        self.topologies = topologies
        self.positions = positions
        self.systems = systems
        self.system_generators = system_generators
        self.proposal_engines = proposal_engines
        self.thermodynamic_states = thermodynamic_states
        self.mcmc_samplers = mcmc_samplers
        self.exen_samplers = exen_samplers
        self.sams_samplers = sams_samplers
        self.designer = designer

class AblImatinibResistanceTestSystem(PersesTestSystem):
    """
    Create a consistent set of SAMS samplers useful for testing PointMutationEngine on Abl:imatinib.

    Properties
    ----------
    environments : list of str
        Available environments: ['vacuum', 'explicit', 'implicit']
    topologies : dict of simtk.openmm.app.Topology
        Initial system Topology objects; topologies[environment] is the topology for `environment`
    positions : dict of simtk.unit.Quantity of [nparticles,3] with units compatible with nanometers
        Initial positions corresponding to initial Topology objects
    system_generators : dict of SystemGenerator objects
        SystemGenerator objects for environments
    proposal_engines : dict of ProposalEngine
        Proposal engines
    themodynamic_states : dict of thermodynamic_states
        Themodynamic states for each environment
    mcmc_samplers : dict of MCMCSampler objects
        MCMCSampler objects for environments
    exen_samplers : dict of ExpandedEnsembleSampler objects
        ExpandedEnsembleSampler objects for environments
    sams_samplers : dict of SAMSSampler objects
        SAMSSampler objects for environments
    designer : MultiTargetDesign sampler
        Example MultiTargetDesign sampler for implicit solvent hydration free energies

    Examples
    --------

    >>> from perses.tests.testsystems import AblImatinibResistanceTestSystem
    >>> testsystem = AblImatinibResistanceTestSystem()
    # Build a system
    >>> system = testsystem.system_generators['vacuum-inhibitor'].build_system(testsystem.topologies['vacuum-inhibitor'])
    # Retrieve a SAMSSampler
    >>> sams_sampler = testsystem.sams_samplers['vacuum-inhibitor']

    """
    def __init__(self, **kwargs):
        super(AblImatinibResistanceTestSystem, self).__init__(**kwargs)
        solvents = ['vacuum', 'explicit'] # TODO: Add 'implicit' once GBSA parameterization for small molecules is working
#        solvents = ['vacuum'] # DEBUG
        components = ['receptor', 'complex'] # TODO: Add 'ATP:kinase' complex to enable resistance design
        padding = 9.0*unit.angstrom
        explicit_solvent_model = 'tip3p'
        setup_path = 'data/abl-imatinib'
        thermodynamic_states = dict()
        temperature = 300*unit.kelvin
        pressure = 1.0*unit.atmospheres

        # Construct list of all environments
        environments = list()
        for solvent in solvents:
            for component in components:
                environment = solvent + '-' + component
                environments.append(environment)

        # Create a system generator for desired forcefields
        from perses.rjmc.topology_proposal import SystemGenerator
        from pkg_resources import resource_filename
        gaff_xml_filename = resource_filename('perses', 'data/gaff.xml')
        system_generators = dict()
        system_generators['explicit'] = SystemGenerator([gaff_xml_filename, 'amber99sbildn.xml', 'tip3p.xml'],
            forcefield_kwargs={ 'nonbondedMethod' : app.CutoffPeriodic, 'nonbondedCutoff' : 9.0 * unit.angstrom, 'implicitSolvent' : None, 'constraints' : None },
            use_antechamber=True)
        system_generators['implicit'] = SystemGenerator([gaff_xml_filename, 'amber99sbildn.xml', 'amber99_obc.xml'],
            forcefield_kwargs={ 'nonbondedMethod' : app.NoCutoff, 'implicitSolvent' : app.OBC2, 'constraints' : None },
            use_antechamber=True)
        system_generators['vacuum'] = SystemGenerator([gaff_xml_filename, 'amber99sbildn.xml'],
            forcefield_kwargs={ 'nonbondedMethod' : app.NoCutoff, 'implicitSolvent' : None, 'constraints' : None },
            use_antechamber=True)
        # Copy system generators for all environments
        for solvent in solvents:
            for component in components:
                environment = solvent + '-' + component
                system_generators[environment] = system_generators[solvent]

        # Load topologies and positions for all components
        from simtk.openmm.app import PDBFile, Modeller
        topologies = dict()
        positions = dict()
        for component in components:
            pdb_filename = resource_filename('perses', os.path.join(setup_path, '%s.pdb' % component))
            pdbfile = PDBFile(pdb_filename)
            topologies[component] = pdbfile.topology
            positions[component] = pdbfile.positions

        # Construct positions and topologies for all solvent environments
        for solvent in solvents:
            for component in components:
                environment = solvent + '-' + component
                if solvent == 'explicit':
                    # Create MODELLER object.
                    modeller = app.Modeller(topologies[component], positions[component])
                    modeller.addSolvent(system_generators[solvent].getForceField(), model='tip3p', padding=9.0*unit.angstrom)
                    topologies[environment] = modeller.getTopology()
                    positions[environment] = modeller.getPositions()
                else:
                    environment = solvent + '-' + component
                    topologies[environment] = topologies[component]
                    positions[environment] = positions[component]

        # Set up resistance mutation proposal engines
        allowed_mutations = list()
        # TODO: Expand this beyond the ATP binding site
        for resid in ['22', '37', '52', '55', '65', '81', '125', '128', '147', '148']:
            for resname in ['ALA', 'CYS', 'ASP', 'GLU', 'PHE', 'HIS', 'ILE', 'LYS', 'LEU', 'MET', 'ASN', 'PRO', 'GLN', 'ARG', 'SER', 'THR', 'VAL', 'TRP', 'TYR']:
                allowed_mutations.append([(resid, resname)])
        from perses.rjmc.topology_proposal import PointMutationEngine
        proposal_metadata = { 'ffxmls' : ['amber99sbildn.xml'] }
        proposal_engines = dict()
        chain_id = 'A'
        for solvent in solvents:
            for component in ['complex', 'receptor']: # Mutations only apply to components that contain the kinase
                environment = solvent + '-' + component
                proposal_engines[environment] = PointMutationEngine(topologies[environment], system_generators[environment], chain_id, proposal_metadata=proposal_metadata, allowed_mutations=allowed_mutations)

        # Generate systems ror all environments
        systems = dict()
        for environment in environments:
            systems[environment] = system_generators[environment].build_system(topologies[environment])

        # Create SAMS samplers
        from perses.samplers.thermodynamics import ThermodynamicState
        from perses.samplers.samplers import SamplerState, MCMCSampler, ExpandedEnsembleSampler, SAMSSampler
        mcmc_samplers = dict()
        exen_samplers = dict()
        sams_samplers = dict()
        thermodynamic_states = dict()
        for solvent in solvents:
            for component in components:
                environment = solvent + '-' + component
                chemical_state_key = proposal_engines[environment].compute_state_key(topologies[environment])

                storage = None
                if self.storage:
                    storage = NetCDFStorageView(self.storage, envname=environment)

                if solvent == 'explicit':
                    thermodynamic_state = ThermodynamicState(system=systems[environment], temperature=temperature, pressure=pressure)
                    sampler_state = SamplerState(system=systems[environment], positions=positions[environment], box_vectors=systems[environment].getDefaultPeriodicBoxVectors())
                else:
                    thermodynamic_state = ThermodynamicState(system=systems[environment], temperature=temperature)
                    sampler_state = SamplerState(system=systems[environment], positions=positions[environment])

                mcmc_samplers[environment] = MCMCSampler(thermodynamic_state, sampler_state, topology=topologies[environment], storage=storage)
                mcmc_samplers[environment].nsteps = 5 # reduce number of steps for testing
                mcmc_samplers[environment].verbose = True
                exen_samplers[environment] = ExpandedEnsembleSampler(mcmc_samplers[environment], topologies[environment], chemical_state_key, self.geometry_engine, proposal_engines[environment], options={'nsteps':5}, storage=storage)
                exen_samplers[environment].verbose = True
                sams_samplers[environment] = SAMSSampler(exen_samplers[environment], storage=storage)
                sams_samplers[environment].verbose = True
                thermodynamic_states[environment] = thermodynamic_state

        # Create test MultiTargetDesign sampler.
        # TODO: Replace this with inhibitor:kinase and ATP:kinase ratio
        from perses.samplers.samplers import MultiTargetDesign
        target_samplers = { sams_samplers['vacuum-complex'] : 1.0, sams_samplers['vacuum-receptor'] : -1.0 }
        designer = MultiTargetDesign(target_samplers, storage=self.storage)
        designer.verbose = True

        # Store things.
        self.components = components
        self.solvents = solvents
        self.environments = environments
        self.topologies = topologies
        self.positions = positions
        self.systems = systems
        self.system_generators = system_generators
        self.proposal_engines = proposal_engines
        self.thermodynamic_states = thermodynamic_states
        self.mcmc_samplers = mcmc_samplers
        self.exen_samplers = exen_samplers
        self.sams_samplers = sams_samplers
        self.designer = designer

        # This system must currently be minimized.
        minimize(self)

class AblAffinityTestSystem(PersesTestSystem):
    """
    Create a consistent set of SAMS samplers useful for optimizing kinase inhibitor affinity to Abl.

    TODO: Generalize to standard inhibitor:protein test system and extend to T4 lysozyme small molecules.

    Properties
    ----------
    environments : list of str
        Available environments: ['vacuum', 'explicit', 'implicit']
    topologies : dict of simtk.openmm.app.Topology
        Initial system Topology objects; topologies[environment] is the topology for `environment`
    positions : dict of simtk.unit.Quantity of [nparticles,3] with units compatible with nanometers
        Initial positions corresponding to initial Topology objects
    system_generators : dict of SystemGenerator objects
        SystemGenerator objects for environments
    proposal_engines : dict of ProposalEngine
        Proposal engines
    themodynamic_states : dict of thermodynamic_states
        Themodynamic states for each environment
    mcmc_samplers : dict of MCMCSampler objects
        MCMCSampler objects for environments
    exen_samplers : dict of ExpandedEnsembleSampler objects
        ExpandedEnsembleSampler objects for environments
    sams_samplers : dict of SAMSSampler objects
        SAMSSampler objects for environments
    designer : MultiTargetDesign sampler
        Example MultiTargetDesign sampler for implicit solvent hydration free energies

    Examples
    --------

    >>> from perses.tests.testsystems import AblAffinityTestSystem
    >>> testsystem = AblAffinityestSystem()
    # Build a system
    >>> system = testsystem.system_generators['vacuum-inhibitor'].build_system(testsystem.topologies['vacuum-inhibitor'])
    # Retrieve a SAMSSampler
    >>> sams_sampler = testsystem.sams_samplers['vacuum-inhibitor']

    """
    def __init__(self, **kwargs):
        super(AblAffinityTestSystem, self).__init__(**kwargs)
        solvents = ['vacuum', 'explicit'] # TODO: Add 'implicit' once GBSA parameterization for small molecules is working
        solvents = ['vacuum'] # DEBUG
        components = ['inhibitor', 'complex'] # TODO: Add 'ATP:kinase' complex to enable resistance design
        padding = 9.0*unit.angstrom
        explicit_solvent_model = 'tip3p'
        setup_path = 'data/abl-imatinib'
        thermodynamic_states = dict()
        temperature = 300*unit.kelvin
        pressure = 1.0*unit.atmospheres

        # Construct list of all environments
        environments = list()
        for solvent in solvents:
            for component in components:
                environment = solvent + '-' + component
                environments.append(environment)

        # Read SMILES from CSV file of clinical kinase inhibitors.
        from pkg_resources import resource_filename
        smiles_filename = resource_filename('perses', 'data/clinical-kinase-inhibitors.csv')
        import csv
        molecules = list()
        with open(smiles_filename, 'r') as csvfile:
            csvreader = csv.reader(csvfile, delimiter=',', quotechar='"')
            for row in csvreader:
                name = row[0]
                smiles = row[1]
                molecules.append(smiles)
        # Add current molecule
        molecules.append('Cc1ccc(cc1Nc2nccc(n2)c3cccnc3)NC(=O)c4ccc(cc4)C[NH+]5CCN(CC5)C')
        self.molecules = molecules

        # Expand molecules without explicit stereochemistry and make canonical isomeric SMILES.
        molecules = sanitizeSMILES(self.molecules)

        # Create a system generator for desired forcefields
        from perses.rjmc.topology_proposal import SystemGenerator
        from pkg_resources import resource_filename
        gaff_xml_filename = resource_filename('perses', 'data/gaff.xml')
        system_generators = dict()
        system_generators['explicit'] = SystemGenerator([gaff_xml_filename, 'amber99sbildn.xml', 'tip3p.xml'],
            forcefield_kwargs={ 'nonbondedMethod' : app.CutoffPeriodic, 'nonbondedCutoff' : 9.0 * unit.angstrom, 'implicitSolvent' : None, 'constraints' : None },
            use_antechamber=True)
        system_generators['implicit'] = SystemGenerator([gaff_xml_filename, 'amber99sbildn.xml', 'amber99_obc.xml'],
            forcefield_kwargs={ 'nonbondedMethod' : app.NoCutoff, 'implicitSolvent' : app.OBC2, 'constraints' : None },
            use_antechamber=True)
        system_generators['vacuum'] = SystemGenerator([gaff_xml_filename, 'amber99sbildn.xml'],
            forcefield_kwargs={ 'nonbondedMethod' : app.NoCutoff, 'implicitSolvent' : None, 'constraints' : None },
            use_antechamber=True)
        # Copy system generators for all environments
        for solvent in solvents:
            for component in components:
                environment = solvent + '-' + component
                system_generators[environment] = system_generators[solvent]

        # Load topologies and positions for all components
        from simtk.openmm.app import PDBFile, Modeller
        topologies = dict()
        positions = dict()
        for component in components:
            pdb_filename = resource_filename('perses', os.path.join(setup_path, '%s.pdb' % component))
            print(pdb_filename)
            pdbfile = PDBFile(pdb_filename)
            topologies[component] = pdbfile.topology
            positions[component] = pdbfile.positions

        # Construct positions and topologies for all solvent environments
        for solvent in solvents:
            for component in components:
                environment = solvent + '-' + component
                if solvent == 'explicit':
                    # Create MODELLER object.
                    modeller = app.Modeller(topologies[component], positions[component])
                    modeller.addSolvent(system_generators[solvent].getForceField(), model='tip3p', padding=9.0*unit.angstrom)
                    topologies[environment] = modeller.getTopology()
                    positions[environment] = modeller.getPositions()
                else:
                    environment = solvent + '-' + component
                    topologies[environment] = topologies[component]
                    positions[environment] = positions[component]

        # Set up the proposal engines.
        from perses.rjmc.topology_proposal import SmallMoleculeSetProposalEngine
        proposal_metadata = { }
        proposal_engines = dict()
        for environment in environments:
            storage = None
            if self.storage:
                storage = NetCDFStorageView(self.storage, envname=environment)
            proposal_engines[environment] = SmallMoleculeSetProposalEngine(molecules, system_generators[environment], residue_name='MOL', storage=storage)

        # Generate systems
        systems = dict()
        for environment in environments:
            systems[environment] = system_generators[environment].build_system(topologies[environment])

        # Define thermodynamic state of interest.
        from perses.samplers.thermodynamics import ThermodynamicState
        thermodynamic_states = dict()
        temperature = 300*unit.kelvin
        pressure = 1.0*unit.atmospheres
        for component in components:
            for solvent in solvents:
                environment = solvent + '-' + component
                if solvent == 'explicit':
                    thermodynamic_states[environment] = ThermodynamicState(system=systems[environment], temperature=temperature, pressure=pressure)
                else:
                    thermodynamic_states[environment]   = ThermodynamicState(system=systems[environment], temperature=temperature)

        # Create SAMS samplers
        from perses.samplers.samplers import SamplerState, MCMCSampler, ExpandedEnsembleSampler, SAMSSampler
        mcmc_samplers = dict()
        exen_samplers = dict()
        sams_samplers = dict()
        for solvent in solvents:
            for component in components:
                environment = solvent + '-' + component
                chemical_state_key = proposal_engines[environment].compute_state_key(topologies[environment])

                storage = None
                if self.storage:
                    storage = NetCDFStorageView(self.storage, envname=environment)

                if solvent == 'explicit':
                    thermodynamic_state = ThermodynamicState(system=systems[environment], temperature=temperature, pressure=pressure)
                    sampler_state = SamplerState(system=systems[environment], positions=positions[environment], box_vectors=systems[environment].getDefaultPeriodicBoxVectors())
                else:
                    thermodynamic_state = ThermodynamicState(system=systems[environment], temperature=temperature)
                    sampler_state = SamplerState(system=systems[environment], positions=positions[environment])

                mcmc_samplers[environment] = MCMCSampler(thermodynamic_state, sampler_state, topology=topologies[environment], storage=storage)
                mcmc_samplers[environment].nsteps = 5 # reduce number of steps for testing
                mcmc_samplers[environment].verbose = True
                exen_samplers[environment] = ExpandedEnsembleSampler(mcmc_samplers[environment], topologies[environment], chemical_state_key, proposal_engines[environment], self.geometry_engine, options={'nsteps':5}, storage=storage)
                exen_samplers[environment].verbose = True
                sams_samplers[environment] = SAMSSampler(exen_samplers[environment], storage=storage)
                sams_samplers[environment].verbose = True
                thermodynamic_states[environment] = thermodynamic_state

        # Create test MultiTargetDesign sampler.
        # TODO: Replace this with inhibitor:kinase and ATP:kinase ratio
        from perses.samplers.samplers import MultiTargetDesign
        target_samplers = { sams_samplers['vacuum-complex'] : 1.0, sams_samplers['vacuum-inhibitor'] : -1.0 }
        designer = MultiTargetDesign(target_samplers, storage=self.storage)
        designer.verbose = True

        # Store things.
        self.molecules = molecules
        self.environments = environments
        self.topologies = topologies
        self.positions = positions
        self.system_generators = system_generators
        self.systems = systems
        self.proposal_engines = proposal_engines
        self.thermodynamic_states = thermodynamic_states
        self.mcmc_samplers = mcmc_samplers
        self.exen_samplers = exen_samplers
        self.sams_samplers = sams_samplers
        self.designer = designer

        # This system must currently be minimized.
        minimize(self)

class AblImatinibProtonationStateTestSystem(PersesTestSystem):
    """
    Create a consistent set of SAMS samplers useful for sampling protonation states of the Abl:imatinib complex.

    Properties
    ----------
    environments : list of str
        Available environments: ['vacuum', 'explicit', 'implicit']
    topologies : dict of simtk.openmm.app.Topology
        Initial system Topology objects; topologies[environment] is the topology for `environment`
    positions : dict of simtk.unit.Quantity of [nparticles,3] with units compatible with nanometers
        Initial positions corresponding to initial Topology objects
    system_generators : dict of SystemGenerator objects
        SystemGenerator objects for environments
    proposal_engines : dict of ProposalEngine
        Proposal engines
    themodynamic_states : dict of thermodynamic_states
        Themodynamic states for each environment
    mcmc_samplers : dict of MCMCSampler objects
        MCMCSampler objects for environments
    exen_samplers : dict of ExpandedEnsembleSampler objects
        ExpandedEnsembleSampler objects for environments
    sams_samplers : dict of SAMSSampler objects
        SAMSSampler objects for environments
    designer : MultiTargetDesign sampler
        Example MultiTargetDesign sampler for implicit solvent hydration free energies

    Examples
    --------

    >>> from perses.tests.testsystems import AblImatinibProtonationStateTestSystem
    >>> testsystem = AblImatinibProtonationStateTestSystem()
    # Build a system
    >>> system = testsystem.system_generators['explicit-inhibitor'].build_system(testsystem.topologies['explicit-inhibitor'])
    # Retrieve a SAMSSampler
    >>> sams_sampler = testsystem.sams_samplers['explicit-inhibitor']

    """
    def __init__(self, **kwargs):
        super(AblImatinibProtonationStateTestSystem, self).__init__(**kwargs)
        solvents = ['vacuum', 'explicit'] # TODO: Add 'implicit' once GBSA parameterization for small molecules is working
        components = ['inhibitor', 'complex'] # TODO: Add 'ATP:kinase' complex to enable resistance design
        #solvents = ['vacuum'] # DEBUG: Just try vacuum for now
        #components = ['inhibitor'] # DEBUG: Just try inhibitor for now
        padding = 9.0*unit.angstrom
        explicit_solvent_model = 'tip3p'
        setup_path = 'data/constant-pH/abl-imatinib'
        thermodynamic_states = dict()
        temperature = 300*unit.kelvin
        pressure = 1.0*unit.atmospheres

        # Construct list of all environments
        environments = list()
        for solvent in solvents:
            for component in components:
                environment = solvent + '-' + component
                environments.append(environment)

        # Read mol2 file containing protonation states and extract canonical isomeric SMILES from this.
        from pkg_resources import resource_filename
        molecules = list()
        mol2_filename = resource_filename('perses', os.path.join(setup_path, 'Imatinib-epik-charged.mol2'))
        ifs = oechem.oemolistream(mol2_filename)
        mol = oechem.OEMol()
        while oechem.OEReadMolecule(ifs, mol):
            smiles = oechem.OEMolToSmiles(mol)
            molecules.append(smiles)
        # Read log probabilities
        log_state_penalties = dict()
        state_penalties_filename = resource_filename('perses', os.path.join(setup_path, 'Imatinib-state-penalties.out'))
        for (smiles, log_state_penalty) in zip(molecules, np.fromfile(state_penalties_filename, sep='\n')):
            log_state_penalties[smiles] = log_state_penalty

        # Add current molecule
        smiles = 'Cc1ccc(cc1Nc2nccc(n2)c3cccnc3)NC(=O)c4ccc(cc4)C[NH+]5CCN(CC5)C'
        molecules.append(smiles)
        self.molecules = molecules
        log_state_penalties[smiles] = 100.0 # this should have zero weight

        # Expand molecules without explicit stereochemistry and make canonical isomeric SMILES.
        molecules = sanitizeSMILES(self.molecules)

        # Create a system generator for desired forcefields
        # TODO: Debug why we can't ue pregenerated molecule ffxml parameters. This may be an openmoltools issue.
        molecules_xml_filename = resource_filename('perses', os.path.join(setup_path, 'Imatinib-epik-charged.ffxml'))

        print('Creating system generators...')
        from perses.rjmc.topology_proposal import SystemGenerator
        gaff_xml_filename = resource_filename('perses', 'data/gaff.xml')
        system_generators = dict()
        system_generators['explicit'] = SystemGenerator([gaff_xml_filename, 'amber99sbildn.xml', 'tip3p.xml'],
            forcefield_kwargs={ 'nonbondedMethod' : app.CutoffPeriodic, 'nonbondedCutoff' : 9.0 * unit.angstrom, 'implicitSolvent' : None, 'constraints' : None },
            use_antechamber=True)
        system_generators['implicit'] = SystemGenerator([gaff_xml_filename, 'amber99sbildn.xml', 'amber99_obc.xml'],
            forcefield_kwargs={ 'nonbondedMethod' : app.NoCutoff, 'implicitSolvent' : app.OBC2, 'constraints' : None },
            use_antechamber=True)
        system_generators['vacuum'] = SystemGenerator([gaff_xml_filename, 'amber99sbildn.xml'],
            forcefield_kwargs={ 'nonbondedMethod' : app.NoCutoff, 'implicitSolvent' : None, 'constraints' : None },
            use_antechamber=True)
        # Copy system generators for all environments
        for solvent in solvents:
            for component in components:
                environment = solvent + '-' + component
                system_generators[environment] = system_generators[solvent]

        # Load topologies and positions for all components
        from simtk.openmm.app import PDBFile, Modeller
        topologies = dict()
        positions = dict()
        for component in components:
            pdb_filename = resource_filename('perses', os.path.join(setup_path, '%s.pdb' % component))
            print(pdb_filename)
            pdbfile = PDBFile(pdb_filename)
            topologies[component] = pdbfile.topology
            positions[component] = pdbfile.positions

        # Construct positions and topologies for all solvent environments
        print('Constructing positions and topologies...')
        for solvent in solvents:
            for component in components:
                environment = solvent + '-' + component
                if solvent == 'explicit':
                    # Create MODELLER object.
                    modeller = app.Modeller(topologies[component], positions[component])
                    modeller.addSolvent(system_generators[solvent].getForceField(), model='tip3p', padding=9.0*unit.angstrom)
                    topologies[environment] = modeller.getTopology()
                    positions[environment] = modeller.getPositions()
                else:
                    environment = solvent + '-' + component
                    topologies[environment] = topologies[component]
                    positions[environment] = positions[component]

                natoms = sum( 1 for atom in topologies[environment].atoms() )
                print("System '%s' has %d atoms" % (environment, natoms))

        # Set up the proposal engines.
        print('Initializing proposal engines...')
        from perses.rjmc.topology_proposal import SmallMoleculeSetProposalEngine
        proposal_metadata = { }
        proposal_engines = dict()
        for environment in environments:
            proposal_engines[environment] = SmallMoleculeSetProposalEngine(molecules, system_generators[environment], residue_name='MOL')

        # Generate systems
        print('Building systems...')
        systems = dict()
        for environment in environments:
            systems[environment] = system_generators[environment].build_system(topologies[environment])

        # Define thermodynamic state of interest.
        print('Defining thermodynamic states...')
        from perses.samplers.thermodynamics import ThermodynamicState
        thermodynamic_states = dict()
        temperature = 300*unit.kelvin
        pressure = 1.0*unit.atmospheres
        for component in components:
            for solvent in solvents:
                environment = solvent + '-' + component
                if solvent == 'explicit':
                    thermodynamic_states[environment] = ThermodynamicState(system=systems[environment], temperature=temperature, pressure=pressure)
                else:
                    thermodynamic_states[environment]   = ThermodynamicState(system=systems[environment], temperature=temperature)

        # Create SAMS samplers
        print('Creating SAMS samplers...')
        from perses.samplers.samplers import SamplerState, MCMCSampler, ExpandedEnsembleSampler, SAMSSampler
        mcmc_samplers = dict()
        exen_samplers = dict()
        sams_samplers = dict()
        for solvent in solvents:
            for component in components:
                environment = solvent + '-' + component
                chemical_state_key = proposal_engines[environment].compute_state_key(topologies[environment])

                storage = None
                if self.storage:
                    storage = NetCDFStorageView(self.storage, envname=environment)

                if solvent == 'explicit':
                    thermodynamic_state = ThermodynamicState(system=systems[environment], temperature=temperature, pressure=pressure)
                    sampler_state = SamplerState(system=systems[environment], positions=positions[environment], box_vectors=systems[environment].getDefaultPeriodicBoxVectors())
                else:
                    thermodynamic_state = ThermodynamicState(system=systems[environment], temperature=temperature)
                    sampler_state = SamplerState(system=systems[environment], positions=positions[environment])

                mcmc_samplers[environment] = MCMCSampler(thermodynamic_state, sampler_state, topology=topologies[environment], storage=storage)
                mcmc_samplers[environment].nsteps = 5 # reduce number of steps for testing
                mcmc_samplers[environment].verbose = True
                exen_samplers[environment] = ExpandedEnsembleSampler(mcmc_samplers[environment], topologies[environment], chemical_state_key, proposal_engines[environment], self.geometry_engine, options={'nsteps':5}, storage=storage)
                exen_samplers[environment].verbose = True
                sams_samplers[environment] = SAMSSampler(exen_samplers[environment], storage=storage)
                sams_samplers[environment].verbose = True
                thermodynamic_states[environment] = thermodynamic_state

        # Create a constant-pH sampler
        from perses.samplers.samplers import ProtonationStateSampler
        designer = ProtonationStateSampler(complex_sampler=exen_samplers['explicit-complex'], solvent_sampler=sams_samplers['explicit-inhibitor'], log_state_penalties=log_state_penalties, storage=self.storage)
        designer.verbose = True

        # Store things.
        self.molecules = molecules
        self.environments = environments
        self.topologies = topologies
        self.positions = positions
        self.system_generators = system_generators
        self.systems = systems
        self.proposal_engines = proposal_engines
        self.thermodynamic_states = thermodynamic_states
        self.mcmc_samplers = mcmc_samplers
        self.exen_samplers = exen_samplers
        self.sams_samplers = sams_samplers
        self.designer = designer

        # This system must currently be minimized.
        minimize(self)
        print('AblImatinibProtonationStateTestSystem initialized.')

class ImidazoleProtonationStateTestSystem(PersesTestSystem):
    """
    Create a consistent set of SAMS samplers useful for sampling protonation states of imidazole in water.

    Properties
    ----------
    environments : list of str
        Available environments: ['vacuum', 'explicit', 'implicit']
    topologies : dict of simtk.openmm.app.Topology
        Initial system Topology objects; topologies[environment] is the topology for `environment`
    positions : dict of simtk.unit.Quantity of [nparticles,3] with units compatible with nanometers
        Initial positions corresponding to initial Topology objects
    system_generators : dict of SystemGenerator objects
        SystemGenerator objects for environments
    proposal_engines : dict of ProposalEngine
        Proposal engines
    themodynamic_states : dict of thermodynamic_states
        Themodynamic states for each environment
    mcmc_samplers : dict of MCMCSampler objects
        MCMCSampler objects for environments
    exen_samplers : dict of ExpandedEnsembleSampler objects
        ExpandedEnsembleSampler objects for environments
    sams_samplers : dict of SAMSSampler objects
        SAMSSampler objects for environments
    designer : MultiTargetDesign sampler
        Example MultiTargetDesign sampler for implicit solvent hydration free energies

    Examples
    --------

    >>> from perses.tests.testsystems import AblImatinibProtonationStateTestSystem
    >>> testsystem = AblImatinibProtonationStateTestSystem()
    # Build a system
    >>> system = testsystem.system_generators['explicit-inhibitor'].build_system(testsystem.topologies['explicit-inhibitor'])
    # Retrieve a SAMSSampler
    >>> sams_sampler = testsystem.sams_samplers['explicit-inhibitor']

    """
    def __init__(self, **kwargs):
        super(ImidazoleProtonationStateTestSystem, self).__init__(**kwargs)
        solvents = ['vacuum', 'explicit'] # TODO: Add 'implicit' once GBSA parameterization for small molecules is working
        components = ['imidazole']
        padding = 9.0*unit.angstrom
        explicit_solvent_model = 'tip3p'
        setup_path = 'data/constant-pH/imidazole/'
        thermodynamic_states = dict()
        temperature = 300*unit.kelvin
        pressure = 1.0*unit.atmospheres

        # Construct list of all environments
        environments = list()
        for solvent in solvents:
            for component in components:
                environment = solvent + '-' + component
                environments.append(environment)

        # Read mol2 file containing protonation states and extract canonical isomeric SMILES from this.
        from pkg_resources import resource_filename
        molecules = list()
        mol2_filename = resource_filename('perses', os.path.join(setup_path, 'imidazole/imidazole-epik-charged.mol2'))
        ifs = oechem.oemolistream(mol2_filename)
        mol = oechem.OEMol()
        while oechem.OEReadMolecule(ifs, mol):
            smiles = oechem.OEMolToSmiles(mol)
            molecules.append(smiles)
        # Read log probabilities
        log_state_penalties = dict()
        state_penalties_filename = resource_filename('perses', os.path.join(setup_path, 'imidazole/imidazole-state-penalties.out'))
        for (smiles, log_state_penalty) in zip(molecules, np.fromfile(state_penalties_filename, sep='\n')):
            log_state_penalties[smiles] = log_state_penalty

        # Add current molecule
        smiles = 'C1=CN=CN1'
        molecules.append(smiles)
        self.molecules = molecules
        log_state_penalties[smiles] = 0.0

        # Expand molecules without explicit stereochemistry and make canonical isomeric SMILES.
        molecules = sanitizeSMILES(self.molecules)

        # Create a system generator for desired forcefields
        print('Creating system generators...')
        from perses.rjmc.topology_proposal import SystemGenerator
        gaff_xml_filename = resource_filename('perses', 'data/gaff.xml')
        system_generators = dict()
        system_generators['explicit'] = SystemGenerator([gaff_xml_filename, 'amber99sbildn.xml', 'tip3p.xml'],
            forcefield_kwargs={ 'nonbondedMethod' : app.CutoffPeriodic, 'nonbondedCutoff' : 9.0 * unit.angstrom, 'implicitSolvent' : None, 'constraints' : None },
            use_antechamber=True)
        system_generators['implicit'] = SystemGenerator([gaff_xml_filename, 'amber99sbildn.xml', 'amber99_obc.xml'],
            forcefield_kwargs={ 'nonbondedMethod' : app.NoCutoff, 'implicitSolvent' : app.OBC2, 'constraints' : None },
            use_antechamber=True)
        system_generators['vacuum'] = SystemGenerator([gaff_xml_filename, 'amber99sbildn.xml'],
            forcefield_kwargs={ 'nonbondedMethod' : app.NoCutoff, 'implicitSolvent' : None, 'constraints' : None },
            use_antechamber=True)
        # Copy system generators for all environments
        for solvent in solvents:
            for component in components:
                environment = solvent + '-' + component
                system_generators[environment] = system_generators[solvent]

        # Load topologies and positions for all components
        from simtk.openmm.app import PDBFile, Modeller
        topologies = dict()
        positions = dict()
        for component in components:
            pdb_filename = resource_filename('perses', os.path.join(setup_path, '%s.pdb' % component))
            print(pdb_filename)
            pdbfile = PDBFile(pdb_filename)
            topologies[component] = pdbfile.topology
            positions[component] = pdbfile.positions

        # Construct positions and topologies for all solvent environments
        print('Constructing positions and topologies...')
        for solvent in solvents:
            for component in components:
                environment = solvent + '-' + component
                if solvent == 'explicit':
                    # Create MODELLER object.
                    modeller = app.Modeller(topologies[component], positions[component])
                    modeller.addSolvent(system_generators[solvent].getForceField(), model='tip3p', padding=9.0*unit.angstrom)
                    topologies[environment] = modeller.getTopology()
                    positions[environment] = modeller.getPositions()
                else:
                    environment = solvent + '-' + component
                    topologies[environment] = topologies[component]
                    positions[environment] = positions[component]

                natoms = sum( 1 for atom in topologies[environment].atoms() )
                print("System '%s' has %d atoms" % (environment, natoms))

                # DEBUG: Write initial PDB file
                outfile = open(environment + '.initial.pdb', 'w')
                PDBFile.writeFile(topologies[environment], positions[environment], file=outfile)
                outfile.close()

        # Set up the proposal engines.
        print('Initializing proposal engines...')
        residue_name = 'UNL' # TODO: Figure out residue name automatically
        from perses.rjmc.topology_proposal import SmallMoleculeSetProposalEngine
        proposal_metadata = { }
        proposal_engines = dict()
        for environment in environments:
            storage = None
            if self.storage is not None:
                storage = NetCDFStorageView(self.storage, envname=environment)
            proposal_engines[environment] = SmallMoleculeSetProposalEngine(molecules, system_generators[environment], residue_name=residue_name, storage=storage)

        # Generate systems
        print('Building systems...')
        systems = dict()
        for environment in environments:
            systems[environment] = system_generators[environment].build_system(topologies[environment])

        # Define thermodynamic state of interest.
        print('Defining thermodynamic states...')
        from perses.samplers.thermodynamics import ThermodynamicState
        thermodynamic_states = dict()
        temperature = 300*unit.kelvin
        pressure = 1.0*unit.atmospheres
        for component in components:
            for solvent in solvents:
                environment = solvent + '-' + component
                if solvent == 'explicit':
                    thermodynamic_states[environment] = ThermodynamicState(system=systems[environment], temperature=temperature, pressure=pressure)
                else:
                    thermodynamic_states[environment] = ThermodynamicState(system=systems[environment], temperature=temperature)

        # Create SAMS samplers
        print('Creating SAMS samplers...')
        from perses.samplers.samplers import SamplerState, MCMCSampler, ExpandedEnsembleSampler, SAMSSampler
        mcmc_samplers = dict()
        exen_samplers = dict()
        sams_samplers = dict()
        for solvent in solvents:
            for component in components:
                environment = solvent + '-' + component
                chemical_state_key = proposal_engines[environment].compute_state_key(topologies[environment])

                storage = None
                if self.storage is not None:
                    storage = NetCDFStorageView(self.storage, envname=environment)

                if solvent == 'explicit':
                    thermodynamic_state = ThermodynamicState(system=systems[environment], temperature=temperature, pressure=pressure)
                    sampler_state = SamplerState(system=systems[environment], positions=positions[environment], box_vectors=systems[environment].getDefaultPeriodicBoxVectors())
                else:
                    thermodynamic_state = ThermodynamicState(system=systems[environment], temperature=temperature)
                    sampler_state = SamplerState(system=systems[environment], positions=positions[environment])

                mcmc_samplers[environment] = MCMCSampler(thermodynamic_state, sampler_state, topology=topologies[environment], storage=storage)
                mcmc_samplers[environment].nsteps = 5 # reduce number of steps for testing
                mcmc_samplers[environment].verbose = True
                exen_samplers[environment] = ExpandedEnsembleSampler(mcmc_samplers[environment], topologies[environment], chemical_state_key, proposal_engines[environment], self.geometry_engine, options={'nsteps':5}, storage=storage)
                exen_samplers[environment].verbose = True
                sams_samplers[environment] = SAMSSampler(exen_samplers[environment], storage=storage)
                sams_samplers[environment].verbose = True
                thermodynamic_states[environment] = thermodynamic_state

        # Store things.
        self.molecules = molecules
        self.environments = environments
        self.topologies = topologies
        self.positions = positions
        self.system_generators = system_generators
        self.systems = systems
        self.proposal_engines = proposal_engines
        self.thermodynamic_states = thermodynamic_states
        self.mcmc_samplers = mcmc_samplers
        self.exen_samplers = exen_samplers
        self.sams_samplers = sams_samplers
        self.designer = None

        print('ImidazoleProtonationStateTestSystem initialized.')

def minimize(testsystem):
    """
    Minimize all structures in test system.

    TODO
    ----
    Use sampler thermodynamic states instead of testsystem.systems

    Parameters
    ----------
    testystem : PersesTestSystem
        The testsystem to minimize.

    """
    for environment in testsystem.environments:
        print("Minimizing '%s'..." % environment)
        integrator = openmm.VerletIntegrator(1.0 * unit.femtoseconds)
        context = openmm.Context(testsystem.systems[environment], integrator)
        context.setPositions(testsystem.positions[environment])
        print ("Initial energy is %12.3f kcal/mol" % (context.getState(getEnergy=True).getPotentialEnergy() / unit.kilocalories_per_mole))
        TOL = 1.0
        MAX_STEPS = 50
        openmm.LocalEnergyMinimizer.minimize(context, TOL, MAX_STEPS)
        print ("Final energy is   %12.3f kcal/mol" % (context.getState(getEnergy=True).getPotentialEnergy() / unit.kilocalories_per_mole))
        # Update positions.
        testsystem.positions[environment] = context.getState(getPositions=True).getPositions(asNumpy=True)
        # Update sampler states.
        testsystem.mcmc_samplers[environment].sampler_state.positions = testsystem.positions[environment]
        # Clean up.
        del context, integrator

class SmallMoleculeLibraryTestSystem(PersesTestSystem):
    """
    Create a consistent set of samplers useful for testing SmallMoleculeProposalEngine on alkanes in various solvents.
    This is useful for testing a variety of components.

    Properties
    ----------
    environments : list of str
        Available environments: ['vacuum', 'explicit']
    topologies : dict of simtk.openmm.app.Topology
        Initial system Topology objects; topologies[environment] is the topology for `environment`
    positions : dict of simtk.unit.Quantity of [nparticles,3] with units compatible with nanometers
        Initial positions corresponding to initial Topology objects
    system_generators : dict of SystemGenerator objects
        SystemGenerator objects for environments
    proposal_engines : dict of ProposalEngine
        Proposal engines
    themodynamic_states : dict of thermodynamic_states
        Themodynamic states for each environment
    mcmc_samplers : dict of MCMCSampler objects
        MCMCSampler objects for environments
    exen_samplers : dict of ExpandedEnsembleSampler objects
        ExpandedEnsembleSampler objects for environments
    sams_samplers : dict of SAMSSampler objects
        SAMSSampler objects for environments
    designer : MultiTargetDesign sampler
        Example MultiTargetDesign sampler for explicit solvent hydration free energies
    molecules : list
        Molecules in library. Currently only SMILES format is supported.

    Examples
    --------

    >>> from perses.tests.testsystems import AlkanesTestSystem
    >>> testsystem = AlkanesTestSystem()
    # Build a system
    >>> system = testsystem.system_generators['vacuum'].build_system(testsystem.topologies['vacuum'])
    # Retrieve a SAMSSampler
    >>> sams_sampler = testsystem.sams_samplers['explicit']

    """
    def __init__(self, constraints=app.HBonds, **kwargs):
        super(SmallMoleculeLibraryTestSystem, self).__init__(**kwargs)
        # Expand molecules without explicit stereochemistry and make canonical isomeric SMILES.
        molecules = sanitizeSMILES(self.molecules)
        environments = ['explicit', 'vacuum']

        # Create a system generator for our desired forcefields.
        from perses.rjmc.topology_proposal import SystemGenerator
        system_generators = dict()
        from pkg_resources import resource_filename
        gaff_xml_filename = resource_filename('perses', 'data/gaff.xml')
        system_generators['explicit'] = SystemGenerator([gaff_xml_filename, 'tip3p.xml'],
            forcefield_kwargs={ 'nonbondedMethod' : app.CutoffPeriodic, 'nonbondedCutoff' : 9.0 * unit.angstrom, 'implicitSolvent' : None, 'constraints' : constraints })
        system_generators['vacuum'] = SystemGenerator([gaff_xml_filename],
            forcefield_kwargs={ 'nonbondedMethod' : app.NoCutoff, 'implicitSolvent' : None, 'constraints' : constraints })

        #
        # Create topologies and positions
        #
        topologies = dict()
        positions = dict()

        from openmoltools import forcefield_generators
        forcefield = app.ForceField(gaff_xml_filename, 'tip3p.xml')
        forcefield.registerTemplateGenerator(forcefield_generators.gaffTemplateGenerator)

        # Create molecule in vacuum.
        from perses.tests.utils import createOEMolFromSMILES, extractPositionsFromOEMOL
        smiles = molecules[0] # current sampler state
        molecule = createOEMolFromSMILES(smiles)
        topologies['vacuum'] = forcefield_generators.generateTopologyFromOEMol(molecule)
        positions['vacuum'] = extractPositionsFromOEMOL(molecule)

        # Create molecule in solvent.
        modeller = app.Modeller(topologies['vacuum'], positions['vacuum'])
        modeller.addSolvent(forcefield, model='tip3p', padding=9.0*unit.angstrom)
        topologies['explicit'] = modeller.getTopology()
        positions['explicit'] = modeller.getPositions()

        # Set up the proposal engines.
        from perses.rjmc.topology_proposal import SmallMoleculeSetProposalEngine
        proposal_metadata = { }
        proposal_engines = dict()
        for environment in environments:
            proposal_engines[environment] = SmallMoleculeSetProposalEngine(molecules, system_generators[environment])

        # Generate systems
        systems = dict()
        for environment in environments:
            systems[environment] = system_generators[environment].build_system(topologies[environment])

        # Define thermodynamic state of interest.
        from perses.samplers.thermodynamics import ThermodynamicState
        thermodynamic_states = dict()
        temperature = 300*unit.kelvin
        pressure = 1.0*unit.atmospheres
        thermodynamic_states['explicit'] = ThermodynamicState(system=systems['explicit'], temperature=temperature, pressure=pressure)
        thermodynamic_states['vacuum']   = ThermodynamicState(system=systems['vacuum'], temperature=temperature)

        # Create SAMS samplers
        from perses.samplers.samplers import SamplerState, MCMCSampler, ExpandedEnsembleSampler, SAMSSampler
        mcmc_samplers = dict()
        exen_samplers = dict()
        sams_samplers = dict()
        for environment in environments:
            storage = None
            if self.storage:
                storage = NetCDFStorageView(self.storage, envname=environment)

            chemical_state_key = proposal_engines[environment].compute_state_key(topologies[environment])
            if environment == 'explicit':
                sampler_state = SamplerState(system=systems[environment], positions=positions[environment], box_vectors=systems[environment].getDefaultPeriodicBoxVectors())
            else:
                sampler_state = SamplerState(system=systems[environment], positions=positions[environment])
            mcmc_samplers[environment] = MCMCSampler(thermodynamic_states[environment], sampler_state, topology=topologies[environment], storage=storage)
            mcmc_samplers[environment].nsteps = 5 # reduce number of steps for testing
            mcmc_samplers[environment].verbose = True
            exen_samplers[environment] = ExpandedEnsembleSampler(mcmc_samplers[environment], topologies[environment], chemical_state_key, proposal_engines[environment], self.geometry_engine, options={'nsteps':500}, storage=storage)
            exen_samplers[environment].verbose = True
            sams_samplers[environment] = SAMSSampler(exen_samplers[environment], storage=storage)
            sams_samplers[environment].verbose = True

        # Create test MultiTargetDesign sampler.
        from perses.samplers.samplers import MultiTargetDesign
        target_samplers = { sams_samplers['explicit'] : 1.0, sams_samplers['vacuum'] : -1.0 }
        designer = MultiTargetDesign(target_samplers, storage=self.storage)

        # Store things.
        self.molecules = molecules
        self.environments = environments
        self.topologies = topologies
        self.positions = positions
        self.system_generators = system_generators
        self.proposal_engines = proposal_engines
        self.thermodynamic_states = thermodynamic_states
        self.mcmc_samplers = mcmc_samplers
        self.exen_samplers = exen_samplers
        self.sams_samplers = sams_samplers
        self.designer = designer

class AlkanesTestSystem(SmallMoleculeLibraryTestSystem):
    """
    Library of small alkanes in various solvent environments.
    """
    def __init__(self, **kwargs):
        self.molecules = ['CC', 'CCC', 'CCCC', 'CCCCC', 'CCCCCC']
        super(AlkanesTestSystem, self).__init__(**kwargs)

class KinaseInhibitorsTestSystem(SmallMoleculeLibraryTestSystem):
    """
    Library of clinical kinase inhibitors in various solvent environments.
    """
    def __init__(self, **kwargs):
        # Read SMILES from CSV file of clinical kinase inhibitors.
        from pkg_resources import resource_filename
        smiles_filename = resource_filename('perses', 'data/clinical-kinase-inhibitors.csv')
        import csv
        molecules = list()
        with open(smiles_filename, 'r') as csvfile:
            csvreader = csv.reader(csvfile, delimiter=',', quotechar='"')
            for row in csvreader:
                name = row[0]
                smiles = row[1]
                molecules.append(smiles)
        self.molecules = molecules
        # Intialize
        super(KinaseInhibitorsTestSystem, self).__init__(**kwargs)

class T4LysozymeInhibitorsTestSystem(SmallMoleculeLibraryTestSystem):
    """
    Library of T4 lysozyme L99A inhibitors in various solvent environments.
    """
    def read_smiles(self, filename):
        import csv
        molecules = list()
        with open(filename, 'r') as csvfile:
            csvreader = csv.reader(csvfile, delimiter='\t', quotechar='"')
            for row in csvreader:
                name = row[0]
                smiles = row[1]
                reference = row[2]
                molecules.append(smiles)
        return molecules

    def __init__(self, **kwargs):
        # Read SMILES from CSV file of clinical kinase inhibitors.
        from pkg_resources import resource_filename
        molecules = list()
        molecules += self.read_smiles(resource_filename('perses', 'data/L99A-binders.txt'))
        molecules += self.read_smiles(resource_filename('perses', 'data/L99A-non-binders.txt'))
        self.molecules = molecules
        # Intialize
        super(T4LysozymeInhibitorsTestSystem, self).__init__(**kwargs)

class FusedRingsTestSystem(SmallMoleculeLibraryTestSystem):
    """
    Simple test system containing fused rings (benzene <--> naphtalene) in explicit solvent.
    """
    def __init__(self, **kwargs):
        self.molecules = ['c1ccccc1', 'c1ccc2ccccc2c1'] # benzene, naphthalene
        super(FusedRingsTestSystem, self).__init__(**kwargs)

class ValenceSmallMoleculeLibraryTestSystem(PersesTestSystem):
    """
    Create a consistent set of samplers useful for testing SmallMoleculeProposalEngine on alkanes with a valence-only forcefield.

    Properties
    ----------
    environments : list of str
        Available environments: ['vacuum']
    topologies : dict of simtk.openmm.app.Topology
        Initial system Topology objects; topologies[environment] is the topology for `environment`
    positions : dict of simtk.unit.Quantity of [nparticles,3] with units compatible with nanometers
        Initial positions corresponding to initial Topology objects
    system_generators : dict of SystemGenerator objects
        SystemGenerator objects for environments
    proposal_engines : dict of ProposalEngine
        Proposal engines
    themodynamic_states : dict of thermodynamic_states
        Themodynamic states for each environment
    mcmc_samplers : dict of MCMCSampler objects
        MCMCSampler objects for environments
    exen_samplers : dict of ExpandedEnsembleSampler objects
        ExpandedEnsembleSampler objects for environments
    sams_samplers : dict of SAMSSampler objects
        SAMSSampler objects for environments
    designer : MultiTargetDesign sampler
        Example MultiTargetDesign sampler for explicit solvent hydration free energies
    molecules : list
        Molecules in library. Currently only SMILES format is supported.

    Examples
    --------

    >>> from perses.tests.testsystems import ValenceSmallMoleculeLibraryTestSystem
    >>> testsystem = ValenceSmallMoleculeLibraryTestSystem()
    # Build a system
    >>> system = testsystem.system_generators['vacuum'].build_system(testsystem.topologies['vacuum'])
    # Retrieve a SAMSSampler
    >>> sams_sampler = testsystem.sams_samplers['vacuum']

    """
    def __init__(self, **kwargs):
        super(ValenceSmallMoleculeLibraryTestSystem, self).__init__(**kwargs)
        initial_molecules = ['CCCCC','CC(C)CC', 'CCC(C)C', 'CCCCC', 'C(CC)CCC']
        molecules = self._canonicalize_smiles(initial_molecules)
        environments = ['vacuum']

        # Create a system generator for our desired forcefields.
        from perses.rjmc.topology_proposal import SystemGenerator
        system_generators = dict()
        from pkg_resources import resource_filename
        gaff_xml_filename = resource_filename('perses', 'data/gaff-valence-only.xml')
        system_generators['vacuum'] = SystemGenerator([gaff_xml_filename],
            forcefield_kwargs={ 'nonbondedMethod' : app.NoCutoff, 'implicitSolvent' : None, 'constraints' : None })

        #
        # Create topologies and positions
        #
        topologies = dict()
        positions = dict()

        from openmoltools import forcefield_generators
        forcefield = app.ForceField(gaff_xml_filename, 'tip3p.xml')
        forcefield.registerTemplateGenerator(forcefield_generators.gaffTemplateGenerator)

        # Create molecule in vacuum.
        from perses.tests.utils import createOEMolFromSMILES, extractPositionsFromOEMOL
        smiles = molecules[0] # current sampler state
        molecule = createOEMolFromSMILES(smiles)
        topologies['vacuum'] = forcefield_generators.generateTopologyFromOEMol(molecule)
        positions['vacuum'] = extractPositionsFromOEMOL(molecule)

        # Set up the proposal engines.
        from perses.rjmc.topology_proposal import SmallMoleculeSetProposalEngine
        proposal_metadata = { }
        proposal_engines = dict()
        for environment in environments:
            proposal_engines[environment] = SmallMoleculeSetProposalEngine(molecules, system_generators[environment])

        # Generate systems
        systems = dict()
        for environment in environments:
            systems[environment] = system_generators[environment].build_system(topologies[environment])

        # Define thermodynamic state of interest.
        from perses.samplers.thermodynamics import ThermodynamicState
        thermodynamic_states = dict()
        temperature = 300*unit.kelvin
        pressure = 1.0*unit.atmospheres
        thermodynamic_states['vacuum']   = ThermodynamicState(system=systems['vacuum'], temperature=temperature)

        # Create SAMS samplers
        from perses.samplers.samplers import SamplerState, MCMCSampler, ExpandedEnsembleSampler, SAMSSampler
        mcmc_samplers = dict()
        exen_samplers = dict()
        sams_samplers = dict()
        for environment in environments:
            storage = None
            if self.storage:
                storage = NetCDFStorageView(self.storage, envname=environment)

            chemical_state_key = proposal_engines[environment].compute_state_key(topologies[environment])
            if environment == 'explicit':
                sampler_state = SamplerState(system=systems[environment], positions=positions[environment], box_vectors=systems[environment].getDefaultPeriodicBoxVectors())
            else:
                sampler_state = SamplerState(system=systems[environment], positions=positions[environment])
            mcmc_samplers[environment] = MCMCSampler(thermodynamic_states[environment], sampler_state, topology=topologies[environment], storage=storage)
            mcmc_samplers[environment].nsteps = 500 # reduce number of steps for testing
            mcmc_samplers[environment].verbose = True
            exen_samplers[environment] = ExpandedEnsembleSampler(mcmc_samplers[environment], topologies[environment], chemical_state_key, proposal_engines[environment], self.geometry_engine, options={'nsteps':0}, storage=storage)
            exen_samplers[environment].verbose = True
            sams_samplers[environment] = SAMSSampler(exen_samplers[environment], storage=storage)
            sams_samplers[environment].verbose = True

        # Create test MultiTargetDesign sampler.
        from perses.samplers.samplers import MultiTargetDesign
        target_samplers = { sams_samplers['vacuum'] : 1.0, sams_samplers['vacuum'] : -1.0 }
        designer = MultiTargetDesign(target_samplers, storage=self.storage)

        # Store things.
        self.molecules = molecules
        self.environments = environments
        self.topologies = topologies
        self.positions = positions
        self.system_generators = system_generators
        self.proposal_engines = proposal_engines
        self.thermodynamic_states = thermodynamic_states
        self.mcmc_samplers = mcmc_samplers
        self.exen_samplers = exen_samplers
        self.sams_samplers = sams_samplers
        self.designer = designer

    def _canonicalize_smiles(self, list_of_smiles):
        """
        Turn a list of smiles strings into openeye canonical
        isomeric smiles.

        Parameters
        ----------
        list_of_smiles : list of str
            input smiles

        Returns
        -------
        list_of_canonicalized_smiles : list of str
            canonical isomeric smiles
        """
        list_of_canonicalized_smiles = []
        for smiles in list_of_smiles:
            mol = oechem.OEMol()
            oechem.OESmilesToMol(mol, smiles)
            can_smi = oechem.OECreateIsoSmiString(mol)
            list_of_canonicalized_smiles.append(can_smi)
        return list_of_canonicalized_smiles

class NullTestSystem(PersesTestSystem):
    """
    Test turning a small molecule into itself in vacuum
    Currently only trying to test ExpandedEnsemble sampler, therefore
    SAMS sampler and MultiTargetDesign are not implemented at this time

    Uses a custom ProposalEngine to only match subset of atoms, requiring
    geometry to build in the rest

    geometry_engine.write_proposal_pdb set to False

    Constructor:
    NullTestSystem(storage_filename="null.nc", exen_pdb_filename=None)

    Arguments:
        storage_filename, OPTIONAL, string
            Default is "null.nc"
            Storage must be provided in order to analyze testsystem acceptance rates
        exen_pdb_filename, OPTIONAL, string
            Default is None
            If value is not None, will write pdbfile after every ExpandedEnsemble
            iteration
        scheme, OPTIONAL, string
            Default is 'ncmc-geometry-ncmc'
            Scheme to be used by ExpandedEnsembleSampler
            Must be in ['geometry-ncmc-geometry','ncmc-geometry-ncmc','geometry-ncmc']
            Default will run NCMC on old and new system separately

    Only one environment ('vacuum') is currently implemented; however all
    samplers are saved in dictionaries for consistency with other testsystems

    """
    def __init__(self, storage_filename="null.nc", exen_pdb_filename=None, scheme='ncmc-geometry-ncmc', options=None):

        super(NullTestSystem, self).__init__(storage_filename=storage_filename)

        if options is None:
            options = {'nsteps':0}
        if 'nsteps' not in options.keys():
            options['nsteps'] = 0

        environments = ['vacuum', 'explicit']

#        self.geometry_engine.write_proposal_pdb = True

        system_generators = dict()
        topologies = dict()
        positions = dict()
        proposal_engines = dict()
        thermodynamic_states = dict()
        mcmc_samplers = dict()
        exen_samplers = dict()

        from perses.rjmc.topology_proposal import SystemGenerator
        from perses.tests.utils import oemol_to_omm_ff, get_data_filename, createOEMolFromIUPAC
        from perses.samplers.thermodynamics import ThermodynamicState
        from perses.samplers.samplers import SamplerState, MCMCSampler, ExpandedEnsembleSampler

        for key in environments:
            gaff_xml_filename = get_data_filename('data/gaff.xml')
            if key == "vacuum":
                forcefield_kwargs = {'nonbondedMethod' : app.NoCutoff, 'implicitSolvent' : None, 'constraints' : None}
                ff_list = [gaff_xml_filename]
            if key == "explicit":
                ff_list = [gaff_xml_filename, 'tip3p.xml']
                forcefield_kwargs={ 'nonbondedMethod' : app.CutoffPeriodic, 'nonbondedCutoff' : 9.0 * unit.angstrom, 'implicitSolvent' : None, 'constraints' : app.HBonds }
            system_generator = SystemGenerator(ff_list, forcefield_kwargs=forcefield_kwargs)
            system_generators[key] = system_generator

            proposal_engine = self.NullProposal(system_generator, residue_name=self.mol_name)
            initial_molecule = createOEMolFromIUPAC(iupac_name=self.mol_name)
            initial_system, initial_positions, initial_topology = oemol_to_omm_ff(initial_molecule, self.mol_name)

            if key == "explicit":
                modeller = app.Modeller(initial_topology, initial_positions)
                modeller.addSolvent(system_generators[key].getForceField(), model='tip3p', padding=9.0*unit.angstrom)
                initial_topology = modeller.getTopology()
                initial_positions = modeller.getPositions()
                initial_system = system_generators[key].build_system(initial_topology)

            initial_topology._state_key = proposal_engine._fake_states[0]

            temperature = 300*unit.kelvin
            thermodynamic_state = ThermodynamicState(system=initial_system, temperature=temperature)

            chemical_state_key = proposal_engine.compute_state_key(initial_topology)
            sampler_state = SamplerState(system=initial_system, positions=initial_positions)

            mcmc_sampler = MCMCSampler(thermodynamic_state, sampler_state, topology=initial_topology, storage=self.storage)
            mcmc_sampler.nsteps = 5
            mcmc_sampler.timestep = 1.0*unit.femtosecond
            mcmc_sampler.verbose = True

            exen_sampler = ExpandedEnsembleSampler(mcmc_sampler, initial_topology, chemical_state_key, proposal_engine, self.geometry_engine, scheme=scheme, options=options, storage=self.storage)
            exen_sampler.verbose = True
            if exen_pdb_filename is not None:
                exen_sampler.pdbfile = open(exen_pdb_filename,'w')

            topologies[key] = initial_topology
            positions[key] = initial_positions
            proposal_engines[key] = proposal_engine
            thermodynamic_states[key] = thermodynamic_state
            mcmc_samplers[key] = mcmc_sampler
            exen_samplers[key] = exen_sampler

        # save
        self.environments = environments
        self.storage_filename = storage_filename
        self.system_generators = system_generators
        self.topologies = topologies
        self.positions = positions
        self.proposal_engines = proposal_engines
        self.thermodynamic_states = thermodynamic_states
        self.mcmc_samplers = mcmc_samplers
        self.exen_samplers = exen_samplers


class NaphthaleneTestSystem(NullTestSystem):
    """
    Test turning Naphthalene into Naphthalene in vacuum
    Currently only trying to test ExpandedEnsemble sampler, therefore
    SAMS sampler and MultiTargetDesign are not implemented at this time

    Uses a custom ProposalEngine to only match one ring, requiring
    geometry to build in the other

    geometry_engine.write_proposal_pdb set to True

    Constructor:
    NaphthaleneTestSystem(storage_filename="naphthalene.nc", exen_pdb_filename=None)

    Arguments:
        storage_filename, OPTIONAL, string
            Default is "naphthalene.nc"
            Storage must be provided in order to analyze testsystem acceptance rates
        exen_pdb_filename, OPTIONAL, string
            Default is None
            If value is not None, will write pdbfile after every ExpandedEnsemble
            iteration
        scheme, OPTIONAL, string
            Default is 'geometry-ncmc-geometry'
            Scheme to be used by ExpandedEnsembleSampler
            Must be in ['geometry-ncmc-geometry','ncmc-geometry-ncmc','geometry-ncmc']
            Default will use a hybrid NCMC method

    Only one environment ('vacuum') is currently implemented; however all
    samplers are saved in dictionaries for consistency with other testsystems
    """

    def __init__(self, storage_filename="naphthalene.nc", exen_pdb_filename=None, scheme='geometry-ncmc-geometry', options=None):
        """
        __init__(self, storage_filename="naphthalene.nc", exen_pdb_filename=None, scheme='geometry-ncmc-geometry'):
        """
        from perses.rjmc.topology_proposal import NaphthaleneProposalEngine
        self.NullProposal = NaphthaleneProposalEngine
        self.mol_name = 'naphthalene'
        super(NaphthaleneTestSystem, self).__init__(storage_filename=storage_filename, exen_pdb_filename=exen_pdb_filename, scheme=scheme, options=options)

class ButaneTestSystem(NullTestSystem):
    """
    Test turning Butane into Butane in vacuum
    Currently only trying to test ExpandedEnsemble sampler, therefore
    SAMS sampler and MultiTargetDesign are not implemented at this time

    Uses a custom ProposalEngine to only match two carbons, have geometry
    engine choose positions for others

    geometry_engine.write_proposal_pdb set to True

    Constructor:
    ButaneTestSystem(storage_filename="butane.nc", exen_pdb_filename=None)

    Arguments:
        storage_filename, OPTIONAL, string
            Default is "butane.nc"
            Storage must be provided in order to analyze testsystem acceptance rates
        exen_pdb_filename, OPTIONAL, string
            Default is None
            If value is not None, will write pdbfile after every ExpandedEnsemble
            iteration
        scheme, OPTIONAL, string
            Default is 'geometry-ncmc-geometry'
            Scheme to be used by ExpandedEnsembleSampler
            Must be in ['geometry-ncmc-geometry','ncmc-geometry-ncmc','geometry-ncmc']
            Default will use a hybrid NCMC method

    Only one environment ('vacuum') is currently implemented; however all
    samplers are saved in dictionaries for consistency with other testsystems
    """

    def __init__(self, storage_filename="butane.nc", exen_pdb_filename=None, scheme='geometry-ncmc-geometry', options=None):
        """
        __init__(self, storage_filename="butane.nc", exen_pdb_filename=None, scheme='geometry-ncmc-geometry'):
        """
        from perses.rjmc.topology_proposal import ButaneProposalEngine
        self.NullProposal = ButaneProposalEngine
        self.mol_name = 'butane'
        super(ButaneTestSystem, self).__init__(storage_filename=storage_filename, exen_pdb_filename=exen_pdb_filename, scheme=scheme, options=options)

class PropaneTestSystem(NullTestSystem):
    """
    Test turning Propane into Propane in vacuum
    Currently only trying to test ExpandedEnsemble sampler, therefore
    SAMS sampler and MultiTargetDesign are not implemented at this time

    Uses a custom ProposalEngine to map CH3-CH2, have geometry build in the
    other CH3

    geometry_engine.write_proposal_pdb set to True

    Constructor:
    ButaneTestSystem(storage_filename="propane.nc", exen_pdb_filename=None)

    Arguments:
        storage_filename, OPTIONAL, string
            Default is "propane.nc"
            Storage must be provided in order to analyze testsystem acceptance rates
        exen_pdb_filename, OPTIONAL, string
            Default is None
            If value is not None, will write pdbfile after every ExpandedEnsemble
            iteration
        scheme, OPTIONAL, string
            Default is 'geometry-ncmc-geometry'
            Scheme to be used by ExpandedEnsembleSampler
            Must be in ['geometry-ncmc-geometry','ncmc-geometry-ncmc','geometry-ncmc']
            Default will use a hybrid NCMC method

    Only one environment ('vacuum') is currently implemented; however all
    samplers are saved in dictionaries for consistency with other testsystems
    """

    def __init__(self, storage_filename="propane.nc", exen_pdb_filename=None, scheme='geometry-ncmc-geometry', options=None):
        """
        __init__(self, storage_filename="propane.nc", exen_pdb_filename=None, scheme='geometry-ncmc-geometry'):
        """
        from perses.rjmc.topology_proposal import PropaneProposalEngine
        self.NullProposal = PropaneProposalEngine
        self.mol_name = 'propane'
        super(PropaneTestSystem, self).__init__(storage_filename=storage_filename, exen_pdb_filename=exen_pdb_filename, scheme=scheme, options=options)


def run_null_system(testsystem):
    """
    Intended for use with NullTestSystem subclasses ONLY

    Runs TestSystem ExpandedEnsemble sampler ONLY
    Uses BAR to check whether the free energies of the two states
    (both naphthalene) are within 6 sigma of 0
    Imports netCDF4 to read in storage file and access data

    Arguments:
    ----------
    testsystem : NaphthaleneTestSystem, ButantTestSystem, or PropaneTestSystem
        Only these three test systems have the proposal_engine._fake_states
        attribute, which differentiates between 2 states of a null proposal

    CURRENTLY:
    The expanded ensemble acceptance rate of naphthalene-A to naphthalene-B
    is very low.  This test will run 10 iterations of the ExpandedEnsemble
    sampler until a switch is accepted, and then run approximately that
    number of steps again, to ensure w_f and w_r have nonzero length. This
    should not be necessary if the acceptance rate is higher, and the
    number of exen_sampler iterations can be fixed.

    TODO:
        move netcdf import to analysis for general use
        move BAR import to analysis, define use of BAR to be generalized
    """
    if not issubclass(type(testsystem), NullTestSystem):
        raise(NotImplementedError("run_null_system is only compatible with NaphthaleneTestSystem, ButantTestSystem or PropaneTestSystem; given {0}".format(type(testsystem))))

    import netCDF4 as netcdf
    import pickle
    import codecs
    for key in testsystem.environments: # only one key: vacuum
        # run a single iteration to generate item in number_of_state_visits dict
        testsystem.exen_samplers[key].run(niterations=100)

        # until a switch is accepted, only the initial state will have an item
        # in the number_of_state_visits dict
        while len(testsystem.exen_samplers[key].number_of_state_visits.keys()) == 1:
            testsystem.exen_samplers[key].run(niterations=10)
        # after a switch has been accepted, run approximately the same number of
        # steps again, to end up with roughly equal number of proposals starting
        # from each state
        testsystem.exen_samplers[key].run(niterations=testsystem.exen_samplers[key].nrejected)
        print(testsystem.exen_samplers[key].number_of_state_visits)
        print("Acceptances in {0} iterations: {1}".format(testsystem.exen_samplers[key].iteration, testsystem.exen_samplers[key].naccepted))

        from perses.analysis import Analysis
        analysis = Analysis(testsystem.storage_filename)
        analysis.plot_exen_logp_components()

        ncfile = netcdf.Dataset(testsystem.storage_filename, 'r')
        ee_sam = ncfile.groups['ExpandedEnsembleSampler']
        niterations = ee_sam.variables['logp_accept'].shape[0]
        logps = np.zeros(niterations, np.float64)
        state_keys = list()
        storage = testsystem.exen_samplers[key].storage
        for n in range(niterations):
            logps[n] = ee_sam.variables['logp_accept'][n]
            state_key = storage.get_object('proposed_state_key', iteration=n)
            state_keys.append(state_key)

        len_w_r = state_keys.count(testsystem.proposal_engines[key]._fake_states[0])
        len_w_f = state_keys.count(testsystem.proposal_engines[key]._fake_states[1])
        try:
            assert niterations == len_w_f + len_w_r
        except:
            print("{0} iterations, but {1} started from A and {2} started from B?".format(niterations, len_w_f, len_w_r))
        if len_w_f == 0 or len_w_r == 0:
            # test failure, but what to do?
            raise(Exception("Cannot run BAR because no transitions were made"))

        # after importing all logps, use proposed_state_key to split them into
        # separate arrays depending on the direction of the proposed switch
        w_f = np.zeros(len_w_f, np.float64)
        w_r = np.zeros(len_w_r, np.float64)
        w_f_count = 0
        w_r_count = 0
        for n in range(niterations):
            if state_keys[n] == testsystem.proposal_engines[key]._fake_states[1]:
                w_f[w_f_count] = logps[n]
                w_f_count += 1
            else:
                w_r[w_r_count] = logps[n]
                w_r_count += 1

        from pymbar import BAR
        [df, ddf] = BAR(w_f, w_r, method='self-consistent-iteration')
        print('%8.3f +- %.3f kT' % (df, ddf))
        NSIGMA_MAX = 6.0
        if (abs(df) > NSIGMA_MAX * ddf):
            msg = 'Delta F (%d proposals) = %f +- %f kT; should be within %f sigma of 0' % (niterations, df, ddf, NSIGMA_MAX)
            msg += '\n'
            msg += 'w_f = %s\n' % str(w_f)
            msg += 'w_r = %s\n' % str(w_r)
            raise Exception(msg)

def run_null_system_ncmc_trajectories(testsystem, niterations=2, ncmc_nsteps=10000):
    """
    Intended for use with NullTestSystem subclasses ONLY

    Runs TestSystem ExpandedEnsemble sampler ONLY
    Writes out PDB files of NCMC switching trajectories

    Arguments:
    ----------
    testsystem : NaphthaleneTestSystem, ButantTestSystem, or PropaneTestSystem
        Only these three test systems have the proposal_engine._fake_states
        attribute, which differentiates between 2 states of a null proposal
    """
    if not issubclass(type(testsystem), NullTestSystem):
        raise(NotImplementedError("run_null_system is only compatible with NaphthaleneTestSystem, ButantTestSystem or PropaneTestSystem; given {0}".format(type(testsystem))))

    import netCDF4 as netcdf
    import pickle
    import codecs
    for key in ['vacuum']: # only one key: vacuum
        # Disable softening of annihilated/inserted valence terms
        testsystem.exen_samplers[key].ncmc_engine.softening = 1.0

        # Set number of NCMC steps
        testsystem.exen_samplers[key].ncmc_engine.nsteps = ncmc_nsteps

        # write NCMC switching trajectories to NetCDF file
        testsystem.exen_samplers[key].ncmc_engine.write_ncmc_interval = 50

        # run a single iteration to generate item in number_of_state_visits dict
        testsystem.exen_samplers[key].run(niterations=niterations)

        # Write PDB file
        classname = testsystem.__class__.__name__
        storage = testsystem.exen_samplers[key].ncmc_engine._storage
        for iteration in range(niterations):
            filename = 'ncmc-%s-%05d.pdb' % (classname, iteration)
            print('Writing PDB file for iteration %d to %s' % (iteration, filename))
            traj = storage.get_trajectory('positions', iteration=iteration)
            print(traj)
            traj.save(filename)

def check_topologies(testsystem):
    """
    Check that all SystemGenerators can build systems for their corresponding Topology objects.
    """
    for environment in testsystem.environments:
        topology = testsystem.topologies[environment]
        try:
            testsystem.system_generators[environment].build_system(topology)
        except Exception as e:
            msg = str(e)
            msg += '\n'
            msg += "topology for environment '%s' cannot be built into a system" % environment
            from perses.tests.utils import show_topology
            show_topology(topology)
            raise Exception(msg)

def checktestsystem(testsystem_class):
    # Instantiate test system.
    tmpfile = tempfile.NamedTemporaryFile()
    storage_filename = tmpfile.name
    testsystem = testsystem_class(storage_filename=storage_filename)
    # Check topologies
    check_topologies(testsystem)

def test_testsystems():
    """
    Test instantiation of all test systems.
    """
    testsystem_names = ['T4LysozymeInhibitorsTestSystem', 'KinaseInhibitorsTestSystem', 'AlkanesTestSystem', 'AlanineDipeptideTestSystem']
    niterations = 2 # number of iterations to run
    for testsystem_name in testsystem_names:
        import perses.tests.testsystems
        testsystem_class = getattr(perses.tests.testsystems, testsystem_name)
        f = partial(checktestsystem, testsystem_class)
        f.description = "Testing %s" % (testsystem_name)
        yield f

def run_t4_inhibitors():
    """
    Run T4 lysozyme inhibitors in solvents test system.
    """
    testsystem = T4LysozymeInhibitorsTestSystem(storage_filename='output.nc')
    for environment in ['explicit', 'vacuum']:
        #testsystem.exen_samplers[environment].pdbfile = open('t4-' + component + '.pdb', 'w')
        #testsystem.exen_samplers[environment].options={'nsteps':50} # instantaneous MC
        testsystem.mcmc_samplers[environment].verbose = True
        testsystem.mcmc_samplers[environment].nsteps = 50 # use fewer MD steps to speed things up
        testsystem.exen_samplers[environment].verbose = True
        testsystem.exen_samplers[environment].ncmc_engine.nsteps = 50 # NCMC switching
        testsystem.sams_samplers[environment].verbose = True
    testsystem.designer.verbose = True
    testsystem.designer.run(niterations=50)

    # Analyze data.
    #from perses.analysis import Analysis
    #analysis = Analysis(storage_filename='output.nc')
    #analysis.plot_sams_weights('sams.pdf')
    #analysis.plot_ncmc_work('ncmc.pdf')

def run_t4():
    """
    Run T4 lysozyme test system.
    """
    testsystem = T4LysozymeTestSystem()
    solvent = 'explicit'
    for component in ['complex', 'receptor']:
        testsystem.exen_samplers[solvent + '-' + component].pdbfile = open('t4-' + component + '.pdb', 'w')
        testsystem.exen_samplers[solvent + '-' + component].options={'nsteps':0} # instantaneous MC
        testsystem.mcmc_samplers[solvent + '-' + component].verbose = True # use fewer MD steps to speed things up
        testsystem.mcmc_samplers[solvent + '-' + component].nsteps = 50 # use fewer MD steps to speed things up
        testsystem.sams_samplers[solvent + '-' + component].run(niterations=5)
    testsystem.designer.verbose = True
    testsystem.designer.run(niterations=5)

    # Analyze data.
    #from perses.analysis import Analysis
    #analysis = Analysis(storage_filename='output.nc')
    #analysis.plot_sams_weights('sams.pdf')
    #analysis.plot_ncmc_work('ncmc.pdf')

def run_myb():
    """
    Run myb test system.
    """
    testsystem = MybTestSystem()
    solvent = 'implicit'

    testsystem.exen_samplers[solvent + '-peptide'].pdbfile = open('myb-vacuum.pdb', 'w')
    testsystem.exen_samplers[solvent + '-complex'].pdbfile = open('myb-complex.pdb', 'w')
    testsystem.exen_samplers[solvent + '-complex'].options={'nsteps':0}
    testsystem.exen_samplers[solvent + '-peptide'].options={'nsteps':0}
    testsystem.mcmc_samplers[solvent + '-complex'].nsteps = 50
    testsystem.mcmc_samplers[solvent + '-peptide'].nsteps = 50
    testsystem.sams_samplers[solvent + '-complex'].run(niterations=5)
    #testsystem.designer.verbose = True
    #testsystem.designer.run(niterations=500)
    #testsystem.exen_samplers[solvent + '-peptide'].verbose=True
    #testsystem.exen_samplers[solvent + '-peptide'].run(niterations=100)

def run_abl_imatinib_resistance():
    """
    Run abl test system.
    """
    testsystem = AblImatinibResistanceTestSystem()
    #for environment in testsystem.environments:
    for environment in ['vacuum-complex']:
        print(environment)
        testsystem.exen_samplers[environment].pdbfile = open('abl-imatinib-%s.pdb' % environment, 'w')
        testsystem.exen_samplers[environment].geometry_pdbfile = open('abl-imatinib-%s-geometry-proposals.pdb' % environment, 'w')
        testsystem.exen_samplers[environment].options={'nsteps':20000, 'timestep' : 1.0 * unit.femtoseconds}
        testsystem.exen_samplers[environment].accept_everything = False # accept everything that doesn't lead to NaN for testing
        testsystem.mcmc_samplers[environment].nsteps = 20000
        testsystem.mcmc_samplers[environment].timestep = 1.0 * unit.femtoseconds
        #testsystem.mcmc_samplers[environment].run(niterations=5)
        testsystem.exen_samplers[environment].run(niterations=100)
        #testsystem.sams_samplers[environment].run(niterations=5)

    #testsystem.designer.verbose = True
    #testsystem.designer.run(niterations=500)
    #testsystem.exen_samplers[solvent + '-peptide'].verbose=True
    #testsystem.exen_samplers[solvent + '-peptide'].run(niterations=100)

def run_kinase_inhibitors():
    """
    Run kinase inhibitors test system.
    """
    testsystem = KinaseInhibitorsTestSystem()
    environment = 'vacuum'
    testsystem.exen_samplers[environment].pdbfile = open('kinase-inhibitors-vacuum.pdb', 'w')
    testsystem.exen_samplers[environment].geometry_pdbfile = open('kinase-inhibitors-%s-geometry-proposals.pdb' % environment, 'w')
    testsystem.exen_samplers[environment].ncmc_engine.nsteps = 0
    testsystem.mcmc_samplers[environment].nsteps = 50
    testsystem.exen_samplers[environment].geometry_engine.write_proposal_pdb = True # write proposal PDBs
    testsystem.sams_samplers[environment].run(niterations=100)

def run_valence_system():
    """
    Run valence molecules test system.

    This system only has one environment (vacuum), so SAMS is used.

    """
    testsystem = ValenceSmallMoleculeLibraryTestSystem(storage_filename='output.nc')
    environment = 'vacuum'
    testsystem.exen_samplers[environment].pdbfile = open('valence.pdb', 'w')
    testsystem.exen_samplers[environment].ncmc_engine.nsteps = 0
    testsystem.mcmc_samplers[environment].nsteps = 1
    testsystem.sams_samplers[environment].run(niterations=50)

def run_alanine_system(sterics=False):
    """
    Run alanine dipeptide in vacuum test system.

    If `sterics == True`, then sterics will be included.
    Otherwise, only valence terms are used.

    """
    if sterics:
        testsystem = AlanineDipeptideTestSystem(storage_filename='output.nc')
    else:
        testsystem = AlanineDipeptideValenceTestSystem(storage_filename='output.nc')
    environment = 'vacuum'
    print(testsystem.__class__.__name__)
    testsystem.exen_samplers[environment].pdbfile = open('valence.pdb', 'w')
    testsystem.exen_samplers[environment].ncmc_engine.nsteps = 0
    testsystem.mcmc_samplers[environment].nsteps = 500
    testsystem.sams_samplers[environment].update_method = 'two-stage'
    testsystem.sams_samplers[environment].second_stage_start = 100 # iteration to start second stage
    testsystem.sams_samplers[environment].run(niterations=200)

def test_valence_write_pdb_ncmc_switching():
    """
    Run abl test system.
    """
    testsystem = ValenceSmallMoleculeLibraryTestSystem()
    environment = 'vacuum'
    testsystem.exen_samplers[environment].ncmc_engine.nsteps = 10
    testsystem.exen_samplers[environment].ncmc_engine.timestep = 1.0 * unit.femtoseconds
    testsystem.exen_samplers[environment].ncmc_engine.write_ncmc_interval = 1 # write PDB files for NCMC switching
    testsystem.mcmc_samplers[environment].nsteps = 10
    testsystem.mcmc_samplers[environment].timestep = 1.0 * unit.femtoseconds
    testsystem.exen_samplers[environment].run(niterations=1)

def run_abl_affinity_write_pdb_ncmc_switching():
    """
    Run abl test system.
    """
    testsystem = AblAffinityTestSystem()
    #for environment in testsystem.environments:
    for environment in ['vacuum-complex']:
        print(environment)
        testsystem.exen_samplers[environment].pdbfile = open('abl-imatinib-%s.pdb' % environment, 'w')
        testsystem.exen_samplers[environment].geometry_pdbfile = open('abl-imatinib-%s-geometry-proposals.pdb' % environment, 'w')
        testsystem.exen_samplers[environment].ncmc_engine.nsteps = 10000
        testsystem.exen_samplers[environment].ncmc_engine.timestep = 1.0 * unit.femtoseconds
        testsystem.exen_samplers[environment].accept_everything = False # accept everything that doesn't lead to NaN for testing
        testsystem.exen_samplers[environment].ncmc_engine.write_ncmc_interval = 100 # write PDB files for NCMC switching
        testsystem.mcmc_samplers[environment].nsteps = 10000
        testsystem.mcmc_samplers[environment].timestep = 1.0 * unit.femtoseconds

        testsystem.mcmc_samplers[environment].verbose = True
        testsystem.exen_samplers[environment].verbose = True
        testsystem.sams_samplers[environment].verbose = True
        #testsystem.mcmc_samplers[environment].run(niterations=5)
        testsystem.exen_samplers[environment].run(niterations=5)

        #testsystem.sams_samplers[environment].run(niterations=5)

    #testsystem.designer.verbose = True
    #testsystem.designer.run(niterations=500)
    #testsystem.exen_samplers[solvent + '-peptide'].verbose=True
    #testsystem.exen_samplers[solvent + '-peptide'].run(niterations=100)

def run_constph_abl():
    """
    Run Abl:imatinib constant-pH test system.
    """
    testsystem = AblImatinibProtonationStateTestSystem()
    for environment in testsystem.environments:
    #for environment in ['explicit-inhibitor', 'explicit-complex']:
    #for environment in ['vacuum-inhibitor', 'vacuum-complex']:
        if environment not in testsystem.exen_samplers:
            print("Skipping '%s' for now..." % environment)
            continue

        print(environment)
        testsystem.exen_samplers[environment].pdbfile = open('abl-imatinib-constph-%s.pdb' % environment, 'w')
        testsystem.exen_samplers[environment].geometry_pdbfile = open('abl-imatinib-constph-%s-geometry-proposals.pdb' % environment, 'w')
        testsystem.exen_samplers[environment].ncmc_engine.nsteps = 50
        testsystem.exen_samplers[environment].ncmc_engine.timestep = 1.0 * unit.femtoseconds
        testsystem.exen_samplers[environment].accept_everything = False # accept everything that doesn't lead to NaN for testing
        #testsystem.exen_samplers[environment].ncmc_engine.write_ncmc_interval = 100 # write PDB files for NCMC switching
        testsystem.mcmc_samplers[environment].nsteps = 2500
        testsystem.mcmc_samplers[environment].timestep = 1.0 * unit.femtoseconds

        testsystem.mcmc_samplers[environment].verbose = True
        testsystem.exen_samplers[environment].verbose = True
        testsystem.exen_samplers[environment].proposal_engine.verbose = True
        testsystem.sams_samplers[environment].verbose = True
        #testsystem.mcmc_samplers[environment].run(niterations=5)
        #testsystem.exen_samplers[environment].run(niterations=5)

        #testsystem.sams_samplers[environment].run(niterations=5)

    # Run ligand in solvent constant-pH sampler calibration
    testsystem.sams_samplers['explicit-inhibitor'].verbose=True
    testsystem.sams_samplers['explicit-inhibitor'].run(niterations=100)
    #testsystem.exen_samplers['vacuum-inhibitor'].verbose=True
    #testsystem.exen_samplers['vacuum-inhibitor'].run(niterations=100)
    #testsystem.exen_samplers['explicit-complex'].verbose=True
    #testsystem.exen_samplers['explicit-complex'].run(niterations=100)

    # Run constant-pH sampler
    testsystem.designer.verbose = True
    testsystem.designer.update_target_probabilities() # update log weights from inhibitor in solvent calibration
    testsystem.designer.run(niterations=500)

def run_imidazole():
    """
    Run imidazole constant-pH test system.
    """
    testsystem = ImidazoleProtonationStateTestSystem(storage_filename='output.nc')
    for environment in testsystem.environments:
        if environment not in testsystem.exen_samplers:
            print("Skipping '%s' for now..." % environment)
            continue

        print(environment)
        #testsystem.exen_samplers[environment].pdbfile = open('imidazole-constph-%s.pdb' % environment, 'w')
        #testsystem.exen_samplers[environment].geometry_pdbfile = open('imidazole-constph-%s-geometry-proposals.pdb' % environment, 'w')
        testsystem.exen_samplers[environment].ncmc_engine.nsteps = 500
        testsystem.exen_samplers[environment].ncmc_engine.timestep = 1.0 * unit.femtoseconds
        testsystem.exen_samplers[environment].accept_everything = False # accept everything that doesn't lead to NaN for testing
        #testsystem.exen_samplers[environment].ncmc_engine.write_ncmc_interval = 100 # write PDB files for NCMC switching
        testsystem.mcmc_samplers[environment].nsteps = 500
        testsystem.mcmc_samplers[environment].timestep = 1.0 * unit.femtoseconds

        testsystem.mcmc_samplers[environment].verbose = True
        testsystem.exen_samplers[environment].verbose = True
        testsystem.exen_samplers[environment].proposal_engine.verbose = True
        testsystem.sams_samplers[environment].verbose = True

    # Run ligand in solvent constant-pH sampler calibration
    testsystem.sams_samplers['explicit-imidazole'].verbose=True
    testsystem.sams_samplers['explicit-imidazole'].run(niterations=100)

def run_fused_rings():
    """
    Run fused rings test system.
    Vary number of NCMC steps

    """
    #nsteps_to_try = [1, 10, 100, 1000, 10000, 100000] # number of NCMC steps
    nsteps_to_try = [10, 100, 1000, 10000, 100000] # number of NCMC steps
    for ncmc_steps in nsteps_to_try:
        storage_filename = 'output-%d.nc' % ncmc_steps
        testsystem = FusedRingsTestSystem(storage_filename=storage_filename)
        for environment in ['explicit', 'vacuum']:
            testsystem.mcmc_samplers[environment].verbose = True
            testsystem.mcmc_samplers[environment].nsteps = 500
            testsystem.exen_samplers[environment].verbose = True
            testsystem.exen_samplers[environment].ncmc_engine.nsteps = ncmc_steps # NCMC switching steps
            testsystem.exen_samplers[environment].ncmc_engine.verbose = True # verbose output of work
            testsystem.sams_samplers[environment].verbose = True
        testsystem.designer.verbose = True
        testsystem.designer.run(niterations=100)

        # Analyze data.
        from perses.analysis import Analysis
        analysis = Analysis(storage_filename=storage_filename)
        #analysis.plot_sams_weights('sams.pdf')
        analysis.plot_ncmc_work('ncmc-%d.pdf' % ncmc_steps)

if __name__ == '__main__':
    #testsystem = PropaneTestSystem(scheme='ncmc-geometry-ncmc')
<<<<<<< HEAD
    #run_null_system(testsystem)
    #run_alanine_system(sterics=True)
=======
    testsystem = PropaneTestSystem(scheme='geometry-ncmc-geometry') # use hybrid NCMC engine
    run_null_system(testsystem)
    #run_null_system_ncmc_trajectories(testsystem)
>>>>>>> d4cf250b
    #run_alanine_system(sterics=False)
    #run_fused_rings()
    #run_valence_system()
    #run_t4_inhibitors()
<<<<<<< HEAD
    run_imidazole()
=======
    #run_imidazole()
>>>>>>> d4cf250b
    #run_constph_abl()
    #run_abl_affinity_write_pdb_ncmc_switching()
    #run_kinase_inhibitors()
    #run_abl_imatinib()
    #run_myb()<|MERGE_RESOLUTION|>--- conflicted
+++ resolved
@@ -2684,23 +2684,17 @@
 
 if __name__ == '__main__':
     #testsystem = PropaneTestSystem(scheme='ncmc-geometry-ncmc')
-<<<<<<< HEAD
     #run_null_system(testsystem)
     #run_alanine_system(sterics=True)
-=======
-    testsystem = PropaneTestSystem(scheme='geometry-ncmc-geometry') # use hybrid NCMC engine
-    run_null_system(testsystem)
+    #testsystem = PropaneTestSystem(scheme='geometry-ncmc-geometry') # use hybrid NCMC engine
+    #run_null_system(testsystem)
     #run_null_system_ncmc_trajectories(testsystem)
->>>>>>> d4cf250b
     #run_alanine_system(sterics=False)
     #run_fused_rings()
     #run_valence_system()
     #run_t4_inhibitors()
-<<<<<<< HEAD
     run_imidazole()
-=======
     #run_imidazole()
->>>>>>> d4cf250b
     #run_constph_abl()
     #run_abl_affinity_write_pdb_ncmc_switching()
     #run_kinase_inhibitors()
