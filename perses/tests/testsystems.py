from __future__ import print_function
"""
Test systems for perses automated design.

Examples
--------

Alanine dipeptide in various environments (vacuum, implicit, explicit):

>>> from perses.tests.testsystems import AlaninDipeptideSAMS
>>> testsystem = AlanineDipeptideTestSystem()
>>> system_generator = testsystem.system_generator['explicit']
>>> sams_sampler = testsystem.sams_sampler['explicit']

TODO
----
* Have all PersesTestSystem subclasses automatically subjected to a battery of tests.
* Add short descriptions to each class through a class property.

"""

__author__ = 'John D. Chodera'

################################################################################
# IMPORTS
################################################################################
from simtk import openmm, unit
from simtk.openmm import app
import os, os.path
import sys, math
import numpy as np
from functools import partial
from pkg_resources import resource_filename
from openeye import oechem, oeshape, oeomega
from openmmtools import testsystems
from perses.tests.utils import sanitizeSMILES
from perses.storage import NetCDFStorage, NetCDFStorageView
from perses.rjmc.geometry import FFAllAngleGeometryEngine
import tempfile
import copy

################################################################################
# CONSTANTS
################################################################################

from perses.samplers.thermodynamics import kB

################################################################################
# TEST SYSTEMS
################################################################################

class PersesTestSystem(object):
    """
    Create a consistent set of samplers useful for testing.

    Properties
    ----------
    environments : list of str
        Available environments
    topologies : dict of simtk.openmm.app.Topology
        Initial system Topology objects; topologies[environment] is the topology for `environment`
    positions : dict of simtk.unit.Quantity of [nparticles,3] with units compatible with nanometers
        Initial positions corresponding to initial Topology objects
    system_generators : dict of SystemGenerator objects
        SystemGenerator objects for environments
    proposal_engines : dict of ProposalEngine
        Proposal engines
    themodynamic_states : dict of thermodynamic_states
        Themodynamic states for each environment
    mcmc_samplers : dict of MCMCSampler objects
        MCMCSampler objects for environments
    exen_samplers : dict of ExpandedEnsembleSampler objects
        ExpandedEnsembleSampler objects for environments
    sams_samplers : dict of SAMSSampler objects
        SAMSSampler objects for environments
    designer : MultiTargetDesign sampler
        Example MultiTargetDesign sampler

    """
    def __init__(self, storage_filename=None, mode='w'):
        """Create a testsystem.

        Parameters
        ----------
        storage_filename : str, optional, default=None
           If specified, bind to this storage file.
        mode : str, optional, default='w'
           File open mode, 'w' for (over)write, 'a' for append.

        """
        self.storage = None
        if storage_filename is not None:
            self.storage = NetCDFStorage(storage_filename, mode='w')
        self.environments = list()
        self.topologies = dict()
        self.positions = dict()
        self.system_generators = dict()
        self.proposal_engines = dict()
        self.thermodynamic_states = dict()
        self.mcmc_samplers = dict()
        self.exen_samplers = dict()
        self.sams_samplers = dict()
        self.designer = None
        self.geometry_engine = FFAllAngleGeometryEngine(metadata={})

class AlanineDipeptideTestSystem(PersesTestSystem):
    """
    Create a consistent set of SAMS samplers useful for testing PointMutationEngine on alanine dipeptide in various solvents.
    This is useful for testing a variety of components.

    Properties
    ----------
    environments : list of str
        Available environments: ['vacuum', 'explicit', 'implicit']
    topologies : dict of simtk.openmm.app.Topology
        Initial system Topology objects; topologies[environment] is the topology for `environment`
    positions : dict of simtk.unit.Quantity of [nparticles,3] with units compatible with nanometers
        Initial positions corresponding to initial Topology objects
    system_generators : dict of SystemGenerator objects
        SystemGenerator objects for environments
    proposal_engines : dict of ProposalEngine
        Proposal engines
    themodynamic_states : dict of thermodynamic_states
        Themodynamic states for each environment
    mcmc_samplers : dict of MCMCSampler objects
        MCMCSampler objects for environments
    exen_samplers : dict of ExpandedEnsembleSampler objects
        ExpandedEnsembleSampler objects for environments
    sams_samplers : dict of SAMSSampler objects
        SAMSSampler objects for environments
    designer : MultiTargetDesign sampler
        Example MultiTargetDesign sampler for implicit solvent hydration free energies

    Examples
    --------

    >>> from perses.tests.testsystems import AlanineDipeptideTestSystem
    >>> testsystem = AlanineDipeptideTestSystem()
    # Build a system
    >>> system = testsystem.system_generators['vacuum'].build_system(testsystem.topologies['vacuum'])
    # Retrieve a SAMSSampler
    >>> sams_sampler = testsystem.sams_samplers['implicit']

    """
    def __init__(self, constraints=app.HBonds, **kwargs):
        super(AlanineDipeptideTestSystem, self).__init__(**kwargs)
        environments = ['explicit', 'implicit', 'vacuum']

        # Use sterics in proposals
        self.geometry_engine.use_sterics = True

        # Write atom-by-atom geometry output.
        self.geometry_engine.write_proposal_pdb = True
        self.geometry_engine.pdb_filename_prefix = 'geometry'

        # Create a system generator for our desired forcefields.
        from perses.rjmc.topology_proposal import SystemGenerator
        system_generators = dict()
        system_generators['explicit'] = SystemGenerator(['amber99sbildn.xml', 'tip3p.xml'],
            forcefield_kwargs={ 'nonbondedMethod' : app.CutoffPeriodic, 'nonbondedCutoff' : 9.0 * unit.angstrom, 'implicitSolvent' : None, 'constraints' : constraints },
            use_antechamber=False)
        system_generators['implicit'] = SystemGenerator(['amber99sbildn.xml', 'amber99_obc.xml'],
            forcefield_kwargs={ 'nonbondedMethod' : app.NoCutoff, 'implicitSolvent' : app.OBC2, 'constraints' : constraints },
            use_antechamber=False)
        system_generators['vacuum'] = SystemGenerator(['amber99sbildn.xml'],
            forcefield_kwargs={ 'nonbondedMethod' : app.NoCutoff, 'implicitSolvent' : None, 'constraints' : constraints },
            use_antechamber=False)

        # Create peptide in solvent.
        from openmmtools.testsystems import AlanineDipeptideExplicit, AlanineDipeptideImplicit, AlanineDipeptideVacuum
        from pkg_resources import resource_filename
        pdb_filename = resource_filename('openmmtools', 'data/alanine-dipeptide-gbsa/alanine-dipeptide.pdb')
        from simtk.openmm.app import PDBFile
        topologies = dict()
        positions = dict()
        pdbfile = PDBFile(pdb_filename)
        topologies['vacuum'] = pdbfile.getTopology()
        positions['vacuum'] = pdbfile.getPositions(asNumpy=True)
        topologies['implicit'] = pdbfile.getTopology()
        positions['implicit'] = pdbfile.getPositions(asNumpy=True)

        # Create molecule in explicit solvent.
        modeller = app.Modeller(topologies['vacuum'], positions['vacuum'])
        modeller.addSolvent(system_generators['explicit'].getForceField(), model='tip3p', padding=9.0*unit.angstrom)
        topologies['explicit'] = modeller.getTopology()
        positions['explicit'] = modeller.getPositions()

        # Set up the proposal engines.
        from perses.rjmc.topology_proposal import PointMutationEngine
        proposal_metadata = {
            'ffxmls' : ['amber99sbildn.xml'], # take sidechain definitions from this ffxml file
            'always_change' : True # don't propose self-transitions
            }
        proposal_engines = dict()
        chain_id = ' '
        allowed_mutations = [[('2','VAL')],[('2','LEU')],[('2','PHE')]]
        for environment in environments:
            proposal_engines[environment] = PointMutationEngine(topologies[environment],system_generators[environment], chain_id, proposal_metadata=proposal_metadata, allowed_mutations=allowed_mutations)

        # Generate systems
        systems = dict()
        for environment in environments:
            systems[environment] = system_generators[environment].build_system(topologies[environment])

        # Define thermodynamic state of interest.
        from perses.samplers.thermodynamics import ThermodynamicState
        thermodynamic_states = dict()
        temperature = 300*unit.kelvin
        pressure = 1.0*unit.atmospheres
        thermodynamic_states['explicit'] = ThermodynamicState(system=systems['explicit'], temperature=temperature, pressure=pressure)
        thermodynamic_states['implicit'] = ThermodynamicState(system=systems['implicit'], temperature=temperature)
        thermodynamic_states['vacuum']   = ThermodynamicState(system=systems['vacuum'], temperature=temperature)

        # Create SAMS samplers
        from perses.samplers.samplers import SamplerState, MCMCSampler, ExpandedEnsembleSampler, SAMSSampler
        mcmc_samplers = dict()
        exen_samplers = dict()
        sams_samplers = dict()
        for environment in environments:
            storage = None
            if self.storage:
                storage = NetCDFStorageView(self.storage, envname=environment)

            chemical_state_key = proposal_engines[environment].compute_state_key(topologies[environment])
            if environment == 'explicit':
                sampler_state = SamplerState(system=systems[environment], positions=positions[environment], box_vectors=systems[environment].getDefaultPeriodicBoxVectors())
            else:
                sampler_state = SamplerState(system=systems[environment], positions=positions[environment])
            mcmc_samplers[environment] = MCMCSampler(thermodynamic_states[environment], sampler_state, topology=topologies[environment], storage=storage)
            mcmc_samplers[environment].nsteps = 5 # reduce number of steps for testing
            mcmc_samplers[environment].timestep = 1.0 * unit.femtoseconds
            mcmc_samplers[environment].verbose = True
            exen_samplers[environment] = ExpandedEnsembleSampler(mcmc_samplers[environment], topologies[environment], chemical_state_key, proposal_engines[environment], self.geometry_engine, options={'nsteps': 0}, storage=storage)
            exen_samplers[environment].verbose = True
            sams_samplers[environment] = SAMSSampler(exen_samplers[environment], storage=storage)
            sams_samplers[environment].verbose = True

        # Create test MultiTargetDesign sampler.
        from perses.samplers.samplers import MultiTargetDesign
        target_samplers = { sams_samplers['implicit'] : 1.0, sams_samplers['vacuum'] : -1.0 }
        designer = MultiTargetDesign(target_samplers, storage=self.storage)
        designer.verbose = True

        # Store things.
        self.environments = environments
        self.topologies = topologies
        self.positions = positions
        self.systems = systems
        self.system_generators = system_generators
        self.proposal_engines = proposal_engines
        self.thermodynamic_states = thermodynamic_states
        self.mcmc_samplers = mcmc_samplers
        self.exen_samplers = exen_samplers
        self.sams_samplers = sams_samplers
        self.designer = designer

class AlanineDipeptideValenceTestSystem(PersesTestSystem):
    """
    Create a consistent set of SAMS samplers useful for testing PointMutationEngine on alanine dipeptide in various solvents.
    Only valence terms are included---no sterics.

    Properties
    ----------
    environments : list of str
        Available environments: ['vacuum']
    topologies : dict of simtk.openmm.app.Topology
        Initial system Topology objects; topologies[environment] is the topology for `environment`
    positions : dict of simtk.unit.Quantity of [nparticles,3] with units compatible with nanometers
        Initial positions corresponding to initial Topology objects
    system_generators : dict of SystemGenerator objects
        SystemGenerator objects for environments
    proposal_engines : dict of ProposalEngine
        Proposal engines
    themodynamic_states : dict of thermodynamic_states
        Themodynamic states for each environment
    mcmc_samplers : dict of MCMCSampler objects
        MCMCSampler objects for environments
    exen_samplers : dict of ExpandedEnsembleSampler objects
        ExpandedEnsembleSampler objects for environments
    sams_samplers : dict of SAMSSampler objects
        SAMSSampler objects for environments
    designer : MultiTargetDesign sampler
        Example MultiTargetDesign sampler for implicit solvent hydration free energies

    Examples
    --------

    >>> from perses.tests.testsystems import AlanineDipeptideValenceTestSystem
    >>> testsystem = AlanineDipeptideValenceTestSystem()
    # Build a system
    >>> system = testsystem.system_generators['vacuum'].build_system(testsystem.topologies['vacuum'])
    # Retrieve a SAMSSampler
    >>> sams_sampler = testsystem.sams_samplers['vacuum']

    """
    def __init__(self, **kwargs):
        super(AlanineDipeptideValenceTestSystem, self).__init__(**kwargs)
        environments = ['vacuum']

        # Write atom-by-atom geometry output.
        self.geometry_engine.write_proposal_pdb = False
        #self.geometry_engine.pdb_filename_prefix = 'geometry2'

        # Create a system generator for our desired forcefields.
        from perses.rjmc.topology_proposal import SystemGenerator
        system_generators = dict()
        from pkg_resources import resource_filename
        valence_xml_filename = resource_filename('perses', 'data/amber99sbildn-valence-only.xml')
        system_generators['vacuum'] = SystemGenerator([valence_xml_filename],
            forcefield_kwargs={ 'nonbondedMethod' : app.NoCutoff, 'implicitSolvent' : None, 'constraints' : None },
            use_antechamber=False)

        # Create peptide in solvent.
        from openmmtools.testsystems import AlanineDipeptideExplicit, AlanineDipeptideImplicit, AlanineDipeptideVacuum
        from pkg_resources import resource_filename
        pdb_filename = resource_filename('openmmtools', 'data/alanine-dipeptide-gbsa/alanine-dipeptide.pdb')
        from simtk.openmm.app import PDBFile
        topologies = dict()
        positions = dict()
        pdbfile = PDBFile(pdb_filename)
        topologies['vacuum'] = pdbfile.getTopology()
        positions['vacuum'] = pdbfile.getPositions(asNumpy=True)

        # Set up the proposal engines.
        from perses.rjmc.topology_proposal import PointMutationEngine
        proposal_metadata = {
            'ffxmls' : ['amber99sbildn.xml'], # take sidechain definitions from this ffxml file
            'always_change' : True # don't propose self-transitions
            }
        proposal_engines = dict()
        chain_id = ' '
        allowed_mutations = [[('2','PHE')]]
        proposal_metadata = {"always_change":True}
        for environment in environments:
            proposal_engines[environment] = PointMutationEngine(topologies[environment],system_generators[environment], chain_id, proposal_metadata=proposal_metadata, allowed_mutations=allowed_mutations, always_change=True)

        # Generate systems
        systems = dict()
        for environment in environments:
            systems[environment] = system_generators[environment].build_system(topologies[environment])

        # Define thermodynamic state of interest.
        from perses.samplers.thermodynamics import ThermodynamicState
        thermodynamic_states = dict()
        temperature = 300*unit.kelvin
        pressure = 1.0*unit.atmospheres
        thermodynamic_states['vacuum'] = ThermodynamicState(system=systems['vacuum'], temperature=temperature)

        # Create SAMS samplers
        from perses.samplers.samplers import SamplerState, MCMCSampler, ExpandedEnsembleSampler, SAMSSampler
        mcmc_samplers = dict()
        exen_samplers = dict()
        sams_samplers = dict()
        for environment in environments:
            storage = None
            if self.storage:
                storage = NetCDFStorageView(self.storage, envname=environment)

            chemical_state_key = proposal_engines[environment].compute_state_key(topologies[environment])
            sampler_state = SamplerState(system=systems[environment], positions=positions[environment])
            mcmc_samplers[environment] = MCMCSampler(thermodynamic_states[environment], sampler_state, topology=topologies[environment], storage=storage)
            mcmc_samplers[environment].nsteps = 5 # reduce number of steps for testing
            mcmc_samplers[environment].verbose = True
            exen_samplers[environment] = ExpandedEnsembleSampler(mcmc_samplers[environment], topologies[environment], chemical_state_key, proposal_engines[environment], self.geometry_engine, options={'nsteps':5}, storage=storage)
            exen_samplers[environment].verbose = True
            sams_samplers[environment] = SAMSSampler(exen_samplers[environment], storage=storage)
            sams_samplers[environment].verbose = True

        # Create test MultiTargetDesign sampler.
        from perses.samplers.samplers import MultiTargetDesign
        target_samplers = { sams_samplers['vacuum'] : 1.0 }
        designer = MultiTargetDesign(target_samplers, storage=self.storage)
        designer.verbose = True

        # Store things.
        self.environments = environments
        self.topologies = topologies
        self.positions = positions
        self.systems = systems
        self.system_generators = system_generators
        self.proposal_engines = proposal_engines
        self.thermodynamic_states = thermodynamic_states
        self.mcmc_samplers = mcmc_samplers
        self.exen_samplers = exen_samplers
        self.sams_samplers = sams_samplers
        self.designer = designer

def load_via_pdbfixer(filename=None, pdbid=None):
    """
    Load a PDB file via PDBFixer, keeping all heterogens and building in protons for any crystallographic waters.
    """
    from pdbfixer import PDBFixer
    fixer = PDBFixer(filename=filename, pdbid=pdbid)
    fixer.findMissingResidues()
    fixer.findNonstandardResidues()
    fixer.replaceNonstandardResidues()
    fixer.findMissingAtoms()
    fixer.addMissingAtoms()
    fixer.addMissingHydrogens(7.0)
    return [fixer.topology, fixer.positions]

class T4LysozymeMutationTestSystem(PersesTestSystem):
    """
    Create a consistent set of SAMS samplers useful for testing PointMutationEngine on T4 lysozyme in various solvents.
    Wild Type is T4 L99A

    Properties
    ----------
    environments : list of str
        Available environments: ['vacuum', 'explicit', 'implicit']
    topologies : dict of simtk.openmm.app.Topology
        Initial system Topology objects; topologies[environment] is the topology for `environment`
    positions : dict of simtk.unit.Quantity of [nparticles,3] with units compatible with nanometers
        Initial positions corresponding to initial Topology objects
    system_generators : dict of SystemGenerator objects
        SystemGenerator objects for environments
    proposal_engines : dict of ProposalEngine
        Proposal engines
    themodynamic_states : dict of thermodynamic_states
        Themodynamic states for each environment
    mcmc_samplers : dict of MCMCSampler objects
        MCMCSampler objects for environments
    exen_samplers : dict of ExpandedEnsembleSampler objects
        ExpandedEnsembleSampler objects for environments
    sams_samplers : dict of SAMSSampler objects
        SAMSSampler objects for environments
    designer : MultiTargetDesign sampler
        Example MultiTargetDesign sampler for implicit solvent hydration free energies

    Examples
    --------

    >>> from perses.tests.testsystems import T4LysozymeTestSystem
    >>> testsystem = T4LysozymeTestSystem()
    # Build a system
    >>> system = testsystem.system_generators['vacuum'].build_system(testsystem.topologies['vacuum'])
    # Retrieve a SAMSSampler
    >>> sams_sampler = testsystem.sams_samplers['implicit']

    """
    def __init__(self, **kwargs):
        super(T4LysozymeMutationTestSystem, self).__init__(**kwargs)
#        environments = ['explicit-complex', 'explicit-receptor', 'implicit-complex', 'implicit-receptor', 'vacuum-complex', 'vacuum-receptor']
        environments = ['explicit-complex', 'explicit-receptor', 'vacuum-complex', 'vacuum-receptor']

        # Create a system generator for our desired forcefields.
        from perses.rjmc.topology_proposal import SystemGenerator
        from pkg_resources import resource_filename
        gaff_xml_filename = resource_filename('perses', 'data/gaff.xml')
        system_generators = dict()
        system_generators['explicit'] = SystemGenerator([gaff_xml_filename,'amber99sbildn.xml', 'tip3p.xml'],
            forcefield_kwargs={ 'nonbondedMethod' : app.CutoffPeriodic, 'nonbondedCutoff' : 9.0 * unit.angstrom, 'implicitSolvent' : None, 'constraints' : None },
            use_antechamber=True)
        system_generators['explicit-complex'] = system_generators['explicit']
        system_generators['explicit-receptor'] = system_generators['explicit']
        system_generators['implicit'] = SystemGenerator([gaff_xml_filename,'amber99sbildn.xml', 'amber99_obc.xml'],
            forcefield_kwargs={ 'nonbondedMethod' : app.NoCutoff, 'implicitSolvent' : app.OBC2, 'constraints' : None },
            use_antechamber=True)
        system_generators['implicit-complex'] = system_generators['implicit']
        system_generators['implicit-receptor'] = system_generators['implicit']
        system_generators['vacuum'] = SystemGenerator([gaff_xml_filename, 'amber99sbildn.xml'],
            forcefield_kwargs={ 'nonbondedMethod' : app.NoCutoff, 'implicitSolvent' : None, 'constraints' : None },
            use_antechamber=True)
        system_generators['vacuum-complex'] = system_generators['vacuum']
        system_generators['vacuum-receptor'] = system_generators['vacuum']

        # Create receptor in solvent.
        from pkg_resources import resource_filename
        pdb_filename = resource_filename('perses', 'data/181L.pdb')
        import pdbfixer
        from simtk.openmm.app import PDBFile, Modeller
        topologies = dict()
        positions = dict()
        [fixer_topology, fixer_positions] = load_via_pdbfixer(pdb_filename)
        modeller = Modeller(fixer_topology, fixer_positions)

        residues_to_delete = [ residue for residue in modeller.getTopology().residues() if residue.name in ['HED','CL','HOH'] ]
        modeller.delete(residues_to_delete)

        receptor_modeller = copy.deepcopy(modeller)
        ligand_modeller = copy.deepcopy(modeller)

        for chain in receptor_modeller.getTopology().chains():
            pass
        chains_to_delete = [chain]
        receptor_modeller.delete(chains_to_delete)
        topologies['receptor'] = receptor_modeller.getTopology()
        positions['receptor'] = receptor_modeller.getPositions()

        for chain in ligand_modeller.getTopology().chains():
            break
        chains_to_delete = [chain]
        ligand_modeller.delete(chains_to_delete)
        for residue in ligand_modeller.getTopology().residues():
            if residue.name == 'BNZ':
                break

        from openmoltools import forcefield_generators
        from utils import extractPositionsFromOEMOL, giveOpenmmPositionsToOEMOL
        import perses.rjmc.geometry as geometry
        from perses.rjmc.topology_proposal import TopologyProposal
        # create OEMol version of benzene
        mol = oechem.OEMol()
        #mol.SetTitle('BNZ') # should be set to residue.name in generateTopologyFromOEMol, not working
        oechem.OESmilesToMol(mol,'C1=CC=CC=C1')
        oechem.OEAddExplicitHydrogens(mol)
        oechem.OETriposAtomNames(mol)
        oechem.OETriposBondTypeNames(mol)

        new_residue = forcefield_generators.generateTopologyFromOEMol(mol)
        for res in new_residue.residues():
            res.name = 'BNZ'
        bnz_new_sys = system_generators['vacuum'].build_system(new_residue)
        kB = unit.BOLTZMANN_CONSTANT_kB * unit.AVOGADRO_CONSTANT_NA
        temperature = 300.0 * unit.kelvin
        kT = kB * temperature
        beta = 1.0/kT
        adding_hydrogen_proposal = TopologyProposal(new_topology=new_residue, new_system =bnz_new_sys, old_topology=ligand_modeller.topology, old_system =bnz_new_sys, logp_proposal = 0.0, new_to_old_atom_map = {0:0,1:1,2:2,3:3,4:4,5:5}, old_chemical_state_key='',new_chemical_state_key='')
        geometry_engine = geometry.FFAllAngleGeometryEngine()
        new_positions, logp = geometry_engine.propose(adding_hydrogen_proposal, ligand_modeller.positions, beta)

        modeller = copy.deepcopy(receptor_modeller)
        modeller.add(new_residue, new_positions)
        topologies['complex'] = modeller.getTopology()
        positions['complex'] = modeller.getPositions()

        # Create all environments.
        for environment in ['implicit', 'vacuum']:
            for component in ['receptor', 'complex']:
                topologies[environment + '-' + component] = topologies[component]
                positions[environment + '-' + component] = positions[component]

        # Set up in explicit solvent.
        for component in ['receptor', 'complex']:
            modeller = app.Modeller(topologies[component], positions[component])
            modeller.addSolvent(system_generators['explicit'].getForceField(), model='tip3p', padding=9.0*unit.angstrom)
            atoms = list(modeller.topology.atoms())
            print('Solvated %s has %s atoms' % (component, len(atoms)))
            topologies['explicit' + '-' + component] = modeller.getTopology()
            positions['explicit' + '-' + component] = modeller.getPositions()

        # Set up the proposal engines.
        allowed_mutations = [
            [('99','GLY')],
            [('102','GLN')],
            [('102','HIS')],
            [('102','GLU')],
            [('102','LEU')],
            [('153','ALA')],
            [('108','VAL')],
            [('99','GLY'),('108','VAL')]
        ]
        from perses.rjmc.topology_proposal import PointMutationEngine
        proposal_metadata = { 'ffxmls' : ['amber99sbildn.xml'] }
        proposal_engines = dict()
        chain_id = 'A'
        for environment in environments:
            proposal_engines[environment] = PointMutationEngine(topologies[environment], system_generators[environment], chain_id, proposal_metadata=proposal_metadata, allowed_mutations=allowed_mutations)

        # Generate systems
        systems = dict()
        for environment in environments:
            print(environment)
            systems[environment] = system_generators[environment].build_system(topologies[environment])

        # Define thermodynamic state of interest.
        from perses.samplers.thermodynamics import ThermodynamicState
        thermodynamic_states = dict()
        temperature = 300*unit.kelvin
        pressure = 1.0*unit.atmospheres
        for component in ['receptor', 'complex']:
            thermodynamic_states['explicit' + '-' + component] = ThermodynamicState(system=systems['explicit' + '-' + component], temperature=temperature, pressure=pressure)
            #thermodynamic_states['implicit' + '-' + component] = ThermodynamicState(system=systems['implicit' + '-' + component], temperature=temperature)
            thermodynamic_states['vacuum' + '-' + component]   = ThermodynamicState(system=systems['vacuum' + '-' + component], temperature=temperature)

        # Create SAMS samplers
        from perses.samplers.samplers import SamplerState, MCMCSampler, ExpandedEnsembleSampler, SAMSSampler
        mcmc_samplers = dict()
        exen_samplers = dict()
        sams_samplers = dict()
        for environment in environments:
            storage = None
            if self.storage:
                storage = NetCDFStorageView(self.storage, envname=environment)

            chemical_state_key = proposal_engines[environment].compute_state_key(topologies[environment])
            if environment[0:8] == 'explicit':
                sampler_state = SamplerState(system=systems[environment], positions=positions[environment], box_vectors=systems[environment].getDefaultPeriodicBoxVectors())
            else:
                sampler_state = SamplerState(system=systems[environment], positions=positions[environment])
            mcmc_samplers[environment] = MCMCSampler(thermodynamic_states[environment], sampler_state, topology=topologies[environment], storage=storage)
            mcmc_samplers[environment].nsteps = 5 # reduce number of steps for testing
            mcmc_samplers[environment].verbose = True
            exen_samplers[environment] = ExpandedEnsembleSampler(mcmc_samplers[environment], topologies[environment], chemical_state_key, proposal_engines[environment], self.geometry_engine, options={'nsteps':5}, storage=storage)
            exen_samplers[environment].verbose = True
            sams_samplers[environment] = SAMSSampler(exen_samplers[environment], storage=storage)
            sams_samplers[environment].verbose = True

        # Create test MultiTargetDesign sampler.
        from perses.samplers.samplers import MultiTargetDesign
        target_samplers = { sams_samplers['explicit-complex'] : 1.0, sams_samplers['explicit-receptor'] : -1.0 }
        designer = MultiTargetDesign(target_samplers, storage=self.storage)
        designer.verbose = True

        # Store things.
        self.environments = environments
        self.topologies = topologies
        self.positions = positions
        self.systems = systems
        self.system_generators = system_generators
        self.proposal_engines = proposal_engines
        self.thermodynamic_states = thermodynamic_states
        self.mcmc_samplers = mcmc_samplers
        self.exen_samplers = exen_samplers
        self.sams_samplers = sams_samplers
        self.designer = designer

class MybTestSystem(PersesTestSystem):
    """
    Create a consistent set of SAMS samplers useful for testing PointMutationEngine on Myb:peptide interaction in various solvents.

    Properties
    ----------
    environments : list of str
        Available environments: ['vacuum', 'explicit', 'implicit']
    topologies : dict of simtk.openmm.app.Topology
        Initial system Topology objects; topologies[environment] is the topology for `environment`
    positions : dict of simtk.unit.Quantity of [nparticles,3] with units compatible with nanometers
        Initial positions corresponding to initial Topology objects
    system_generators : dict of SystemGenerator objects
        SystemGenerator objects for environments
    proposal_engines : dict of ProposalEngine
        Proposal engines
    themodynamic_states : dict of thermodynamic_states
        Themodynamic states for each environment
    mcmc_samplers : dict of MCMCSampler objects
        MCMCSampler objects for environments
    exen_samplers : dict of ExpandedEnsembleSampler objects
        ExpandedEnsembleSampler objects for environments
    sams_samplers : dict of SAMSSampler objects
        SAMSSampler objects for environments
    designer : MultiTargetDesign sampler
        Example MultiTargetDesign sampler for implicit solvent hydration free energies

    Examples
    --------

    >>> from perses.tests.testsystems import MybTestSystem
    >>> testsystem = MybTestSystem()
    # Build a system
    >>> system = testsystem.system_generators['vacuum-peptide'].build_system(testsystem.topologies['vacuum-peptide'])
    # Retrieve a SAMSSampler
    >>> sams_sampler = testsystem.sams_samplers['implicit-peptide']

    """
    def __init__(self, **kwargs):
        super(MybTestSystem, self).__init__(**kwargs)
        environments = ['explicit-complex', 'explicit-peptide', 'implicit-complex', 'implicit-peptide', 'vacuum-complex', 'vacuum-peptide']

        # Use sterics in proposals
        self.geometry_engine.use_sterics = True

        # Write atom-by-atom geometry output.
        self.geometry_engine.write_proposal_pdb = True
        self.geometry_engine.pdb_filename_prefix = 'geometry'

        # Create a system generator for our desired forcefields.
        from perses.rjmc.topology_proposal import SystemGenerator
        system_generators = dict()
        system_generators['explicit'] = SystemGenerator(['amber99sbildn.xml', 'tip3p.xml'],
            forcefield_kwargs={ 'nonbondedMethod' : app.CutoffPeriodic, 'nonbondedCutoff' : 9.0 * unit.angstrom, 'implicitSolvent' : None, 'constraints' : None },
            use_antechamber=False)
        system_generators['explicit-complex'] = system_generators['explicit']
        system_generators['explicit-peptide'] = system_generators['explicit']
        system_generators['implicit'] = SystemGenerator(['amber99sbildn.xml', 'amber99_obc.xml'],
            forcefield_kwargs={ 'nonbondedMethod' : app.NoCutoff, 'implicitSolvent' : app.OBC2, 'constraints' : None },
            use_antechamber=False)
        system_generators['implicit-complex'] = system_generators['implicit']
        system_generators['implicit-peptide'] = system_generators['implicit']
        system_generators['vacuum'] = SystemGenerator(['amber99sbildn.xml'],
            forcefield_kwargs={ 'nonbondedMethod' : app.NoCutoff, 'implicitSolvent' : None, 'constraints' : None },
            use_antechamber=False)
        system_generators['vacuum-complex'] = system_generators['vacuum']
        system_generators['vacuum-peptide'] = system_generators['vacuum']

        # Create peptide in solvent.
        from pkg_resources import resource_filename
        pdb_filename = resource_filename('perses', 'data/1sb0.pdb')
        import pdbfixer
        from simtk.openmm.app import PDBFile, Modeller
        topologies = dict()
        positions = dict()
        #pdbfile = PDBFile(pdb_filename)
        [fixer_topology, fixer_positions] = load_via_pdbfixer(pdb_filename)
        topologies['complex'] = fixer_topology
        positions['complex'] = fixer_positions
        modeller = Modeller(topologies['complex'], positions['complex'])
        chains_to_delete = [ chain for chain in modeller.getTopology().chains() if chain.id == 'A' ] # remove chain A
        modeller.delete(chains_to_delete)
        topologies['peptide'] = modeller.getTopology()
        positions['peptide'] = modeller.getPositions()

        # Create all environments.
        for environment in ['implicit', 'vacuum']:
            for component in ['peptide', 'complex']:
                topologies[environment + '-' + component] = topologies[component]
                positions[environment + '-' + component] = positions[component]

        # Set up in explicit solvent.
        for component in ['peptide', 'complex']:
            modeller = app.Modeller(topologies[component], positions[component])
            modeller.addSolvent(system_generators['explicit'].getForceField(), model='tip3p', padding=9.0*unit.angstrom)
            topologies['explicit' + '-' + component] = modeller.getTopology()
            positions['explicit' + '-' + component] = modeller.getPositions()

        # Set up the proposal engines.
        allowed_mutations = list()
        for resid in ['91', '99', '103', '105']:
            for resname in ['ALA', 'LEU', 'VAL', 'PHE', 'CYS', 'THR', 'TRP', 'TYR', 'GLU', 'ASP', 'LYS', 'ARG', 'ASN']:
                allowed_mutations.append([(resid, resname)])
        from perses.rjmc.topology_proposal import PointMutationEngine
        proposal_metadata = {
            'ffxmls' : ['amber99sbildn.xml'], # take sidechain definitions from this ffxml file
            'always_change' : True # don't propose self-transitions
            }
        proposal_engines = dict()
        chain_id = 'B'
        for environment in environments:
            proposal_engines[environment] = PointMutationEngine(topologies[environment], system_generators[environment], chain_id, proposal_metadata=proposal_metadata, allowed_mutations=allowed_mutations)

        # Generate systems
        systems = dict()
        for environment in environments:
            systems[environment] = system_generators[environment].build_system(topologies[environment])

        # Define thermodynamic state of interest.
        from perses.samplers.thermodynamics import ThermodynamicState
        thermodynamic_states = dict()
        temperature = 300*unit.kelvin
        pressure = 1.0*unit.atmospheres
        for component in ['peptide', 'complex']:
            thermodynamic_states['explicit' + '-' + component] = ThermodynamicState(system=systems['explicit' + '-' + component], temperature=temperature, pressure=pressure)
            thermodynamic_states['implicit' + '-' + component] = ThermodynamicState(system=systems['implicit' + '-' + component], temperature=temperature)
            thermodynamic_states['vacuum' + '-' + component]   = ThermodynamicState(system=systems['vacuum' + '-' + component], temperature=temperature)

        # Create SAMS samplers
        from perses.samplers.samplers import SamplerState, MCMCSampler, ExpandedEnsembleSampler, SAMSSampler
        mcmc_samplers = dict()
        exen_samplers = dict()
        sams_samplers = dict()
        for environment in environments:
            storage = None
            if self.storage:
                storage = NetCDFStorageView(self.storage, envname=environment)

            chemical_state_key = proposal_engines[environment].compute_state_key(topologies[environment])
            if environment[0:8] == 'explicit':
                sampler_state = SamplerState(system=systems[environment], positions=positions[environment], box_vectors=systems[environment].getDefaultPeriodicBoxVectors())
            else:
                sampler_state = SamplerState(system=systems[environment], positions=positions[environment])
            mcmc_samplers[environment] = MCMCSampler(thermodynamic_states[environment], sampler_state, topology=topologies[environment], storage=storage)
            mcmc_samplers[environment].nsteps = 500 # reduce number of steps for testing
            mcmc_samplers[environment].verbose = True
            exen_samplers[environment] = ExpandedEnsembleSampler(mcmc_samplers[environment], topologies[environment], chemical_state_key, proposal_engines[environment], self.geometry_engine, options={'nsteps':0}, storage=storage)
            exen_samplers[environment].verbose = True
            sams_samplers[environment] = SAMSSampler(exen_samplers[environment], storage=storage)
            sams_samplers[environment].verbose = True

        # Create test MultiTargetDesign sampler.
        from perses.samplers.samplers import MultiTargetDesign
        target_samplers = { sams_samplers['vacuum-complex'] : 1.0, sams_samplers['vacuum-peptide'] : -1.0 }
        designer = MultiTargetDesign(target_samplers, storage=self.storage)
        designer.verbose = True

        # Store things.
        self.environments = environments
        self.topologies = topologies
        self.positions = positions
        self.systems = systems
        self.system_generators = system_generators
        self.proposal_engines = proposal_engines
        self.thermodynamic_states = thermodynamic_states
        self.mcmc_samplers = mcmc_samplers
        self.exen_samplers = exen_samplers
        self.sams_samplers = sams_samplers
        self.designer = designer

class AblImatinibResistanceTestSystem(PersesTestSystem):
    """
    Create a consistent set of SAMS samplers useful for testing PointMutationEngine on Abl:imatinib.

    Properties
    ----------
    environments : list of str
        Available environments: ['vacuum', 'explicit', 'implicit']
    topologies : dict of simtk.openmm.app.Topology
        Initial system Topology objects; topologies[environment] is the topology for `environment`
    positions : dict of simtk.unit.Quantity of [nparticles,3] with units compatible with nanometers
        Initial positions corresponding to initial Topology objects
    system_generators : dict of SystemGenerator objects
        SystemGenerator objects for environments
    proposal_engines : dict of ProposalEngine
        Proposal engines
    themodynamic_states : dict of thermodynamic_states
        Themodynamic states for each environment
    mcmc_samplers : dict of MCMCSampler objects
        MCMCSampler objects for environments
    exen_samplers : dict of ExpandedEnsembleSampler objects
        ExpandedEnsembleSampler objects for environments
    sams_samplers : dict of SAMSSampler objects
        SAMSSampler objects for environments
    designer : MultiTargetDesign sampler
        Example MultiTargetDesign sampler for implicit solvent hydration free energies

    Examples
    --------

    >>> from perses.tests.testsystems import AblImatinibResistanceTestSystem
    >>> testsystem = AblImatinibResistanceTestSystem()
    # Build a system
    >>> system = testsystem.system_generators['vacuum-inhibitor'].build_system(testsystem.topologies['vacuum-inhibitor'])
    # Retrieve a SAMSSampler
    >>> sams_sampler = testsystem.sams_samplers['vacuum-inhibitor']

    """
    def __init__(self, **kwargs):
        super(AblImatinibResistanceTestSystem, self).__init__(**kwargs)
        solvents = ['vacuum', 'explicit'] # TODO: Add 'implicit' once GBSA parameterization for small molecules is working
#        solvents = ['vacuum'] # DEBUG
        components = ['receptor', 'complex'] # TODO: Add 'ATP:kinase' complex to enable resistance design
        padding = 9.0*unit.angstrom
        explicit_solvent_model = 'tip3p'
        setup_path = 'data/abl-imatinib'
        thermodynamic_states = dict()
        temperature = 300*unit.kelvin
        pressure = 1.0*unit.atmospheres

        # Construct list of all environments
        environments = list()
        for solvent in solvents:
            for component in components:
                environment = solvent + '-' + component
                environments.append(environment)

        # Create a system generator for desired forcefields
        from perses.rjmc.topology_proposal import SystemGenerator
        from pkg_resources import resource_filename
        gaff_xml_filename = resource_filename('perses', 'data/gaff.xml')
        system_generators = dict()
        system_generators['explicit'] = SystemGenerator([gaff_xml_filename, 'amber99sbildn.xml', 'tip3p.xml'],
            forcefield_kwargs={ 'nonbondedMethod' : app.CutoffPeriodic, 'nonbondedCutoff' : 9.0 * unit.angstrom, 'implicitSolvent' : None, 'constraints' : None },
            use_antechamber=True)
        system_generators['implicit'] = SystemGenerator([gaff_xml_filename, 'amber99sbildn.xml', 'amber99_obc.xml'],
            forcefield_kwargs={ 'nonbondedMethod' : app.NoCutoff, 'implicitSolvent' : app.OBC2, 'constraints' : None },
            use_antechamber=True)
        system_generators['vacuum'] = SystemGenerator([gaff_xml_filename, 'amber99sbildn.xml'],
            forcefield_kwargs={ 'nonbondedMethod' : app.NoCutoff, 'implicitSolvent' : None, 'constraints' : None },
            use_antechamber=True)
        # Copy system generators for all environments
        for solvent in solvents:
            for component in components:
                environment = solvent + '-' + component
                system_generators[environment] = system_generators[solvent]

        # Load topologies and positions for all components
        from simtk.openmm.app import PDBFile, Modeller
        topologies = dict()
        positions = dict()
        for component in components:
            pdb_filename = resource_filename('perses', os.path.join(setup_path, '%s.pdb' % component))
            pdbfile = PDBFile(pdb_filename)
            topologies[component] = pdbfile.topology
            positions[component] = pdbfile.positions

        # Construct positions and topologies for all solvent environments
        for solvent in solvents:
            for component in components:
                environment = solvent + '-' + component
                if solvent == 'explicit':
                    # Create MODELLER object.
                    modeller = app.Modeller(topologies[component], positions[component])
                    modeller.addSolvent(system_generators[solvent].getForceField(), model='tip3p', padding=9.0*unit.angstrom)
                    topologies[environment] = modeller.getTopology()
                    positions[environment] = modeller.getPositions()
                else:
                    environment = solvent + '-' + component
                    topologies[environment] = topologies[component]
                    positions[environment] = positions[component]

        # Set up resistance mutation proposal engines
        allowed_mutations = list()
        # TODO: Expand this beyond the ATP binding site
        for resid in ['22', '37', '52', '55', '65', '81', '125', '128', '147', '148']:
            for resname in ['ALA', 'CYS', 'ASP', 'GLU', 'PHE', 'HIS', 'ILE', 'LYS', 'LEU', 'MET', 'ASN', 'PRO', 'GLN', 'ARG', 'SER', 'THR', 'VAL', 'TRP', 'TYR']:
                allowed_mutations.append([(resid, resname)])
        from perses.rjmc.topology_proposal import PointMutationEngine
        proposal_metadata = { 'ffxmls' : ['amber99sbildn.xml'] }
        proposal_engines = dict()
        chain_id = 'A'
        for solvent in solvents:
            for component in ['complex', 'receptor']: # Mutations only apply to components that contain the kinase
                environment = solvent + '-' + component
                proposal_engines[environment] = PointMutationEngine(topologies[environment], system_generators[environment], chain_id, proposal_metadata=proposal_metadata, allowed_mutations=allowed_mutations)

        # Generate systems ror all environments
        systems = dict()
        for environment in environments:
            systems[environment] = system_generators[environment].build_system(topologies[environment])

        # Create SAMS samplers
        from perses.samplers.thermodynamics import ThermodynamicState
        from perses.samplers.samplers import SamplerState, MCMCSampler, ExpandedEnsembleSampler, SAMSSampler
        mcmc_samplers = dict()
        exen_samplers = dict()
        sams_samplers = dict()
        thermodynamic_states = dict()
        for solvent in solvents:
            for component in components:
                environment = solvent + '-' + component
                chemical_state_key = proposal_engines[environment].compute_state_key(topologies[environment])

                storage = None
                if self.storage:
                    storage = NetCDFStorageView(self.storage, envname=environment)

                if solvent == 'explicit':
                    thermodynamic_state = ThermodynamicState(system=systems[environment], temperature=temperature, pressure=pressure)
                    sampler_state = SamplerState(system=systems[environment], positions=positions[environment], box_vectors=systems[environment].getDefaultPeriodicBoxVectors())
                else:
                    thermodynamic_state = ThermodynamicState(system=systems[environment], temperature=temperature)
                    sampler_state = SamplerState(system=systems[environment], positions=positions[environment])

                mcmc_samplers[environment] = MCMCSampler(thermodynamic_state, sampler_state, topology=topologies[environment], storage=storage)
                mcmc_samplers[environment].nsteps = 5 # reduce number of steps for testing
                mcmc_samplers[environment].verbose = True
                exen_samplers[environment] = ExpandedEnsembleSampler(mcmc_samplers[environment], topologies[environment], chemical_state_key, self.geometry_engine, proposal_engines[environment], options={'nsteps':5}, storage=storage)
                exen_samplers[environment].verbose = True
                sams_samplers[environment] = SAMSSampler(exen_samplers[environment], storage=storage)
                sams_samplers[environment].verbose = True
                thermodynamic_states[environment] = thermodynamic_state

        # Create test MultiTargetDesign sampler.
        # TODO: Replace this with inhibitor:kinase and ATP:kinase ratio
        from perses.samplers.samplers import MultiTargetDesign
        target_samplers = { sams_samplers['vacuum-complex'] : 1.0, sams_samplers['vacuum-receptor'] : -1.0 }
        designer = MultiTargetDesign(target_samplers, storage=self.storage)
        designer.verbose = True

        # Store things.
        self.components = components
        self.solvents = solvents
        self.environments = environments
        self.topologies = topologies
        self.positions = positions
        self.systems = systems
        self.system_generators = system_generators
        self.proposal_engines = proposal_engines
        self.thermodynamic_states = thermodynamic_states
        self.mcmc_samplers = mcmc_samplers
        self.exen_samplers = exen_samplers
        self.sams_samplers = sams_samplers
        self.designer = designer

        # This system must currently be minimized.
        minimize(self)

class AblAffinityTestSystem(PersesTestSystem):
    """
    Create a consistent set of SAMS samplers useful for optimizing kinase inhibitor affinity to Abl.

    TODO: Generalize to standard inhibitor:protein test system and extend to T4 lysozyme small molecules.

    Properties
    ----------
    environments : list of str
        Available environments: ['vacuum', 'explicit', 'implicit']
    topologies : dict of simtk.openmm.app.Topology
        Initial system Topology objects; topologies[environment] is the topology for `environment`
    positions : dict of simtk.unit.Quantity of [nparticles,3] with units compatible with nanometers
        Initial positions corresponding to initial Topology objects
    system_generators : dict of SystemGenerator objects
        SystemGenerator objects for environments
    proposal_engines : dict of ProposalEngine
        Proposal engines
    themodynamic_states : dict of thermodynamic_states
        Themodynamic states for each environment
    mcmc_samplers : dict of MCMCSampler objects
        MCMCSampler objects for environments
    exen_samplers : dict of ExpandedEnsembleSampler objects
        ExpandedEnsembleSampler objects for environments
    sams_samplers : dict of SAMSSampler objects
        SAMSSampler objects for environments
    designer : MultiTargetDesign sampler
        Example MultiTargetDesign sampler for implicit solvent hydration free energies

    Examples
    --------

    >>> from perses.tests.testsystems import AblAffinityTestSystem
    >>> testsystem = AblAffinityestSystem()
    # Build a system
    >>> system = testsystem.system_generators['vacuum-inhibitor'].build_system(testsystem.topologies['vacuum-inhibitor'])
    # Retrieve a SAMSSampler
    >>> sams_sampler = testsystem.sams_samplers['vacuum-inhibitor']

    """
    def __init__(self, **kwargs):
        super(AblAffinityTestSystem, self).__init__(**kwargs)
        solvents = ['vacuum', 'explicit'] # TODO: Add 'implicit' once GBSA parameterization for small molecules is working
        solvents = ['vacuum'] # DEBUG
        components = ['inhibitor', 'complex'] # TODO: Add 'ATP:kinase' complex to enable resistance design
        padding = 9.0*unit.angstrom
        explicit_solvent_model = 'tip3p'
        setup_path = 'data/abl-imatinib'
        thermodynamic_states = dict()
        temperature = 300*unit.kelvin
        pressure = 1.0*unit.atmospheres

        # Construct list of all environments
        environments = list()
        for solvent in solvents:
            for component in components:
                environment = solvent + '-' + component
                environments.append(environment)

        # Read SMILES from CSV file of clinical kinase inhibitors.
        from pkg_resources import resource_filename
        smiles_filename = resource_filename('perses', 'data/clinical-kinase-inhibitors.csv')
        import csv
        molecules = list()
        with open(smiles_filename, 'r') as csvfile:
            csvreader = csv.reader(csvfile, delimiter=',', quotechar='"')
            for row in csvreader:
                name = row[0]
                smiles = row[1]
                molecules.append(smiles)
        # Add current molecule
        molecules.append('Cc1ccc(cc1Nc2nccc(n2)c3cccnc3)NC(=O)c4ccc(cc4)C[NH+]5CCN(CC5)C')
        self.molecules = molecules

        # Expand molecules without explicit stereochemistry and make canonical isomeric SMILES.
        molecules = sanitizeSMILES(self.molecules)

        # Create a system generator for desired forcefields
        from perses.rjmc.topology_proposal import SystemGenerator
        from pkg_resources import resource_filename
        gaff_xml_filename = resource_filename('perses', 'data/gaff.xml')
        system_generators = dict()
        system_generators['explicit'] = SystemGenerator([gaff_xml_filename, 'amber99sbildn.xml', 'tip3p.xml'],
            forcefield_kwargs={ 'nonbondedMethod' : app.CutoffPeriodic, 'nonbondedCutoff' : 9.0 * unit.angstrom, 'implicitSolvent' : None, 'constraints' : None },
            use_antechamber=True)
        system_generators['implicit'] = SystemGenerator([gaff_xml_filename, 'amber99sbildn.xml', 'amber99_obc.xml'],
            forcefield_kwargs={ 'nonbondedMethod' : app.NoCutoff, 'implicitSolvent' : app.OBC2, 'constraints' : None },
            use_antechamber=True)
        system_generators['vacuum'] = SystemGenerator([gaff_xml_filename, 'amber99sbildn.xml'],
            forcefield_kwargs={ 'nonbondedMethod' : app.NoCutoff, 'implicitSolvent' : None, 'constraints' : None },
            use_antechamber=True)
        # Copy system generators for all environments
        for solvent in solvents:
            for component in components:
                environment = solvent + '-' + component
                system_generators[environment] = system_generators[solvent]

        # Load topologies and positions for all components
        from simtk.openmm.app import PDBFile, Modeller
        topologies = dict()
        positions = dict()
        for component in components:
            pdb_filename = resource_filename('perses', os.path.join(setup_path, '%s.pdb' % component))
            print(pdb_filename)
            pdbfile = PDBFile(pdb_filename)
            topologies[component] = pdbfile.topology
            positions[component] = pdbfile.positions

        # Construct positions and topologies for all solvent environments
        for solvent in solvents:
            for component in components:
                environment = solvent + '-' + component
                if solvent == 'explicit':
                    # Create MODELLER object.
                    modeller = app.Modeller(topologies[component], positions[component])
                    modeller.addSolvent(system_generators[solvent].getForceField(), model='tip3p', padding=9.0*unit.angstrom)
                    topologies[environment] = modeller.getTopology()
                    positions[environment] = modeller.getPositions()
                else:
                    environment = solvent + '-' + component
                    topologies[environment] = topologies[component]
                    positions[environment] = positions[component]

        # Set up the proposal engines.
        from perses.rjmc.topology_proposal import SmallMoleculeSetProposalEngine
        proposal_metadata = { }
        proposal_engines = dict()
        for environment in environments:
            storage = None
            if self.storage:
                storage = NetCDFStorageView(self.storage, envname=environment)
            proposal_engines[environment] = SmallMoleculeSetProposalEngine(molecules, system_generators[environment], residue_name='MOL', storage=storage)

        # Generate systems
        systems = dict()
        for environment in environments:
            systems[environment] = system_generators[environment].build_system(topologies[environment])

        # Define thermodynamic state of interest.
        from perses.samplers.thermodynamics import ThermodynamicState
        thermodynamic_states = dict()
        temperature = 300*unit.kelvin
        pressure = 1.0*unit.atmospheres
        for component in components:
            for solvent in solvents:
                environment = solvent + '-' + component
                if solvent == 'explicit':
                    thermodynamic_states[environment] = ThermodynamicState(system=systems[environment], temperature=temperature, pressure=pressure)
                else:
                    thermodynamic_states[environment]   = ThermodynamicState(system=systems[environment], temperature=temperature)

        # Create SAMS samplers
        from perses.samplers.samplers import SamplerState, MCMCSampler, ExpandedEnsembleSampler, SAMSSampler
        mcmc_samplers = dict()
        exen_samplers = dict()
        sams_samplers = dict()
        for solvent in solvents:
            for component in components:
                environment = solvent + '-' + component
                chemical_state_key = proposal_engines[environment].compute_state_key(topologies[environment])

                storage = None
                if self.storage:
                    storage = NetCDFStorageView(self.storage, envname=environment)

                if solvent == 'explicit':
                    thermodynamic_state = ThermodynamicState(system=systems[environment], temperature=temperature, pressure=pressure)
                    sampler_state = SamplerState(system=systems[environment], positions=positions[environment], box_vectors=systems[environment].getDefaultPeriodicBoxVectors())
                else:
                    thermodynamic_state = ThermodynamicState(system=systems[environment], temperature=temperature)
                    sampler_state = SamplerState(system=systems[environment], positions=positions[environment])

                mcmc_samplers[environment] = MCMCSampler(thermodynamic_state, sampler_state, topology=topologies[environment], storage=storage)
                mcmc_samplers[environment].nsteps = 5 # reduce number of steps for testing
                mcmc_samplers[environment].verbose = True
                exen_samplers[environment] = ExpandedEnsembleSampler(mcmc_samplers[environment], topologies[environment], chemical_state_key, proposal_engines[environment], self.geometry_engine, options={'nsteps':5}, storage=storage)
                exen_samplers[environment].verbose = True
                sams_samplers[environment] = SAMSSampler(exen_samplers[environment], storage=storage)
                sams_samplers[environment].verbose = True
                thermodynamic_states[environment] = thermodynamic_state

        # Create test MultiTargetDesign sampler.
        # TODO: Replace this with inhibitor:kinase and ATP:kinase ratio
        from perses.samplers.samplers import MultiTargetDesign
        target_samplers = { sams_samplers['vacuum-complex'] : 1.0, sams_samplers['vacuum-inhibitor'] : -1.0 }
        designer = MultiTargetDesign(target_samplers, storage=self.storage)
        designer.verbose = True

        # Store things.
        self.molecules = molecules
        self.environments = environments
        self.topologies = topologies
        self.positions = positions
        self.system_generators = system_generators
        self.systems = systems
        self.proposal_engines = proposal_engines
        self.thermodynamic_states = thermodynamic_states
        self.mcmc_samplers = mcmc_samplers
        self.exen_samplers = exen_samplers
        self.sams_samplers = sams_samplers
        self.designer = designer

        # This system must currently be minimized.
        minimize(self)

class AblImatinibProtonationStateTestSystem(PersesTestSystem):
    """
    Create a consistent set of SAMS samplers useful for sampling protonation states of the Abl:imatinib complex.

    Properties
    ----------
    environments : list of str
        Available environments: ['vacuum', 'explicit', 'implicit']
    topologies : dict of simtk.openmm.app.Topology
        Initial system Topology objects; topologies[environment] is the topology for `environment`
    positions : dict of simtk.unit.Quantity of [nparticles,3] with units compatible with nanometers
        Initial positions corresponding to initial Topology objects
    system_generators : dict of SystemGenerator objects
        SystemGenerator objects for environments
    proposal_engines : dict of ProposalEngine
        Proposal engines
    themodynamic_states : dict of thermodynamic_states
        Themodynamic states for each environment
    mcmc_samplers : dict of MCMCSampler objects
        MCMCSampler objects for environments
    exen_samplers : dict of ExpandedEnsembleSampler objects
        ExpandedEnsembleSampler objects for environments
    sams_samplers : dict of SAMSSampler objects
        SAMSSampler objects for environments
    designer : MultiTargetDesign sampler
        Example MultiTargetDesign sampler for implicit solvent hydration free energies

    Examples
    --------

    >>> from perses.tests.testsystems import AblImatinibProtonationStateTestSystem
    >>> testsystem = AblImatinibProtonationStateTestSystem()
    # Build a system
    >>> system = testsystem.system_generators['explicit-inhibitor'].build_system(testsystem.topologies['explicit-inhibitor'])
    # Retrieve a SAMSSampler
    >>> sams_sampler = testsystem.sams_samplers['explicit-inhibitor']

    """
    def __init__(self, **kwargs):
        super(AblImatinibProtonationStateTestSystem, self).__init__(**kwargs)
        solvents = ['vacuum', 'explicit'] # TODO: Add 'implicit' once GBSA parameterization for small molecules is working
        components = ['inhibitor', 'complex'] # TODO: Add 'ATP:kinase' complex to enable resistance design
        #solvents = ['vacuum'] # DEBUG: Just try vacuum for now
        #components = ['inhibitor'] # DEBUG: Just try inhibitor for now
        padding = 9.0*unit.angstrom
        explicit_solvent_model = 'tip3p'
        setup_path = 'data/constant-pH/abl-imatinib'
        thermodynamic_states = dict()
        temperature = 300*unit.kelvin
        pressure = 1.0*unit.atmospheres

        # Construct list of all environments
        environments = list()
        for solvent in solvents:
            for component in components:
                environment = solvent + '-' + component
                environments.append(environment)

        # Read mol2 file containing protonation states and extract canonical isomeric SMILES from this.
        from pkg_resources import resource_filename
        molecules = list()
        mol2_filename = resource_filename('perses', os.path.join(setup_path, 'Imatinib-epik-charged.mol2'))
        ifs = oechem.oemolistream(mol2_filename)
        mol = oechem.OEMol()
        while oechem.OEReadMolecule(ifs, mol):
            smiles = oechem.OEMolToSmiles(mol)
            molecules.append(smiles)
        # Read log probabilities
        log_state_penalties = dict()
        state_penalties_filename = resource_filename('perses', os.path.join(setup_path, 'Imatinib-state-penalties.out'))
        for (smiles, log_state_penalty) in zip(molecules, np.fromfile(state_penalties_filename, sep='\n')):
            log_state_penalties[smiles] = log_state_penalty

        # Add current molecule
        smiles = 'Cc1ccc(cc1Nc2nccc(n2)c3cccnc3)NC(=O)c4ccc(cc4)C[NH+]5CCN(CC5)C'
        molecules.append(smiles)
        self.molecules = molecules
        log_state_penalties[smiles] = 100.0 # this should have zero weight

        # Expand molecules without explicit stereochemistry and make canonical isomeric SMILES.
        molecules = sanitizeSMILES(self.molecules)

        # Create a system generator for desired forcefields
        # TODO: Debug why we can't ue pregenerated molecule ffxml parameters. This may be an openmoltools issue.
        molecules_xml_filename = resource_filename('perses', os.path.join(setup_path, 'Imatinib-epik-charged.ffxml'))

        print('Creating system generators...')
        from perses.rjmc.topology_proposal import SystemGenerator
        gaff_xml_filename = resource_filename('perses', 'data/gaff.xml')
        system_generators = dict()
        system_generators['explicit'] = SystemGenerator([gaff_xml_filename, 'amber99sbildn.xml', 'tip3p.xml'],
            forcefield_kwargs={ 'nonbondedMethod' : app.CutoffPeriodic, 'nonbondedCutoff' : 9.0 * unit.angstrom, 'implicitSolvent' : None, 'constraints' : None },
            use_antechamber=True)
        system_generators['implicit'] = SystemGenerator([gaff_xml_filename, 'amber99sbildn.xml', 'amber99_obc.xml'],
            forcefield_kwargs={ 'nonbondedMethod' : app.NoCutoff, 'implicitSolvent' : app.OBC2, 'constraints' : None },
            use_antechamber=True)
        system_generators['vacuum'] = SystemGenerator([gaff_xml_filename, 'amber99sbildn.xml'],
            forcefield_kwargs={ 'nonbondedMethod' : app.NoCutoff, 'implicitSolvent' : None, 'constraints' : None },
            use_antechamber=True)
        # Copy system generators for all environments
        for solvent in solvents:
            for component in components:
                environment = solvent + '-' + component
                system_generators[environment] = system_generators[solvent]

        # Load topologies and positions for all components
        from simtk.openmm.app import PDBFile, Modeller
        topologies = dict()
        positions = dict()
        for component in components:
            pdb_filename = resource_filename('perses', os.path.join(setup_path, '%s.pdb' % component))
            print(pdb_filename)
            pdbfile = PDBFile(pdb_filename)
            topologies[component] = pdbfile.topology
            positions[component] = pdbfile.positions

        # Construct positions and topologies for all solvent environments
        print('Constructing positions and topologies...')
        for solvent in solvents:
            for component in components:
                environment = solvent + '-' + component
                if solvent == 'explicit':
                    # Create MODELLER object.
                    modeller = app.Modeller(topologies[component], positions[component])
                    modeller.addSolvent(system_generators[solvent].getForceField(), model='tip3p', padding=9.0*unit.angstrom)
                    topologies[environment] = modeller.getTopology()
                    positions[environment] = modeller.getPositions()
                else:
                    environment = solvent + '-' + component
                    topologies[environment] = topologies[component]
                    positions[environment] = positions[component]

                natoms = sum( 1 for atom in topologies[environment].atoms() )
                print("System '%s' has %d atoms" % (environment, natoms))

        # Set up the proposal engines.
        print('Initializing proposal engines...')
        from perses.rjmc.topology_proposal import SmallMoleculeSetProposalEngine
        proposal_metadata = { }
        proposal_engines = dict()
        for environment in environments:
            proposal_engines[environment] = SmallMoleculeSetProposalEngine(molecules, system_generators[environment], residue_name='MOL')

        # Generate systems
        print('Building systems...')
        systems = dict()
        for environment in environments:
            systems[environment] = system_generators[environment].build_system(topologies[environment])

        # Define thermodynamic state of interest.
        print('Defining thermodynamic states...')
        from perses.samplers.thermodynamics import ThermodynamicState
        thermodynamic_states = dict()
        temperature = 300*unit.kelvin
        pressure = 1.0*unit.atmospheres
        for component in components:
            for solvent in solvents:
                environment = solvent + '-' + component
                if solvent == 'explicit':
                    thermodynamic_states[environment] = ThermodynamicState(system=systems[environment], temperature=temperature, pressure=pressure)
                else:
                    thermodynamic_states[environment]   = ThermodynamicState(system=systems[environment], temperature=temperature)

        # Create SAMS samplers
        print('Creating SAMS samplers...')
        from perses.samplers.samplers import SamplerState, MCMCSampler, ExpandedEnsembleSampler, SAMSSampler
        mcmc_samplers = dict()
        exen_samplers = dict()
        sams_samplers = dict()
        for solvent in solvents:
            for component in components:
                environment = solvent + '-' + component
                chemical_state_key = proposal_engines[environment].compute_state_key(topologies[environment])

                storage = None
                if self.storage:
                    storage = NetCDFStorageView(self.storage, envname=environment)

                if solvent == 'explicit':
                    thermodynamic_state = ThermodynamicState(system=systems[environment], temperature=temperature, pressure=pressure)
                    sampler_state = SamplerState(system=systems[environment], positions=positions[environment], box_vectors=systems[environment].getDefaultPeriodicBoxVectors())
                else:
                    thermodynamic_state = ThermodynamicState(system=systems[environment], temperature=temperature)
                    sampler_state = SamplerState(system=systems[environment], positions=positions[environment])

                mcmc_samplers[environment] = MCMCSampler(thermodynamic_state, sampler_state, topology=topologies[environment], storage=storage)
                mcmc_samplers[environment].nsteps = 5 # reduce number of steps for testing
                mcmc_samplers[environment].verbose = True
                exen_samplers[environment] = ExpandedEnsembleSampler(mcmc_samplers[environment], topologies[environment], chemical_state_key, proposal_engines[environment], self.geometry_engine, options={'nsteps':5}, storage=storage)
                exen_samplers[environment].verbose = True
                sams_samplers[environment] = SAMSSampler(exen_samplers[environment], storage=storage)
                sams_samplers[environment].verbose = True
                thermodynamic_states[environment] = thermodynamic_state

        # Create a constant-pH sampler
        from perses.samplers.samplers import ProtonationStateSampler
        designer = ProtonationStateSampler(complex_sampler=exen_samplers['explicit-complex'], solvent_sampler=sams_samplers['explicit-inhibitor'], log_state_penalties=log_state_penalties, storage=self.storage)
        designer.verbose = True

        # Store things.
        self.molecules = molecules
        self.environments = environments
        self.topologies = topologies
        self.positions = positions
        self.system_generators = system_generators
        self.systems = systems
        self.proposal_engines = proposal_engines
        self.thermodynamic_states = thermodynamic_states
        self.mcmc_samplers = mcmc_samplers
        self.exen_samplers = exen_samplers
        self.sams_samplers = sams_samplers
        self.designer = designer

        # This system must currently be minimized.
        minimize(self)
        print('AblImatinibProtonationStateTestSystem initialized.')

class ImidazoleProtonationStateTestSystem(PersesTestSystem):
    """
    Create a consistent set of SAMS samplers useful for sampling protonation states of imidazole in water.

    Properties
    ----------
    environments : list of str
        Available environments: ['vacuum', 'explicit', 'implicit']
    topologies : dict of simtk.openmm.app.Topology
        Initial system Topology objects; topologies[environment] is the topology for `environment`
    positions : dict of simtk.unit.Quantity of [nparticles,3] with units compatible with nanometers
        Initial positions corresponding to initial Topology objects
    system_generators : dict of SystemGenerator objects
        SystemGenerator objects for environments
    proposal_engines : dict of ProposalEngine
        Proposal engines
    themodynamic_states : dict of thermodynamic_states
        Themodynamic states for each environment
    mcmc_samplers : dict of MCMCSampler objects
        MCMCSampler objects for environments
    exen_samplers : dict of ExpandedEnsembleSampler objects
        ExpandedEnsembleSampler objects for environments
    sams_samplers : dict of SAMSSampler objects
        SAMSSampler objects for environments
    designer : MultiTargetDesign sampler
        Example MultiTargetDesign sampler for implicit solvent hydration free energies

    Examples
    --------

    >>> from perses.tests.testsystems import AblImatinibProtonationStateTestSystem
    >>> testsystem = AblImatinibProtonationStateTestSystem()
    # Build a system
    >>> system = testsystem.system_generators['explicit-inhibitor'].build_system(testsystem.topologies['explicit-inhibitor'])
    # Retrieve a SAMSSampler
    >>> sams_sampler = testsystem.sams_samplers['explicit-inhibitor']

    """
    def __init__(self, **kwargs):
        super(ImidazoleProtonationStateTestSystem, self).__init__(**kwargs)
        solvents = ['vacuum', 'explicit'] # TODO: Add 'implicit' once GBSA parameterization for small molecules is working
        components = ['imidazole']
        padding = 9.0*unit.angstrom
        explicit_solvent_model = 'tip3p'
        setup_path = 'data/constant-pH/imidazole/'
        thermodynamic_states = dict()
        temperature = 300*unit.kelvin
        pressure = 1.0*unit.atmospheres

        # Construct list of all environments
        environments = list()
        for solvent in solvents:
            for component in components:
                environment = solvent + '-' + component
                environments.append(environment)

        # Read mol2 file containing protonation states and extract canonical isomeric SMILES from this.
        from pkg_resources import resource_filename
        molecules = list()
        mol2_filename = resource_filename('perses', os.path.join(setup_path, 'imidazole/imidazole-epik-charged.mol2'))
        ifs = oechem.oemolistream(mol2_filename)
        mol = oechem.OEMol()
        while oechem.OEReadMolecule(ifs, mol):
            smiles = oechem.OEMolToSmiles(mol)
            molecules.append(smiles)
        # Read log probabilities
        log_state_penalties = dict()
        state_penalties_filename = resource_filename('perses', os.path.join(setup_path, 'imidazole/imidazole-state-penalties.out'))
        for (smiles, log_state_penalty) in zip(molecules, np.fromfile(state_penalties_filename, sep='\n')):
            log_state_penalties[smiles] = log_state_penalty

        # Add current molecule
        smiles = 'C1=CN=CN1'
        molecules.append(smiles)
        self.molecules = molecules
        log_state_penalties[smiles] = 0.0

        # Expand molecules without explicit stereochemistry and make canonical isomeric SMILES.
        molecules = sanitizeSMILES(self.molecules)

        # Create a system generator for desired forcefields
        print('Creating system generators...')
        from perses.rjmc.topology_proposal import SystemGenerator
        gaff_xml_filename = resource_filename('perses', 'data/gaff.xml')
        system_generators = dict()
        system_generators['explicit'] = SystemGenerator([gaff_xml_filename, 'amber99sbildn.xml', 'tip3p.xml'],
            forcefield_kwargs={ 'nonbondedMethod' : app.CutoffPeriodic, 'nonbondedCutoff' : 9.0 * unit.angstrom, 'implicitSolvent' : None, 'constraints' : None },
            use_antechamber=True)
        system_generators['implicit'] = SystemGenerator([gaff_xml_filename, 'amber99sbildn.xml', 'amber99_obc.xml'],
            forcefield_kwargs={ 'nonbondedMethod' : app.NoCutoff, 'implicitSolvent' : app.OBC2, 'constraints' : None },
            use_antechamber=True)
        system_generators['vacuum'] = SystemGenerator([gaff_xml_filename, 'amber99sbildn.xml'],
            forcefield_kwargs={ 'nonbondedMethod' : app.NoCutoff, 'implicitSolvent' : None, 'constraints' : None },
            use_antechamber=True)
        # Copy system generators for all environments
        for solvent in solvents:
            for component in components:
                environment = solvent + '-' + component
                system_generators[environment] = system_generators[solvent]

        # Load topologies and positions for all components
        from simtk.openmm.app import PDBFile, Modeller
        topologies = dict()
        positions = dict()
        for component in components:
            pdb_filename = resource_filename('perses', os.path.join(setup_path, '%s.pdb' % component))
            print(pdb_filename)
            pdbfile = PDBFile(pdb_filename)
            topologies[component] = pdbfile.topology
            positions[component] = pdbfile.positions

        # Construct positions and topologies for all solvent environments
        print('Constructing positions and topologies...')
        for solvent in solvents:
            for component in components:
                environment = solvent + '-' + component
                if solvent == 'explicit':
                    # Create MODELLER object.
                    modeller = app.Modeller(topologies[component], positions[component])
                    modeller.addSolvent(system_generators[solvent].getForceField(), model='tip3p', padding=9.0*unit.angstrom)
                    topologies[environment] = modeller.getTopology()
                    positions[environment] = modeller.getPositions()
                else:
                    environment = solvent + '-' + component
                    topologies[environment] = topologies[component]
                    positions[environment] = positions[component]

                natoms = sum( 1 for atom in topologies[environment].atoms() )
                print("System '%s' has %d atoms" % (environment, natoms))

                # DEBUG: Write initial PDB file
                outfile = open(environment + '.initial.pdb', 'w')
                PDBFile.writeFile(topologies[environment], positions[environment], file=outfile)
                outfile.close()

        # Set up the proposal engines.
        print('Initializing proposal engines...')
        residue_name = 'UNL' # TODO: Figure out residue name automatically
        from perses.rjmc.topology_proposal import SmallMoleculeSetProposalEngine
        proposal_metadata = { }
        proposal_engines = dict()
        for environment in environments:
            storage = None
            if self.storage is not None:
                storage = NetCDFStorageView(self.storage, envname=environment)
            proposal_engines[environment] = SmallMoleculeSetProposalEngine(molecules, system_generators[environment], residue_name=residue_name, storage=storage)

        # Generate systems
        print('Building systems...')
        systems = dict()
        for environment in environments:
            systems[environment] = system_generators[environment].build_system(topologies[environment])

        # Define thermodynamic state of interest.
        print('Defining thermodynamic states...')
        from perses.samplers.thermodynamics import ThermodynamicState
        thermodynamic_states = dict()
        temperature = 300*unit.kelvin
        pressure = 1.0*unit.atmospheres
        for component in components:
            for solvent in solvents:
                environment = solvent + '-' + component
                if solvent == 'explicit':
                    thermodynamic_states[environment] = ThermodynamicState(system=systems[environment], temperature=temperature, pressure=pressure)
                else:
                    thermodynamic_states[environment] = ThermodynamicState(system=systems[environment], temperature=temperature)

        # Create SAMS samplers
        print('Creating SAMS samplers...')
        from perses.samplers.samplers import SamplerState, MCMCSampler, ExpandedEnsembleSampler, SAMSSampler
        mcmc_samplers = dict()
        exen_samplers = dict()
        sams_samplers = dict()
        for solvent in solvents:
            for component in components:
                environment = solvent + '-' + component
                chemical_state_key = proposal_engines[environment].compute_state_key(topologies[environment])

                storage = None
                if self.storage is not None:
                    storage = NetCDFStorageView(self.storage, envname=environment)

                if solvent == 'explicit':
                    thermodynamic_state = ThermodynamicState(system=systems[environment], temperature=temperature, pressure=pressure)
                    sampler_state = SamplerState(system=systems[environment], positions=positions[environment], box_vectors=systems[environment].getDefaultPeriodicBoxVectors())
                else:
                    thermodynamic_state = ThermodynamicState(system=systems[environment], temperature=temperature)
                    sampler_state = SamplerState(system=systems[environment], positions=positions[environment])

                mcmc_samplers[environment] = MCMCSampler(thermodynamic_state, sampler_state, topology=topologies[environment], storage=storage)
                mcmc_samplers[environment].nsteps = 5 # reduce number of steps for testing
                mcmc_samplers[environment].verbose = True
                exen_samplers[environment] = ExpandedEnsembleSampler(mcmc_samplers[environment], topologies[environment], chemical_state_key, proposal_engines[environment], self.geometry_engine, options={'nsteps':5}, storage=storage)
                exen_samplers[environment].verbose = True
                sams_samplers[environment] = SAMSSampler(exen_samplers[environment], storage=storage)
                sams_samplers[environment].verbose = True
                thermodynamic_states[environment] = thermodynamic_state

        # Store things.
        self.molecules = molecules
        self.environments = environments
        self.topologies = topologies
        self.positions = positions
        self.system_generators = system_generators
        self.systems = systems
        self.proposal_engines = proposal_engines
        self.thermodynamic_states = thermodynamic_states
        self.mcmc_samplers = mcmc_samplers
        self.exen_samplers = exen_samplers
        self.sams_samplers = sams_samplers
        self.designer = None

        print('ImidazoleProtonationStateTestSystem initialized.')

def minimize(testsystem):
    """
    Minimize all structures in test system.

    TODO
    ----
    Use sampler thermodynamic states instead of testsystem.systems

    Parameters
    ----------
    testystem : PersesTestSystem
        The testsystem to minimize.

    """
    for environment in testsystem.environments:
        print("Minimizing '%s'..." % environment)
        integrator = openmm.VerletIntegrator(1.0 * unit.femtoseconds)
        context = openmm.Context(testsystem.systems[environment], integrator)
        context.setPositions(testsystem.positions[environment])
        print ("Initial energy is %12.3f kcal/mol" % (context.getState(getEnergy=True).getPotentialEnergy() / unit.kilocalories_per_mole))
        TOL = 1.0
        MAX_STEPS = 50
        openmm.LocalEnergyMinimizer.minimize(context, TOL, MAX_STEPS)
        print ("Final energy is   %12.3f kcal/mol" % (context.getState(getEnergy=True).getPotentialEnergy() / unit.kilocalories_per_mole))
        # Update positions.
        testsystem.positions[environment] = context.getState(getPositions=True).getPositions(asNumpy=True)
        # Update sampler states.
        testsystem.mcmc_samplers[environment].sampler_state.positions = testsystem.positions[environment]
        # Clean up.
        del context, integrator

class SmallMoleculeLibraryTestSystem(PersesTestSystem):
    """
    Create a consistent set of samplers useful for testing SmallMoleculeProposalEngine on alkanes in various solvents.
    This is useful for testing a variety of components.

    Properties
    ----------
    environments : list of str
        Available environments: ['vacuum', 'explicit']
    topologies : dict of simtk.openmm.app.Topology
        Initial system Topology objects; topologies[environment] is the topology for `environment`
    positions : dict of simtk.unit.Quantity of [nparticles,3] with units compatible with nanometers
        Initial positions corresponding to initial Topology objects
    system_generators : dict of SystemGenerator objects
        SystemGenerator objects for environments
    proposal_engines : dict of ProposalEngine
        Proposal engines
    themodynamic_states : dict of thermodynamic_states
        Themodynamic states for each environment
    mcmc_samplers : dict of MCMCSampler objects
        MCMCSampler objects for environments
    exen_samplers : dict of ExpandedEnsembleSampler objects
        ExpandedEnsembleSampler objects for environments
    sams_samplers : dict of SAMSSampler objects
        SAMSSampler objects for environments
    designer : MultiTargetDesign sampler
        Example MultiTargetDesign sampler for explicit solvent hydration free energies
    molecules : list
        Molecules in library. Currently only SMILES format is supported.

    Examples
    --------

    >>> from perses.tests.testsystems import AlkanesTestSystem
    >>> testsystem = AlkanesTestSystem()
    # Build a system
    >>> system = testsystem.system_generators['vacuum'].build_system(testsystem.topologies['vacuum'])
    # Retrieve a SAMSSampler
    >>> sams_sampler = testsystem.sams_samplers['explicit']

    """
    def __init__(self, constraints=app.HBonds, **kwargs):
        super(SmallMoleculeLibraryTestSystem, self).__init__(**kwargs)
        # Expand molecules without explicit stereochemistry and make canonical isomeric SMILES.
        molecules = sanitizeSMILES(self.molecules)
        environments = ['explicit', 'vacuum']

        # Create a system generator for our desired forcefields.
        from perses.rjmc.topology_proposal import SystemGenerator
        system_generators = dict()
        from pkg_resources import resource_filename
        gaff_xml_filename = resource_filename('perses', 'data/gaff.xml')
        system_generators['explicit'] = SystemGenerator([gaff_xml_filename, 'tip3p.xml'],
            forcefield_kwargs={ 'nonbondedMethod' : app.CutoffPeriodic, 'nonbondedCutoff' : 9.0 * unit.angstrom, 'implicitSolvent' : None, 'constraints' : constraints })
        system_generators['vacuum'] = SystemGenerator([gaff_xml_filename],
            forcefield_kwargs={ 'nonbondedMethod' : app.NoCutoff, 'implicitSolvent' : None, 'constraints' : constraints })

        #
        # Create topologies and positions
        #
        topologies = dict()
        positions = dict()

        from openmoltools import forcefield_generators
        forcefield = app.ForceField(gaff_xml_filename, 'tip3p.xml')
        forcefield.registerTemplateGenerator(forcefield_generators.gaffTemplateGenerator)

        # Create molecule in vacuum.
        from perses.tests.utils import createOEMolFromSMILES, extractPositionsFromOEMOL
        smiles = molecules[0] # current sampler state
        molecule = createOEMolFromSMILES(smiles)
        topologies['vacuum'] = forcefield_generators.generateTopologyFromOEMol(molecule)
        positions['vacuum'] = extractPositionsFromOEMOL(molecule)

        # Create molecule in solvent.
        modeller = app.Modeller(topologies['vacuum'], positions['vacuum'])
        modeller.addSolvent(forcefield, model='tip3p', padding=9.0*unit.angstrom)
        topologies['explicit'] = modeller.getTopology()
        positions['explicit'] = modeller.getPositions()

        # Set up the proposal engines.
        from perses.rjmc.topology_proposal import SmallMoleculeSetProposalEngine
        proposal_metadata = { }
        proposal_engines = dict()
        for environment in environments:
            proposal_engines[environment] = SmallMoleculeSetProposalEngine(molecules, system_generators[environment])

        # Generate systems
        systems = dict()
        for environment in environments:
            systems[environment] = system_generators[environment].build_system(topologies[environment])

        # Define thermodynamic state of interest.
        from perses.samplers.thermodynamics import ThermodynamicState
        thermodynamic_states = dict()
        temperature = 300*unit.kelvin
        pressure = 1.0*unit.atmospheres
        thermodynamic_states['explicit'] = ThermodynamicState(system=systems['explicit'], temperature=temperature, pressure=pressure)
        thermodynamic_states['vacuum']   = ThermodynamicState(system=systems['vacuum'], temperature=temperature)

        # Create SAMS samplers
        from perses.samplers.samplers import SamplerState, MCMCSampler, ExpandedEnsembleSampler, SAMSSampler
        mcmc_samplers = dict()
        exen_samplers = dict()
        sams_samplers = dict()
        for environment in environments:
            storage = None
            if self.storage:
                storage = NetCDFStorageView(self.storage, envname=environment)

            chemical_state_key = proposal_engines[environment].compute_state_key(topologies[environment])
            if environment == 'explicit':
                sampler_state = SamplerState(system=systems[environment], positions=positions[environment], box_vectors=systems[environment].getDefaultPeriodicBoxVectors())
            else:
                sampler_state = SamplerState(system=systems[environment], positions=positions[environment])
            mcmc_samplers[environment] = MCMCSampler(thermodynamic_states[environment], sampler_state, topology=topologies[environment], storage=storage)
            mcmc_samplers[environment].nsteps = 5 # reduce number of steps for testing
            mcmc_samplers[environment].verbose = True
            exen_samplers[environment] = ExpandedEnsembleSampler(mcmc_samplers[environment], topologies[environment], chemical_state_key, proposal_engines[environment], self.geometry_engine, options={'nsteps':500}, storage=storage)
            exen_samplers[environment].verbose = True
            sams_samplers[environment] = SAMSSampler(exen_samplers[environment], storage=storage)
            sams_samplers[environment].verbose = True

        # Create test MultiTargetDesign sampler.
        from perses.samplers.samplers import MultiTargetDesign
        target_samplers = { sams_samplers['explicit'] : 1.0, sams_samplers['vacuum'] : -1.0 }
        designer = MultiTargetDesign(target_samplers, storage=self.storage)

        # Store things.
        self.molecules = molecules
        self.environments = environments
        self.topologies = topologies
        self.positions = positions
        self.system_generators = system_generators
        self.proposal_engines = proposal_engines
        self.thermodynamic_states = thermodynamic_states
        self.mcmc_samplers = mcmc_samplers
        self.exen_samplers = exen_samplers
        self.sams_samplers = sams_samplers
        self.designer = designer

class AlkanesTestSystem(SmallMoleculeLibraryTestSystem):
    """
    Library of small alkanes in various solvent environments.
    """
    def __init__(self, **kwargs):
        self.molecules = ['CC', 'CCC', 'CCCC', 'CCCCC', 'CCCCCC']
        super(AlkanesTestSystem, self).__init__(**kwargs)

class KinaseInhibitorsTestSystem(SmallMoleculeLibraryTestSystem):
    """
    Library of clinical kinase inhibitors in various solvent environments.
    """
    def __init__(self, **kwargs):
        # Read SMILES from CSV file of clinical kinase inhibitors.
        from pkg_resources import resource_filename
        smiles_filename = resource_filename('perses', 'data/clinical-kinase-inhibitors.csv')
        import csv
        molecules = list()
        with open(smiles_filename, 'r') as csvfile:
            csvreader = csv.reader(csvfile, delimiter=',', quotechar='"')
            for row in csvreader:
                name = row[0]
                smiles = row[1]
                molecules.append(smiles)
        self.molecules = molecules
        # Intialize
        super(KinaseInhibitorsTestSystem, self).__init__(**kwargs)

class T4LysozymeInhibitorsTestSystem(SmallMoleculeLibraryTestSystem):
    """
    Library of T4 lysozyme L99A inhibitors in various solvent environments.
    """
    def read_smiles(self, filename):
        import csv
        molecules = list()
        with open(filename, 'r') as csvfile:
            csvreader = csv.reader(csvfile, delimiter='\t', quotechar='"')
            for row in csvreader:
                name = row[0]
                smiles = row[1]
                reference = row[2]
                molecules.append(smiles)
        return molecules

    def __init__(self, **kwargs):
        # Read SMILES from CSV file of clinical kinase inhibitors.
        from pkg_resources import resource_filename
        molecules = list()
        molecules += self.read_smiles(resource_filename('perses', 'data/L99A-binders.txt'))
        molecules += self.read_smiles(resource_filename('perses', 'data/L99A-non-binders.txt'))
        self.molecules = molecules
        # Intialize
        super(T4LysozymeInhibitorsTestSystem, self).__init__(**kwargs)

class FusedRingsTestSystem(SmallMoleculeLibraryTestSystem):
    """
    Simple test system containing fused rings (benzene <--> naphtalene) in explicit solvent.
    """
    def __init__(self, **kwargs):
        self.molecules = ['c1ccccc1', 'c1ccc2ccccc2c1'] # benzene, naphthalene
        super(FusedRingsTestSystem, self).__init__(**kwargs)

class ValenceSmallMoleculeLibraryTestSystem(PersesTestSystem):
    """
    Create a consistent set of samplers useful for testing SmallMoleculeProposalEngine on alkanes with a valence-only forcefield.

    Properties
    ----------
    environments : list of str
        Available environments: ['vacuum']
    topologies : dict of simtk.openmm.app.Topology
        Initial system Topology objects; topologies[environment] is the topology for `environment`
    positions : dict of simtk.unit.Quantity of [nparticles,3] with units compatible with nanometers
        Initial positions corresponding to initial Topology objects
    system_generators : dict of SystemGenerator objects
        SystemGenerator objects for environments
    proposal_engines : dict of ProposalEngine
        Proposal engines
    themodynamic_states : dict of thermodynamic_states
        Themodynamic states for each environment
    mcmc_samplers : dict of MCMCSampler objects
        MCMCSampler objects for environments
    exen_samplers : dict of ExpandedEnsembleSampler objects
        ExpandedEnsembleSampler objects for environments
    sams_samplers : dict of SAMSSampler objects
        SAMSSampler objects for environments
    designer : MultiTargetDesign sampler
        Example MultiTargetDesign sampler for explicit solvent hydration free energies
    molecules : list
        Molecules in library. Currently only SMILES format is supported.

    Examples
    --------

    >>> from perses.tests.testsystems import ValenceSmallMoleculeLibraryTestSystem
    >>> testsystem = ValenceSmallMoleculeLibraryTestSystem()
    # Build a system
    >>> system = testsystem.system_generators['vacuum'].build_system(testsystem.topologies['vacuum'])
    # Retrieve a SAMSSampler
    >>> sams_sampler = testsystem.sams_samplers['vacuum']

    """
    def __init__(self, **kwargs):
        super(ValenceSmallMoleculeLibraryTestSystem, self).__init__(**kwargs)
        initial_molecules = ['CCCCC','CC(C)CC', 'CCC(C)C', 'CCCCC', 'C(CC)CCC']
        molecules = self._canonicalize_smiles(initial_molecules)
        environments = ['vacuum']

        # Create a system generator for our desired forcefields.
        from perses.rjmc.topology_proposal import SystemGenerator
        system_generators = dict()
        from pkg_resources import resource_filename
        gaff_xml_filename = resource_filename('perses', 'data/gaff-valence-only.xml')
        system_generators['vacuum'] = SystemGenerator([gaff_xml_filename],
            forcefield_kwargs={ 'nonbondedMethod' : app.NoCutoff, 'implicitSolvent' : None, 'constraints' : None })

        #
        # Create topologies and positions
        #
        topologies = dict()
        positions = dict()

        from openmoltools import forcefield_generators
        forcefield = app.ForceField(gaff_xml_filename, 'tip3p.xml')
        forcefield.registerTemplateGenerator(forcefield_generators.gaffTemplateGenerator)

        # Create molecule in vacuum.
        from perses.tests.utils import createOEMolFromSMILES, extractPositionsFromOEMOL
        smiles = molecules[0] # current sampler state
        molecule = createOEMolFromSMILES(smiles)
        topologies['vacuum'] = forcefield_generators.generateTopologyFromOEMol(molecule)
        positions['vacuum'] = extractPositionsFromOEMOL(molecule)

        # Set up the proposal engines.
        from perses.rjmc.topology_proposal import SmallMoleculeSetProposalEngine
        proposal_metadata = { }
        proposal_engines = dict()
        for environment in environments:
            proposal_engines[environment] = SmallMoleculeSetProposalEngine(molecules, system_generators[environment])

        # Generate systems
        systems = dict()
        for environment in environments:
            systems[environment] = system_generators[environment].build_system(topologies[environment])

        # Define thermodynamic state of interest.
        from perses.samplers.thermodynamics import ThermodynamicState
        thermodynamic_states = dict()
        temperature = 300*unit.kelvin
        pressure = 1.0*unit.atmospheres
        thermodynamic_states['vacuum']   = ThermodynamicState(system=systems['vacuum'], temperature=temperature)

        # Create SAMS samplers
        from perses.samplers.samplers import SamplerState, MCMCSampler, ExpandedEnsembleSampler, SAMSSampler
        mcmc_samplers = dict()
        exen_samplers = dict()
        sams_samplers = dict()
        for environment in environments:
            storage = None
            if self.storage:
                storage = NetCDFStorageView(self.storage, envname=environment)

            chemical_state_key = proposal_engines[environment].compute_state_key(topologies[environment])
            if environment == 'explicit':
                sampler_state = SamplerState(system=systems[environment], positions=positions[environment], box_vectors=systems[environment].getDefaultPeriodicBoxVectors())
            else:
                sampler_state = SamplerState(system=systems[environment], positions=positions[environment])
            mcmc_samplers[environment] = MCMCSampler(thermodynamic_states[environment], sampler_state, topology=topologies[environment], storage=storage)
            mcmc_samplers[environment].nsteps = 500 # reduce number of steps for testing
            mcmc_samplers[environment].verbose = True
            exen_samplers[environment] = ExpandedEnsembleSampler(mcmc_samplers[environment], topologies[environment], chemical_state_key, proposal_engines[environment], self.geometry_engine, options={'nsteps':0}, storage=storage)
            exen_samplers[environment].verbose = True
            sams_samplers[environment] = SAMSSampler(exen_samplers[environment], storage=storage)
            sams_samplers[environment].verbose = True

        # Create test MultiTargetDesign sampler.
        from perses.samplers.samplers import MultiTargetDesign
        target_samplers = { sams_samplers['vacuum'] : 1.0, sams_samplers['vacuum'] : -1.0 }
        designer = MultiTargetDesign(target_samplers, storage=self.storage)

        # Store things.
        self.molecules = molecules
        self.environments = environments
        self.topologies = topologies
        self.positions = positions
        self.system_generators = system_generators
        self.proposal_engines = proposal_engines
        self.thermodynamic_states = thermodynamic_states
        self.mcmc_samplers = mcmc_samplers
        self.exen_samplers = exen_samplers
        self.sams_samplers = sams_samplers
        self.designer = designer

    def _canonicalize_smiles(self, list_of_smiles):
        """
        Turn a list of smiles strings into openeye canonical
        isomeric smiles.

        Parameters
        ----------
        list_of_smiles : list of str
            input smiles

        Returns
        -------
        list_of_canonicalized_smiles : list of str
            canonical isomeric smiles
        """
        list_of_canonicalized_smiles = []
        for smiles in list_of_smiles:
            mol = oechem.OEMol()
            oechem.OESmilesToMol(mol, smiles)
            can_smi = oechem.OECreateIsoSmiString(mol)
            list_of_canonicalized_smiles.append(can_smi)
        return list_of_canonicalized_smiles

class NullTestSystem(PersesTestSystem):
    """
    Test turning a small molecule into itself in vacuum
    Currently only trying to test ExpandedEnsemble sampler, therefore
    SAMS sampler and MultiTargetDesign are not implemented at this time

    Uses a custom ProposalEngine to only match subset of atoms, requiring
    geometry to build in the rest

    geometry_engine.write_proposal_pdb set to False

    Constructor:
    NullTestSystem(storage_filename="null.nc", exen_pdb_filename=None)

    Arguments:
        storage_filename, OPTIONAL, string
            Default is "null.nc"
            Storage must be provided in order to analyze testsystem acceptance rates
        exen_pdb_filename, OPTIONAL, string
            Default is None
            If value is not None, will write pdbfile after every ExpandedEnsemble
            iteration
        scheme, OPTIONAL, string
            Default is 'ncmc-geometry-ncmc'
            Scheme to be used by ExpandedEnsembleSampler
            Must be in ['geometry-ncmc-geometry','ncmc-geometry-ncmc','geometry-ncmc']
            Default will run NCMC on old and new system separately

    Only one environment ('vacuum') is currently implemented; however all 
    samplers are saved in dictionaries for consistency with other testsystems

    """
    def __init__(self, storage_filename="null.nc", exen_pdb_filename=None, scheme='ncmc-geometry-ncmc', options=None):

        super(NullTestSystem, self).__init__(storage_filename=storage_filename)

        if options is None:
            options = {'nsteps':0}
        if 'nsteps' not in options.keys():
            options['nsteps'] = 0

        environments = ['vacuum', 'explicit']

#        self.geometry_engine.write_proposal_pdb = True

        system_generators = dict()
        topologies = dict()
        positions = dict()
        proposal_engines = dict()
        thermodynamic_states = dict()
        mcmc_samplers = dict()
        exen_samplers = dict()

        from perses.rjmc.topology_proposal import SystemGenerator
        from perses.tests.utils import oemol_to_omm_ff, get_data_filename, createOEMolFromIUPAC
        from perses.samplers.thermodynamics import ThermodynamicState
        from perses.samplers.samplers import SamplerState, MCMCSampler, ExpandedEnsembleSampler

        for key in environments:
            gaff_xml_filename = get_data_filename('data/gaff.xml')
            if key == "vacuum":
                forcefield_kwargs = {'nonbondedMethod' : app.NoCutoff, 'implicitSolvent' : None, 'constraints' : None}
                ff_list = [gaff_xml_filename]
            if key == "explicit":
                ff_list = [gaff_xml_filename, 'tip3p.xml']
                forcefield_kwargs={ 'nonbondedMethod' : app.CutoffPeriodic, 'nonbondedCutoff' : 9.0 * unit.angstrom, 'implicitSolvent' : None, 'constraints' : app.HBonds }
            system_generator = SystemGenerator(ff_list, forcefield_kwargs=forcefield_kwargs)
            system_generators[key] = system_generator

            proposal_engine = self.NullProposal(system_generator, residue_name=self.mol_name)
            initial_molecule = createOEMolFromIUPAC(iupac_name=self.mol_name)
            initial_system, initial_positions, initial_topology = oemol_to_omm_ff(initial_molecule, self.mol_name)

            if key == "explicit":
                modeller = app.Modeller(initial_topology, initial_positions)
                modeller.addSolvent(system_generators[key].getForceField(), model='tip3p', padding=9.0*unit.angstrom)
                initial_topology = modeller.getTopology()
                initial_positions = modeller.getPositions()
                initial_system = system_generators[key].build_system(initial_topology)

            initial_topology._state_key = proposal_engine._fake_states[0]

            temperature = 300*unit.kelvin
            thermodynamic_state = ThermodynamicState(system=initial_system, temperature=temperature)

            chemical_state_key = proposal_engine.compute_state_key(initial_topology)
            sampler_state = SamplerState(system=initial_system, positions=initial_positions)

            mcmc_sampler = MCMCSampler(thermodynamic_state, sampler_state, topology=initial_topology, storage=self.storage)
            mcmc_sampler.nsteps = 5
            mcmc_sampler.timestep = 1.0*unit.femtosecond
            mcmc_sampler.verbose = True

<<<<<<< HEAD
            exen_sampler = ExpandedEnsembleSampler(mcmc_sampler, initial_topology, chemical_state_key, proposal_engine, self.geometry_engine, scheme=scheme, options=options, storage=self.storage)
=======
            exen_sampler = ExpandedEnsembleSampler(mcmc_sampler, initial_topology, chemical_state_key, proposal_engine, self.geometry_engine, scheme='ncmc-geometry-ncmc', options={'nsteps':0}, storage=self.storage)
>>>>>>> f15b0181
            exen_sampler.verbose = True
            if exen_pdb_filename is not None:
                exen_sampler.pdbfile = open(exen_pdb_filename,'w')

            topologies[key] = initial_topology
            positions[key] = initial_positions
            proposal_engines[key] = proposal_engine
            thermodynamic_states[key] = thermodynamic_state
            mcmc_samplers[key] = mcmc_sampler
            exen_samplers[key] = exen_sampler

        # save
        self.environments = environments
        self.storage_filename = storage_filename
        self.system_generators = system_generators
        self.topologies = topologies
        self.positions = positions
        self.proposal_engines = proposal_engines
        self.thermodynamic_states = thermodynamic_states
        self.mcmc_samplers = mcmc_samplers
        self.exen_samplers = exen_samplers


class NaphthaleneTestSystem(NullTestSystem):
    """
    Test turning Naphthalene into Naphthalene in vacuum
    Currently only trying to test ExpandedEnsemble sampler, therefore
    SAMS sampler and MultiTargetDesign are not implemented at this time

    Uses a custom ProposalEngine to only match one ring, requiring
    geometry to build in the other

    geometry_engine.write_proposal_pdb set to True

    Constructor:
    NaphthaleneTestSystem(storage_filename="naphthalene.nc", exen_pdb_filename=None)

    Arguments:
        storage_filename, OPTIONAL, string
            Default is "naphthalene.nc"
            Storage must be provided in order to analyze testsystem acceptance rates
        exen_pdb_filename, OPTIONAL, string
            Default is None
            If value is not None, will write pdbfile after every ExpandedEnsemble
            iteration
        scheme, OPTIONAL, string
            Default is 'geometry-ncmc-geometry'
            Scheme to be used by ExpandedEnsembleSampler
            Must be in ['geometry-ncmc-geometry','ncmc-geometry-ncmc','geometry-ncmc']
            Default will use a hybrid NCMC method

    Only one environment ('vacuum') is currently implemented; however all 
    samplers are saved in dictionaries for consistency with other testsystems
    """

    def __init__(self, storage_filename="naphthalene.nc", exen_pdb_filename=None, scheme='geometry-ncmc-geometry', options=None):
        """
        __init__(self, storage_filename="naphthalene.nc", exen_pdb_filename=None, scheme='geometry-ncmc-geometry'):
        """
        from perses.rjmc.topology_proposal import NaphthaleneProposalEngine
        self.NullProposal = NaphthaleneProposalEngine
        self.mol_name = 'naphthalene'
        super(NaphthaleneTestSystem, self).__init__(storage_filename=storage_filename, exen_pdb_filename=exen_pdb_filename, scheme=scheme, options=options)

class ButaneTestSystem(NullTestSystem):
    """
    Test turning Butane into Butane in vacuum
    Currently only trying to test ExpandedEnsemble sampler, therefore
    SAMS sampler and MultiTargetDesign are not implemented at this time

    Uses a custom ProposalEngine to only match two carbons, have geometry
    engine choose positions for others

    geometry_engine.write_proposal_pdb set to True

    Constructor:
    ButaneTestSystem(storage_filename="butane.nc", exen_pdb_filename=None)

    Arguments:
        storage_filename, OPTIONAL, string
            Default is "butane.nc"
            Storage must be provided in order to analyze testsystem acceptance rates
        exen_pdb_filename, OPTIONAL, string
            Default is None
            If value is not None, will write pdbfile after every ExpandedEnsemble
            iteration
        scheme, OPTIONAL, string
            Default is 'geometry-ncmc-geometry'
            Scheme to be used by ExpandedEnsembleSampler
            Must be in ['geometry-ncmc-geometry','ncmc-geometry-ncmc','geometry-ncmc']
            Default will use a hybrid NCMC method

    Only one environment ('vacuum') is currently implemented; however all 
    samplers are saved in dictionaries for consistency with other testsystems
    """

    def __init__(self, storage_filename="butane.nc", exen_pdb_filename=None, scheme='geometry-ncmc-geometry', options=None):
        """
        __init__(self, storage_filename="butane.nc", exen_pdb_filename=None, scheme='geometry-ncmc-geometry'):
        """
        from perses.rjmc.topology_proposal import ButaneProposalEngine
        self.NullProposal = ButaneProposalEngine
        self.mol_name = 'butane'
        super(ButaneTestSystem, self).__init__(storage_filename=storage_filename, exen_pdb_filename=exen_pdb_filename, scheme=scheme, options=options)

class PropaneTestSystem(NullTestSystem):
    """
    Test turning Propane into Propane in vacuum
    Currently only trying to test ExpandedEnsemble sampler, therefore
    SAMS sampler and MultiTargetDesign are not implemented at this time

    Uses a custom ProposalEngine to map CH3-CH2, have geometry build in the
    other CH3

    geometry_engine.write_proposal_pdb set to True

    Constructor:
    ButaneTestSystem(storage_filename="propane.nc", exen_pdb_filename=None)

    Arguments:
        storage_filename, OPTIONAL, string
            Default is "propane.nc"
            Storage must be provided in order to analyze testsystem acceptance rates
        exen_pdb_filename, OPTIONAL, string
            Default is None
            If value is not None, will write pdbfile after every ExpandedEnsemble
            iteration
        scheme, OPTIONAL, string
            Default is 'geometry-ncmc-geometry'
            Scheme to be used by ExpandedEnsembleSampler
            Must be in ['geometry-ncmc-geometry','ncmc-geometry-ncmc','geometry-ncmc']
            Default will use a hybrid NCMC method

    Only one environment ('vacuum') is currently implemented; however all 
    samplers are saved in dictionaries for consistency with other testsystems
    """

    def __init__(self, storage_filename="propane.nc", exen_pdb_filename=None, scheme='geometry-ncmc-geometry', options=None):
        """
        __init__(self, storage_filename="propane.nc", exen_pdb_filename=None, scheme='geometry-ncmc-geometry'):
        """
        from perses.rjmc.topology_proposal import PropaneProposalEngine
        self.NullProposal = PropaneProposalEngine
        self.mol_name = 'propane'
        super(PropaneTestSystem, self).__init__(storage_filename=storage_filename, exen_pdb_filename=exen_pdb_filename, scheme=scheme, options=options)


def run_null_system(testsystem):
    """
    Intended for use with NullTestSystem subclasses ONLY

    Runs TestSystem ExpandedEnsemble sampler ONLY
    Uses BAR to check whether the free energies of the two states
    (both naphthalene) are within 6 sigma of 0
    Imports netCDF4 to read in storage file and access data

    Arguments:
    ----------
    testsystem : NaphthaleneTestSystem, ButantTestSystem, or PropaneTestSystem
        Only these three test systems have the proposal_engine._fake_states
        attribute, which differentiates between 2 states of a null proposal

    CURRENTLY:
    The expanded ensemble acceptance rate of naphthalene-A to naphthalene-B
    is very low.  This test will run 10 iterations of the ExpandedEnsemble
    sampler until a switch is accepted, and then run approximately that
    number of steps again, to ensure w_f and w_r have nonzero length. This
    should not be necessary if the acceptance rate is higher, and the
    number of exen_sampler iterations can be fixed.

    TODO:
        move netcdf import to analysis for general use
        move BAR import to analysis, define use of BAR to be generalized
    """
    if not issubclass(type(testsystem), NullTestSystem):
        raise(NotImplementedError("run_null_system is only compatible with NaphthaleneTestSystem, ButantTestSystem or PropaneTestSystem; given {0}".format(type(testsystem))))

    import netCDF4 as netcdf
    import pickle
    import codecs
    for key in testsystem.environments: # only one key: vacuum
        # run a single iteration to generate item in number_of_state_visits dict
        testsystem.exen_samplers[key].run(niterations=100)
        # until a switch is accepted, only the initial state will have an item
        # in the number_of_state_visits dict
        while len(testsystem.exen_samplers[key].number_of_state_visits.keys()) == 1:
            testsystem.exen_samplers[key].run(niterations=10)
        # after a switch has been accepted, run approximately the same number of
        # steps again, to end up with roughly equal number of proposals starting
        # from each state
        testsystem.exen_samplers[key].run(niterations=testsystem.exen_samplers[key].nrejected)
        print(testsystem.exen_samplers[key].number_of_state_visits)
        print("Acceptances in {0} iterations: {1}".format(testsystem.exen_samplers[key].iteration, testsystem.exen_samplers[key].naccepted))

        from perses.analysis import Analysis
        analysis = Analysis(testsystem.storage_filename)
        analysis.plot_exen_logp_components()

        ncfile = netcdf.Dataset(testsystem.storage_filename, 'r')
        ee_sam = ncfile.groups['ExpandedEnsembleSampler']
        niterations = ee_sam.variables['logp_accept'].shape[0]
        logps = np.zeros(niterations, np.float64)
        state_keys = list()
        for n in range(niterations):
            logps[n] = ee_sam.variables['logp_accept'][n]
            s_key = str(ee_sam.variables['proposed_state_key'][n])
            state_keys.append(pickle.loads(codecs.decode(s_key, "base64")))

        len_w_r = state_keys.count(testsystem.proposal_engines[key]._fake_states[0])
        len_w_f = state_keys.count(testsystem.proposal_engines[key]._fake_states[1])
        try:
            assert niterations == len_w_f + len_w_r
        except:
            print("{0} iterations, but {1} started from A and {2} started from B?".format(niterations, len_w_f, len_w_r))
        if len_w_f == 0 or len_w_r == 0:
            # test failure, but what to do?
            raise(Exception("Cannot run BAR because no transitions were made"))

        # after importing all logps, use proposed_state_key to split them into
        # separate arrays depending on the direction of the proposed switch
        w_f = np.zeros(len_w_f, np.float64)
        w_r = np.zeros(len_w_r, np.float64)
        w_f_count = 0
        w_r_count = 0
        for n in range(niterations):
            if state_keys[n] == testsystem.proposal_engines[key]._fake_states[1]:
                w_f[w_f_count] = logps[n]
                w_f_count += 1
            else:
                w_r[w_r_count] = logps[n]
                w_r_count += 1

        from pymbar import BAR
        [df, ddf] = BAR(w_f, w_r, method='self-consistent-iteration')
        print('%8.3f +- %.3f kT' % (df, ddf))
        NSIGMA_MAX = 6.0
        if (abs(df) > NSIGMA_MAX * ddf):
            msg = 'Delta F (%d proposals) = %f +- %f kT; should be within %f sigma of 0' % (niterations, df, ddf, NSIGMA_MAX)
            msg += '\n'
            msg += 'w_f = %s\n' % str(w_f)
            msg += 'w_r = %s\n' % str(w_r)
            raise Exception(msg)


def check_topologies(testsystem):
    """
    Check that all SystemGenerators can build systems for their corresponding Topology objects.
    """
    for environment in testsystem.environments:
        topology = testsystem.topologies[environment]
        try:
            testsystem.system_generators[environment].build_system(topology)
        except Exception as e:
            msg = str(e)
            msg += '\n'
            msg += "topology for environment '%s' cannot be built into a system" % environment
            from perses.tests.utils import show_topology
            show_topology(topology)
            raise Exception(msg)

def checktestsystem(testsystem_class):
    # Instantiate test system.
    tmpfile = tempfile.NamedTemporaryFile()
    storage_filename = tmpfile.name
    testsystem = testsystem_class(storage_filename=storage_filename)
    # Check topologies
    check_topologies(testsystem)

def test_testsystems():
    """
    Test instantiation of all test systems.
    """
    testsystem_names = ['T4LysozymeInhibitorsTestSystem', 'KinaseInhibitorsTestSystem', 'AlkanesTestSystem', 'AlanineDipeptideTestSystem']
    niterations = 2 # number of iterations to run
    for testsystem_name in testsystem_names:
        import perses.tests.testsystems
        testsystem_class = getattr(perses.tests.testsystems, testsystem_name)
        f = partial(checktestsystem, testsystem_class)
        f.description = "Testing %s" % (testsystem_name)
        yield f

def run_t4_inhibitors():
    """
    Run T4 lysozyme inhibitors in solvents test system.
    """
    testsystem = T4LysozymeInhibitorsTestSystem(storage_filename='output.nc')
    for environment in ['explicit', 'vacuum']:
        #testsystem.exen_samplers[environment].pdbfile = open('t4-' + component + '.pdb', 'w')
        #testsystem.exen_samplers[environment].options={'nsteps':50} # instantaneous MC
        testsystem.mcmc_samplers[environment].verbose = True
        testsystem.mcmc_samplers[environment].nsteps = 50 # use fewer MD steps to speed things up
        testsystem.exen_samplers[environment].verbose = True
        testsystem.exen_samplers[environment].ncmc_engine.nsteps = 50 # NCMC switching
        testsystem.sams_samplers[environment].verbose = True
    testsystem.designer.verbose = True
    testsystem.designer.run(niterations=50)

    # Analyze data.
    #from perses.analysis import Analysis
    #analysis = Analysis(storage_filename='output.nc')
    #analysis.plot_sams_weights('sams.pdf')
    #analysis.plot_ncmc_work('ncmc.pdf')

def run_t4():
    """
    Run T4 lysozyme test system.
    """
    testsystem = T4LysozymeTestSystem()
    solvent = 'explicit'
    for component in ['complex', 'receptor']:
        testsystem.exen_samplers[solvent + '-' + component].pdbfile = open('t4-' + component + '.pdb', 'w')
        testsystem.exen_samplers[solvent + '-' + component].options={'nsteps':0} # instantaneous MC
        testsystem.mcmc_samplers[solvent + '-' + component].verbose = True # use fewer MD steps to speed things up
        testsystem.mcmc_samplers[solvent + '-' + component].nsteps = 50 # use fewer MD steps to speed things up
        testsystem.sams_samplers[solvent + '-' + component].run(niterations=5)
    testsystem.designer.verbose = True
    testsystem.designer.run(niterations=5)

    # Analyze data.
    #from perses.analysis import Analysis
    #analysis = Analysis(storage_filename='output.nc')
    #analysis.plot_sams_weights('sams.pdf')
    #analysis.plot_ncmc_work('ncmc.pdf')

def run_myb():
    """
    Run myb test system.
    """
    testsystem = MybTestSystem()
    solvent = 'implicit'

    testsystem.exen_samplers[solvent + '-peptide'].pdbfile = open('myb-vacuum.pdb', 'w')
    testsystem.exen_samplers[solvent + '-complex'].pdbfile = open('myb-complex.pdb', 'w')
    testsystem.exen_samplers[solvent + '-complex'].options={'nsteps':0}
    testsystem.exen_samplers[solvent + '-peptide'].options={'nsteps':0}
    testsystem.mcmc_samplers[solvent + '-complex'].nsteps = 50
    testsystem.mcmc_samplers[solvent + '-peptide'].nsteps = 50
    testsystem.sams_samplers[solvent + '-complex'].run(niterations=5)
    #testsystem.designer.verbose = True
    #testsystem.designer.run(niterations=500)
    #testsystem.exen_samplers[solvent + '-peptide'].verbose=True
    #testsystem.exen_samplers[solvent + '-peptide'].run(niterations=100)

def run_abl_imatinib_resistance():
    """
    Run abl test system.
    """
    testsystem = AblImatinibResistanceTestSystem()
    #for environment in testsystem.environments:
    for environment in ['vacuum-complex']:
        print(environment)
        testsystem.exen_samplers[environment].pdbfile = open('abl-imatinib-%s.pdb' % environment, 'w')
        testsystem.exen_samplers[environment].geometry_pdbfile = open('abl-imatinib-%s-geometry-proposals.pdb' % environment, 'w')
        testsystem.exen_samplers[environment].options={'nsteps':20000, 'timestep' : 1.0 * unit.femtoseconds}
        testsystem.exen_samplers[environment].accept_everything = False # accept everything that doesn't lead to NaN for testing
        testsystem.mcmc_samplers[environment].nsteps = 20000
        testsystem.mcmc_samplers[environment].timestep = 1.0 * unit.femtoseconds
        #testsystem.mcmc_samplers[environment].run(niterations=5)
        testsystem.exen_samplers[environment].run(niterations=100)
        #testsystem.sams_samplers[environment].run(niterations=5)

    #testsystem.designer.verbose = True
    #testsystem.designer.run(niterations=500)
    #testsystem.exen_samplers[solvent + '-peptide'].verbose=True
    #testsystem.exen_samplers[solvent + '-peptide'].run(niterations=100)

def run_kinase_inhibitors():
    """
    Run kinase inhibitors test system.
    """
    testsystem = KinaseInhibitorsTestSystem()
    environment = 'vacuum'
    testsystem.exen_samplers[environment].pdbfile = open('kinase-inhibitors-vacuum.pdb', 'w')
    testsystem.exen_samplers[environment].geometry_pdbfile = open('kinase-inhibitors-%s-geometry-proposals.pdb' % environment, 'w')
    testsystem.exen_samplers[environment].ncmc_engine.nsteps = 0
    testsystem.mcmc_samplers[environment].nsteps = 50
    testsystem.exen_samplers[environment].geometry_engine.write_proposal_pdb = True # write proposal PDBs
    testsystem.sams_samplers[environment].run(niterations=100)

def run_valence_system():
    """
    Run valence molecules test system.

    This system only has one environment (vacuum), so SAMS is used.

    """
    testsystem = ValenceSmallMoleculeLibraryTestSystem(storage_filename='output.nc')
    environment = 'vacuum'
    testsystem.exen_samplers[environment].pdbfile = open('valence.pdb', 'w')
    testsystem.exen_samplers[environment].ncmc_engine.nsteps = 500
    testsystem.mcmc_samplers[environment].nsteps = 5
    testsystem.sams_samplers[environment].run(niterations=50)

def run_alanine_system(sterics=False):
    """
    Run alanine dipeptide in vacuum test system.

    If `sterics == True`, then sterics will be included.
    Otherwise, only valence terms are used.

    """
    if sterics:
        testsystem = AlanineDipeptideTestSystem(storage_filename='output.nc')
    else:
        testsystem = AlanineDipeptideValenceTestSystem(storage_filename='output.nc')
    environment = 'vacuum'
    print(testsystem.__class__.__name__)
    testsystem.exen_samplers[environment].pdbfile = open('valence.pdb', 'w')
    testsystem.exen_samplers[environment].ncmc_engine.nsteps = 0
    testsystem.mcmc_samplers[environment].nsteps = 500
    testsystem.sams_samplers[environment].update_method = 'two-stage'
    testsystem.sams_samplers[environment].second_stage_start = 100 # iteration to start second stage
    testsystem.sams_samplers[environment].run(niterations=200)

def test_valence_write_pdb_ncmc_switching():
    """
    Run abl test system.
    """
    testsystem = ValenceSmallMoleculeLibraryTestSystem()
    environment = 'vacuum'
    testsystem.exen_samplers[environment].ncmc_engine.nsteps = 10
    testsystem.exen_samplers[environment].ncmc_engine.timestep = 1.0 * unit.femtoseconds
    testsystem.exen_samplers[environment].ncmc_engine.write_ncmc_interval = 1 # write PDB files for NCMC switching
    testsystem.mcmc_samplers[environment].nsteps = 10
    testsystem.mcmc_samplers[environment].timestep = 1.0 * unit.femtoseconds
    testsystem.exen_samplers[environment].run(niterations=1)

def run_abl_affinity_write_pdb_ncmc_switching():
    """
    Run abl test system.
    """
    testsystem = AblAffinityTestSystem()
    #for environment in testsystem.environments:
    for environment in ['vacuum-complex']:
        print(environment)
        testsystem.exen_samplers[environment].pdbfile = open('abl-imatinib-%s.pdb' % environment, 'w')
        testsystem.exen_samplers[environment].geometry_pdbfile = open('abl-imatinib-%s-geometry-proposals.pdb' % environment, 'w')
        testsystem.exen_samplers[environment].ncmc_engine.nsteps = 10000
        testsystem.exen_samplers[environment].ncmc_engine.timestep = 1.0 * unit.femtoseconds
        testsystem.exen_samplers[environment].accept_everything = False # accept everything that doesn't lead to NaN for testing
        testsystem.exen_samplers[environment].ncmc_engine.write_ncmc_interval = 100 # write PDB files for NCMC switching
        testsystem.mcmc_samplers[environment].nsteps = 10000
        testsystem.mcmc_samplers[environment].timestep = 1.0 * unit.femtoseconds

        testsystem.mcmc_samplers[environment].verbose = True
        testsystem.exen_samplers[environment].verbose = True
        testsystem.sams_samplers[environment].verbose = True
        #testsystem.mcmc_samplers[environment].run(niterations=5)
        testsystem.exen_samplers[environment].run(niterations=5)

        #testsystem.sams_samplers[environment].run(niterations=5)

    #testsystem.designer.verbose = True
    #testsystem.designer.run(niterations=500)
    #testsystem.exen_samplers[solvent + '-peptide'].verbose=True
    #testsystem.exen_samplers[solvent + '-peptide'].run(niterations=100)

def run_constph_abl():
    """
    Run Abl:imatinib constant-pH test system.
    """
    testsystem = AblImatinibProtonationStateTestSystem()
    for environment in testsystem.environments:
    #for environment in ['explicit-inhibitor', 'explicit-complex']:
    #for environment in ['vacuum-inhibitor', 'vacuum-complex']:
        if environment not in testsystem.exen_samplers:
            print("Skipping '%s' for now..." % environment)
            continue

        print(environment)
        testsystem.exen_samplers[environment].pdbfile = open('abl-imatinib-constph-%s.pdb' % environment, 'w')
        testsystem.exen_samplers[environment].geometry_pdbfile = open('abl-imatinib-constph-%s-geometry-proposals.pdb' % environment, 'w')
        testsystem.exen_samplers[environment].ncmc_engine.nsteps = 50
        testsystem.exen_samplers[environment].ncmc_engine.timestep = 1.0 * unit.femtoseconds
        testsystem.exen_samplers[environment].accept_everything = False # accept everything that doesn't lead to NaN for testing
        #testsystem.exen_samplers[environment].ncmc_engine.write_ncmc_interval = 100 # write PDB files for NCMC switching
        testsystem.mcmc_samplers[environment].nsteps = 2500
        testsystem.mcmc_samplers[environment].timestep = 1.0 * unit.femtoseconds

        testsystem.mcmc_samplers[environment].verbose = True
        testsystem.exen_samplers[environment].verbose = True
        testsystem.exen_samplers[environment].proposal_engine.verbose = True
        testsystem.sams_samplers[environment].verbose = True
        #testsystem.mcmc_samplers[environment].run(niterations=5)
        #testsystem.exen_samplers[environment].run(niterations=5)

        #testsystem.sams_samplers[environment].run(niterations=5)

    # Run ligand in solvent constant-pH sampler calibration
    testsystem.sams_samplers['explicit-inhibitor'].verbose=True
    testsystem.sams_samplers['explicit-inhibitor'].run(niterations=100)
    #testsystem.exen_samplers['vacuum-inhibitor'].verbose=True
    #testsystem.exen_samplers['vacuum-inhibitor'].run(niterations=100)
    #testsystem.exen_samplers['explicit-complex'].verbose=True
    #testsystem.exen_samplers['explicit-complex'].run(niterations=100)

    # Run constant-pH sampler
    testsystem.designer.verbose = True
    testsystem.designer.update_target_probabilities() # update log weights from inhibitor in solvent calibration
    testsystem.designer.run(niterations=500)

def run_imidazole():
    """
    Run imidazole constant-pH test system.
    """
    testsystem = ImidazoleProtonationStateTestSystem(storage_filename='output.nc')
    for environment in testsystem.environments:
        if environment not in testsystem.exen_samplers:
            print("Skipping '%s' for now..." % environment)
            continue

        print(environment)
        #testsystem.exen_samplers[environment].pdbfile = open('imidazole-constph-%s.pdb' % environment, 'w')
        #testsystem.exen_samplers[environment].geometry_pdbfile = open('imidazole-constph-%s-geometry-proposals.pdb' % environment, 'w')
        testsystem.exen_samplers[environment].ncmc_engine.nsteps = 500
        testsystem.exen_samplers[environment].ncmc_engine.timestep = 1.0 * unit.femtoseconds
        testsystem.exen_samplers[environment].accept_everything = False # accept everything that doesn't lead to NaN for testing
        #testsystem.exen_samplers[environment].ncmc_engine.write_ncmc_interval = 100 # write PDB files for NCMC switching
        testsystem.mcmc_samplers[environment].nsteps = 500
        testsystem.mcmc_samplers[environment].timestep = 1.0 * unit.femtoseconds

        testsystem.mcmc_samplers[environment].verbose = True
        testsystem.exen_samplers[environment].verbose = True
        testsystem.exen_samplers[environment].proposal_engine.verbose = True
        testsystem.sams_samplers[environment].verbose = True

    # Run ligand in solvent constant-pH sampler calibration
    testsystem.sams_samplers['explicit-imidazole'].verbose=True
    testsystem.sams_samplers['explicit-imidazole'].run(niterations=100)

def run_fused_rings():
    """
    Run fused rings test system.
    Vary number of NCMC steps

    """
    #nsteps_to_try = [1, 10, 100, 1000, 10000, 100000] # number of NCMC steps
    nsteps_to_try = [10, 100, 1000, 10000, 100000] # number of NCMC steps
    for ncmc_steps in nsteps_to_try:
        storage_filename = 'output-%d.nc' % ncmc_steps
        testsystem = FusedRingsTestSystem(storage_filename=storage_filename)
        for environment in ['explicit', 'vacuum']:
            testsystem.mcmc_samplers[environment].verbose = True
            testsystem.mcmc_samplers[environment].nsteps = 500
            testsystem.exen_samplers[environment].verbose = True
            testsystem.exen_samplers[environment].ncmc_engine.nsteps = ncmc_steps # NCMC switching steps
            testsystem.exen_samplers[environment].ncmc_engine.verbose = True # verbose output of work
            testsystem.sams_samplers[environment].verbose = True
        testsystem.designer.verbose = True
        testsystem.designer.run(niterations=100)

        # Analyze data.
        from perses.analysis import Analysis
        analysis = Analysis(storage_filename=storage_filename)
        #analysis.plot_sams_weights('sams.pdf')
        analysis.plot_ncmc_work('ncmc-%d.pdf' % ncmc_steps)

if __name__ == '__main__':
    testsystem = PropaneTestSystem(scheme='ncmc-geometry-ncmc')
    run_null_system(testsystem)
#    run_alanine_system(sterics=True)
    #run_alanine_system(sterics=False)
    #run_fused_rings()
    #run_valence_system()
    #run_t4_inhibitors()
    #run_imidazole()
    #run_constph_imidazole()
    #run_constph_abl()
    #run_abl_affinity_write_pdb_ncmc_switching()
    #run_kinase_inhibitors()
    #run_abl_imatinib()
    #run_myb()<|MERGE_RESOLUTION|>--- conflicted
+++ resolved
@@ -2081,11 +2081,7 @@
             mcmc_sampler.timestep = 1.0*unit.femtosecond
             mcmc_sampler.verbose = True
 
-<<<<<<< HEAD
             exen_sampler = ExpandedEnsembleSampler(mcmc_sampler, initial_topology, chemical_state_key, proposal_engine, self.geometry_engine, scheme=scheme, options=options, storage=self.storage)
-=======
-            exen_sampler = ExpandedEnsembleSampler(mcmc_sampler, initial_topology, chemical_state_key, proposal_engine, self.geometry_engine, scheme='ncmc-geometry-ncmc', options={'nsteps':0}, storage=self.storage)
->>>>>>> f15b0181
             exen_sampler.verbose = True
             if exen_pdb_filename is not None:
                 exen_sampler.pdbfile = open(exen_pdb_filename,'w')
