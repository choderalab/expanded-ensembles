--- conflicted
+++ resolved
@@ -538,7 +538,6 @@
                 print("Unable to save run object as a pickle; saving as npy")
                 np.save(os.path.join(trajectory_directory, "%s_%s_fep.neq.npy" % (out_trajectory_prefix, phase)), ne_fep_run)
 
-<<<<<<< HEAD
     else:
         _logger.info(f"Running setup...")
         setup_dict = run_setup(setup_options)
@@ -601,72 +600,7 @@
                     #ne_fep_run.deactivate_client()
                     with open(os.path.join(trajectory_directory, "%s_%s_fep.eq.pkl" % (trajectory_prefix, phase)), 'wb') as f:
                         pickle.dump(ne_fep_run, f)
-=======
-            if setup_options['run_type'] == None or setup_options['run_type'] == 'anneal':
-                print("annealing...")
-                ne_fep_run = pickle.load(open(os.path.join(trajectory_directory, "%s_%s_fep.eq.pkl" % (trajectory_prefix, phase)), 'rb'))
-                ne_fep_run.activate_client(LSF = LSF, processes = processes, adapt = adapt) #now call n processes
-                ne_fep_run.run(n_iterations = n_cycles, full_protocol = False, timer = True)
-                print("calculation complete; deactivating client")
-                ne_fep_run.deactivate_client()
-
-                # try to write out the ne_fep object as a pickle
-                try:
-                    with open(os.path.join(trajectory_directory, "%s_%s_fep.neq.pkl" % (trajectory_prefix, phase)), 'wb') as f:
-                        pickle.dump(ne_fep_run, f)
-                        print("pickle save successful; terminating.")
-
-                except Exception as e:
-                    print(e)
-                    print("Unable to save run object as a pickle; saving as npy")
-                    np.save(os.path.join(trajectory_directory, "%s_%s_fep.neq.npy" % (trajectory_prefix, phase)), ne_fep_run)
-
-    elif setup_options['fe_type'] == 'sams':
-        _logger.info(f"Detecting sams as fe_type...")
-        _logger.info(f"Writing hybrid factory {trajectory_prefix}hybrid_factory.npy to {trajectory_directory}...")
-        np.save(os.path.join(trajectory_directory, trajectory_prefix + "hybrid_factory.npy"),
-                setup_dict['hybrid_topology_factories'])
-
-        hss = setup_dict['hybrid_samplers']
-        logZ = dict()
-        free_energies = dict()
-        _logger.info(f"Iterating through phases for sams...")
-        for phase in setup_options['phases']:
-            _logger.info(f'\tRunning {phase} phase...')
-            hss_run = hss[phase]
-
-            _logger.info(f"\t\tequilibrating...\n\n")
-            hss_run.equilibrate(n_equilibration_iterations)
-            _logger.info(f"\n\n")
-
-            _logger.info(f"\t\textending simulation...\n\n")
-            hss_run.extend(setup_options['n_cycles'])
-            _logger.info(f"\n\n")
-
-            logZ[phase] = hss_run._logZ[-1] - hss_run._logZ[0]
-            free_energies[phase] = hss_run._last_mbar_f_k[-1] - hss_run._last_mbar_f_k[0]
-            _logger.info(f"\t\tFinished phase {phase}")
-
-        for phase in free_energies:
-            print(f"Comparing ligand {setup_options['old_ligand_index']} to {setup_options['new_ligand_index']}")
-            print(f"{phase} phase has a free energy of {free_energies[phase]}")
-
-    elif setup_options['fe_type'] == 'repex':
-        _logger.info(f"Detecting repex as fe_type...")
-        _logger.info(f"Writing hybrid factory {trajectory_prefix}hybrid_factory.npy to {trajectory_directory}...")
-        np.save(os.path.join(trajectory_directory, trajectory_prefix + "hybrid_factory.npy"),
-                setup_dict['hybrid_topology_factories'])
-
-        hss = setup_dict['hybrid_samplers']
-        _logger.info(f"Iterating through phases for repex...")
-        for phase in setup_options['phases']:
-            print(f'Running {phase} phase')
-            hss_run = hss[phase]
-
-            _logger.info(f"\t\tequilibrating...\n\n")
-            hss_run.equilibrate(n_equilibration_iterations)
-            _logger.info(f"\n\n")
->>>>>>> 1f3bffec
+
 
 
                 if setup_options['run_type'] == None:
