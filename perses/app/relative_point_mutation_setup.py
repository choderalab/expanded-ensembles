from __future__ import absolute_import

from perses.utils.openeye import createOEMolFromSDF, extractPositionsFromOEMol
from perses.annihilation.relative import HybridTopologyFactory, RepartitionedHybridTopologyFactory, RESTCapableHybridTopologyFactory
from perses.rjmc.topology_proposal import PointMutationEngine
from perses.rjmc.geometry import FFAllAngleGeometryEngine

import simtk.openmm as openmm
import simtk.openmm.app as app
import simtk.unit as unit

from openmoltools import forcefield_generators
from openmmtools.constants import kB
from openff.toolkit.topology import Molecule
from openmmforcefields.generators import SystemGenerator

import numpy as np
import mdtraj as md
import copy
import pkg_resources

ENERGY_THRESHOLD = 1e-2
temperature = 300 * unit.kelvin
kT = kB * temperature
beta = 1.0/kT
ring_amino_acids = ['TYR', 'PHE', 'TRP', 'PRO', 'HIS', 'HID', 'HIE', 'HIP']
KNOWN_BOX_SHAPES = ['cube', 'octahedron', 'dodecahedron']

# Set up logger
import logging
_logger = logging.getLogger("setup")
_logger.setLevel(logging.INFO)

class PointMutationExecutor(object):
    """
    This class generates the input files necessary to run a relative binding free energy calculation for a protein mutation
    in a protein-ligand or protein-protein system. This class will generate two hybrid factories:
        1. 'wildtype' -> 'point mutant' complex hybrid factory
        2. 'wildtype' -> 'point mutant' apo hybrid factory (i.e. without ligand or protein partner bound)
    You can also choose to generate a single hybrid factory for apo (without a ligand or protein binding partner) -- just
    leave the `ligand_input` argument as None.

    The following factories are available (implemented in perses/annihilation/relative.py):
    - `HybridTopologyFactory` -- allows for alchemical scaling only
    - `RepartitionedHybridTopologyFactory` -- allows for REST scaling only
    - `RESTCapableHybridTopologyFactory` -- allows for alchemical and REST scaling at the same time and uses a softcore potential
    that lifts alchemical atoms into the 4th dimension.

    Example (for a protein:ligand system, create `HybridTopologyFactory`s and run parallel tempering on both complex and apo phases):
        from pkg_resources import resource_filename
        import openmm
        from openmm import unit, app
        from perses.app.relative_point_mutation_setup import PointMutationExecutor

        protein_path = 'data/perses_jacs_systems/thrombin/Thrombin_protein.pdb'
        ligands_path = 'data/perses_jacs_systems/thrombin/Thrombin_ligands.sdf'
        protein_filename = resource_filename('openmmforcefields', protein_path)
        ligand_input = resource_filename('openmmforcefields', ligands_path)

        pm_delivery = PointMutationExecutor(protein_filename=protein_filename,
                                    mutation_chain_id='2',
                                    mutation_residue_id='198',
                                     proposed_residue='THR',
                                     conduct_endstate_validation=False,
                                     ligand_input=ligand_input,
                                     ligand_index=0,
                                     forcefield_files=['amber14/protein.ff14SB.xml', 'amber14/tip3p.xml'],
                                     barostat=openmm.MonteCarloBarostat(1.0 * unit.atmosphere, 300 * unit.kelvin, 50),
                                     forcefield_kwargs={'removeCMMotion': False, 'constraints' : app.HBonds, 'hydrogenMass' : 3 * unit.amus},
                                     periodic_forcefield_kwargs={'ewaldErrorTolerance': 1e-4, 'nonbondedMethod': app.PME},
                                     small_molecule_forcefields='gaff-2.11')

        complex_htf = pm_delivery.get_complex_htf()
        apo_htf = pm_delivery.get_apo_htf()

        # Now we can build the hybrid repex samplers
        from perses.annihilation.lambda_protocol import LambdaProtocol
        from openmmtools.multistate import MultiStateReporter
        from perses.samplers.multistate import HybridRepexSampler
        from openmmtools import mcmc, cache, utils
        from perses.dispersed.utils import configure_platform

        suffix = 'run'; selection = 'not water'; checkpoint_interval = 10; n_states = 11; n_cycles = 5000

        for htf in [complex_htf, apo_htf]:
            lambda_protocol = LambdaProtocol(functions='default')
            reporter_file = 'reporter.nc'
            reporter = MultiStateReporter(reporter_file, analysis_particle_indices = htf.hybrid_topology.select(selection), checkpoint_interval = checkpoint_interval)
            hss = HybridRepexSampler(mcmc_moves=mcmc.LangevinSplittingDynamicsMove(timestep= 4.0 * unit.femtoseconds,
                                                                                  collision_rate=5.0 / unit.picosecond,
                                                                                  n_steps=250,
                                                                                  reassign_velocities=True,
                                                                                  n_restart_attempts=20,
                                                                                  splitting="V R R R O R R R V",
                                                                                  constraint_tolerance=1e-06),
                                                                                  hybrid_factory=htf,
                                                                                  online_analysis_interval=10)
            hss.setup(n_states=n_states, temperature=300*unit.kelvin, storage_file=reporter, lambda_protocol=lambda_protocol, endstates=False)

            platform = configure_platform(utils.get_fastest_platform().getName())
            hss.energy_context_cache = cache.ContextCache(capacity=None, time_to_live=None, platform=platform)
            hss.sampler_context_cache = cache.ContextCache(capacity=None, time_to_live=None, platform=platform)

            hss.extend(n_cycles)

    """
    def __init__(self,
                 # Topology generation parameters
                 protein_filename,
                 mutation_chain_id,
                 mutation_residue_id,
                 proposed_residue,
                 old_residue=None,
                 ligand_input=None,
                 ligand_index=0,
                 allow_undefined_stereo_sdf=False,

                 # Atom mapping parameters
                 extra_sidechain_map=None,
                 demap_CBs=False,

                 # Solvation parameters
                 is_vacuum=False,
                 is_solvated=False,
                 water_model='tip3p',
                 ionic_strength=0.15 * unit.molar,
                 padding=1.1 * unit.nanometer,
                 box_shape='cube',

                 # System generation parameters
                 forcefield_files=['amber14/protein.ff14SB.xml', 'amber14/tip3p.xml'],
                 barostat=openmm.MonteCarloBarostat(1.0 * unit.atmosphere, temperature, 50),
                 forcefield_kwargs={'removeCMMotion': False, 'constraints' : app.HBonds, 'hydrogenMass' : 3 * unit.amus},
                 periodic_forcefield_kwargs={'nonbondedMethod': app.PME, 'ewaldErrorTolerance': 0.00025},
                 nonperiodic_forcefield_kwargs=None,
                 small_molecule_forcefields='gaff-2.11',

                 # Hybrid factory parameters
                 conduct_endstate_validation=True,
                 flatten_torsions=False,
                 flatten_exceptions=False,
                 rest_radius=0.3,
                 w_scale=0.3,
                 generate_unmodified_hybrid_topology_factory=True,
                 generate_repartitioned_hybrid_topology_factory=False,
                 generate_rest_capable_hybrid_topology_factory=False,
                 **kwargs):
        """
        arguments
            protein_filename : str
                path to protein (to mutate); .pdb, .cif
                Note: if there are nonstandard residues, the PDB should contain the standard residue name but the atoms/positions
                should correspond to the nonstandard residue. E.g. if I want to include HID, the PDB should contain HIS for the residue name,
                but the atoms should correspond to the atoms present in HID. You can use openmm.app.Modeller.addHydrogens() to
                generate a PDB like this. The same is true for the ligand_input, if its a PDB.
                Note: this can be the protein solute only or the solvated protein. if its the former, is_solvated should be set to False.
                if its the latter, is_solvated should be set to True.
            mutation_chain_id : str
                name of the chain to be mutated
            mutation_residue_id : str
                residue id to change
            proposed_residue : str
                three letter code of the residue to mutate to
            old_residue : str, default None
                name of the old residue, if is a nonstandard amino acid (e.g. LYN, ASH, HID, etc)
                if not specified, the old residue name will be inferred from the input PDB.
            ligand_input : str, default None
                path to ligand of interest (i.e. small molecule or protein)
                Note: if this is not solvated, it should be the ligand alone (.sdf or .pdb or .cif) and is_solvated should be set to False.
                if this is solvated, this should be the protein-ligand complex (.pdb or .cif) -- with the protein to be mutated first and
                the ligand second in the file -- and is_solvated should be set to True.
            ligand_index : int, default 0
                which ligand to use
            allow_undefined_stereo_sdf : bool, default False
                whether to allow an SDF file to contain undefined stereocenters
            extra_sidechain_map : dict, key: int, value: int, default None
                map of new to old sidechain atom indices to add to the default map (by default, we only map backbone atoms and CBs)
            demap_CBs : bool, default False
                whether to remove CBs from the mapping
            is_vacuum : bool, default False
                if False, then the protein (and complex, if ligand_input is specified) topology will be solvated and
                counterions will be added (if the transformation involves a charge change)
                otherwise, the topology will not be solvated and counterions will not be added
            is_solvated : bool, default False
                whether the protein (and complex, if ligand_input is specified) topology is already solvated.
                if False, the protein/complex topology is not already solvated
                otherwise, the input protein_filename (and ligand_input, if specified) are already solvated
                and should correspond to the solvated protein PDB and solvated complex PDB, respectively.
                if is_vacuum is True, this argument must be False
            water_model : str, default 'tip3p'
                solvent model to use for solvation
            ionic_strength : float * unit.molar, default 0.15 * unit.molar
                the total concentration of ions (both positive and negative) to add using Modeller.
                This does not include ions that are added to neutralize the system.
                Note that only monovalent ions are currently supported.
            padding : float * unit.nanometer, default 1.1 * unit.nanometer
                padding (in nanometers) to use for creating the solvent box
            box_shape : string, default 'cube'
                shape to use for creating the solvent box. options: 'cube', 'octahedron', 'dodecahedron'
            forcefield_files : list of str, default ['amber14/protein.ff14SB.xml', 'amber14/tip3p.xml']
                forcefield files for proteins and solvent
            barostat : openmm.MonteCarloBarostat, default openmm.MonteCarloBarostat(1.0 * unit.atmosphere, 300 * unit.kelvin, 50)
                barostat to use
            forcefield_kwargs : dict, default {'removeCMMotion': False, 'constraints' : app.HBonds, 'hydrogenMass' : 3 * unit.amus}
                forcefield kwargs for system parametrization
            periodic_forcefield_kwargs : dict, default {'nonbondedMethod': app.PME, 'ewaldErrorTolerance': 1e-4}
                periodic forcefield kwargs for system parametrization
            nonperiodic_forcefield_kwargs : dict, default None
                non-periodic forcefield kwargs for system parametrization
            small_molecule_forcefields : str, default 'gaff-2.11'
                the forcefield string for small molecule parametrization
            conduct_endstate_validation : bool, default True
                whether to conduct an endstate validation of the hybrid factory. If using flatten_torsion=True and/or
                flatten_exceptions=True, endstate validation should not be conducted (otherwise, it will fail).
            flatten_torsions : bool, default False
                in the HybridTopologyFactory, flatten torsions involving unique new atoms at lambda = 0 and unique old atoms are lambda = 1
            flatten_exceptions : bool, default False
<<<<<<< HEAD
                in the HybridTopologyFactory, flatten exceptions involving unique new atoms at lambda = 0 and unique old atoms at lambda = 1
            rest_radius : float, default 0.2
=======
                in the htf, flatten exceptions involving unique new atoms at lambda = 0 and unique old atoms at lambda = 1
            rest_radius : float, default 0.3
>>>>>>> 8d728bbf
                radius for rest region, in nanometers
            w_scale : float, default 0.3
                scale factor for lifting term
            generate_unmodified_hybrid_topology_factory : bool, default True
                whether to generate a vanilla HybridTopologyFactory
            generate_repartitioned_hybrid_topology_factory : bool, default False
                whether to generate a RepartitionedHybridTopologyFactory
            generate_rest_capable_hybrid_topology_factory : bool, default False
                whether to generate a RESTCapableHybridTopologyFactory
        TODO : allow argument for spectator ligands besides the 'ligand_file'

        """
        from openeye import oechem

        # Check arguments
        if not box_shape in KNOWN_BOX_SHAPES:
            raise ValueError(f"box_shape '{box_shape}' unsupported, must be one of {KNOWN_BOX_SHAPES}")
        if is_vacuum:
            assert not is_solvated, "is_vacuum is True, so is_solvated must be False, but you specified is_solvated to be True"

        # First thing to do is load the apo protein to mutate...
        if protein_filename.endswith('pdb'):
            protein_pdb = app.PDBFile(protein_filename)
        elif protein_filename.endswith('cif'):
            protein_pdb = app.PDBxFile(protein_filename)
        else:
            raise Exception("protein_filename file format is not supported. supported formats: .pdb, .cif")
        protein_positions, protein_topology, protein_md_topology = protein_pdb.positions, protein_pdb.topology, md.Topology.from_openmm(protein_pdb.topology)
        protein_topology = protein_topology if is_solvated else  protein_md_topology.to_openmm()
        protein_n_atoms = protein_md_topology.n_atoms

        # Load the ligand, if present
        molecules = []
        if ligand_input:
            if isinstance(ligand_input, str):
                if ligand_input.endswith('.sdf'): # small molecule
                    ligand_mol = createOEMolFromSDF(ligand_input, index=ligand_index, allow_undefined_stereo=allow_undefined_stereo_sdf)
                    molecules.append(Molecule.from_openeye(ligand_mol, allow_undefined_stereo=False))
                    ligand_positions, ligand_topology = extractPositionsFromOEMol(ligand_mol),  forcefield_generators.generateTopologyFromOEMol(ligand_mol)
                    ligand_md_topology = md.Topology.from_openmm(ligand_topology)
                    ligand_n_atoms = ligand_md_topology.n_atoms

                elif ligand_input.endswith('pdb'): # protein
                    ligand_pdb = app.PDBFile(ligand_input)
                    ligand_positions, ligand_topology, ligand_md_topology = ligand_pdb.positions, ligand_pdb.topology, md.Topology.from_openmm(ligand_pdb.topology)
                    ligand_n_atoms = ligand_md_topology.n_atoms

                elif ligand_input.endswith('cif'): # protein
                    ligand_pdb = app.PDBxFile(ligand_input)
                    ligand_positions, ligand_topology, ligand_md_topology = ligand_pdb.positions, ligand_pdb.topology, md.Topology.from_openmm(ligand_pdb.topology)
                    ligand_n_atoms = ligand_md_topology.n_atoms

                else:
                    raise Exception("ligand_input file format is not supported. supported formats: .sdf, .pdb, .cif")

            elif isinstance(ligand_input, oechem.OEMol): # oemol object
                molecules.append(Molecule.from_openeye(ligand_input, allow_undefined_stereo=False))
                ligand_positions, ligand_topology = extractPositionsFromOEMol(ligand_input),  forcefield_generators.generateTopologyFromOEMol(ligand_input)
                ligand_md_topology = md.Topology.from_openmm(ligand_topology)
                ligand_n_atoms = ligand_md_topology.n_atoms

            else:
                _logger.warning(f'ligand filetype not recognised. Please provide a path to a .pdb or .sdf file')
                return

            if is_solvated:
                complex_topology = ligand_topology
                complex_positions = ligand_positions
            else:
                # Now create a complex topology
                complex_md_topology = protein_md_topology.join(ligand_md_topology)
                complex_topology = complex_md_topology.to_openmm()
                complex_positions = unit.Quantity(np.zeros([protein_n_atoms + ligand_n_atoms, 3]), unit=unit.nanometers)
                complex_positions[:protein_n_atoms, :] = protein_positions
                complex_positions[protein_n_atoms:, :] = ligand_positions

                # Convert positions back to openmm vec3 objects
                complex_positions_vec3 = []
                for position in complex_positions:
                    complex_positions_vec3.append(openmm.Vec3(*position.value_in_unit_system(unit.md_unit_system)))
                complex_positions = unit.Quantity(value=complex_positions_vec3, unit=unit.nanometer)

        # Now create a system_generator
        self.system_generator = SystemGenerator(forcefields=forcefield_files,
                                                barostat=barostat,
                                                forcefield_kwargs=forcefield_kwargs,
                                                periodic_forcefield_kwargs=periodic_forcefield_kwargs,
                                                nonperiodic_forcefield_kwargs=nonperiodic_forcefield_kwargs,
                                                small_molecule_forcefield=small_molecule_forcefields,
                                                molecules=molecules,
                                                cache=None)

        # Solvate apo and complex (if necessary) and generate systems...
        inputs = []
        topology_list = [protein_topology]
        positions_list = [protein_positions]
        if ligand_input:
            topology_list.append(complex_topology)
            positions_list.append(complex_positions)

        for topology, positions in zip(topology_list, positions_list):
            if is_solvated or is_vacuum:
                solvated_topology = topology
                solvated_positions = unit.quantity.Quantity(value=np.array([list(atom_pos) for atom_pos in positions.value_in_unit_system(unit.md_unit_system)]), unit=unit.nanometers)
            else:
                solvated_topology, solvated_positions = self._solvate(topology, positions, water_model, ionic_strength, padding, box_shape)
            solvated_system = self.system_generator.create_system(solvated_topology)
            inputs.append([solvated_topology, solvated_positions, solvated_system])

        # Create a geometry engine
        geometry_engine = FFAllAngleGeometryEngine(metadata=None,
                                                use_sterics=False,
                                                n_bond_divisions=100,
                                                n_angle_divisions=180,
                                                n_torsion_divisions=360,
                                                verbose=True,
                                                storage=None,
                                                bond_softening_constant=1.0,
                                                angle_softening_constant=1.0,
                                                neglect_angles = False,
                                                use_14_nonbondeds = True)

        # Generate topology proposal, geometry proposal, and hybrid factory
        htfs = []
        for is_complex, (top, pos, sys) in enumerate(inputs):
            # Change the name of the old residue to its nonstandard name, if necessary
            # Note this needs to happen after generating the system, as the system generator requires standard residue names
            if old_residue:
                for residue in top.residues():
                    if residue.id == mutation_residue_id:
                        residue.name = old_residue
                        print(f"Changed resid {mutation_residue_id} to {residue.name}")

            # Create a topology proposal
            point_mutation_engine = PointMutationEngine(wildtype_topology=top,
                                                                 system_generator=self.system_generator,
                                                                 chain_id=mutation_chain_id, # Denote the chain id allowed to mutate (it's always a string variable)
                                                                 max_point_mutants=1,
                                                                 residues_allowed_to_mutate=[mutation_residue_id], # The residue ids allowed to mutate
                                                                 allowed_mutations=[(mutation_residue_id, proposed_residue)], # The residue ids allowed to mutate with the three-letter code allowed to change
                                                                 aggregate=True) # Always allow aggregation

            topology_proposal = point_mutation_engine.propose(sys, top, extra_sidechain_map=extra_sidechain_map, demap_CBs=demap_CBs)

            # Fix naked charges in old and new systems
            old_topology_atom_map = {atom.index: atom.residue.name for atom in topology_proposal.old_topology.atoms()}
            new_topology_atom_map = {atom.index: atom.residue.name for atom in topology_proposal.new_topology.atoms()}
            for i, system in enumerate([topology_proposal.old_system, topology_proposal.new_system]):
                force_dict = {i.__class__.__name__: i for i in system.getForces()}
                atom_map = old_topology_atom_map if i == 0 else new_topology_atom_map
                if 'NonbondedForce' in [k for k in force_dict.keys()]:
                    nb_force = force_dict['NonbondedForce']
                    for idx in range(nb_force.getNumParticles()):
                        if atom_map[idx] in ['HOH', 'WAT']: # Do not add naked charge fix to water hydrogens
                            continue
                        charge, sigma, epsilon = nb_force.getParticleParameters(idx)
                        if sigma == 0*unit.nanometer:
                            new_sigma = 0.06*unit.nanometer
                            nb_force.setParticleParameters(idx, charge, new_sigma, epsilon)
                            _logger.info(f"Changed particle {idx}'s sigma from {sigma} to {new_sigma}")
                        if epsilon == 0*unit.kilojoule_per_mole:
                            new_epsilon = 0.0001*unit.kilojoule_per_mole
                            nb_force.setParticleParameters(idx, charge, sigma, new_epsilon)
                            _logger.info(f"Changed particle {idx}'s epsilon from {epsilon} to {new_epsilon}")
                            if sigma == 1.0 * unit.nanometer: # in protein.ff14SB, hydroxyl hydrogens have sigma=1 and epsilon=0
                                new_sigma = 0.1*unit.nanometer
                                nb_force.setParticleParameters(idx, charge, new_sigma, epsilon)
                                _logger.info(f"Changed particle {idx}'s sigma from {sigma} to {new_sigma}")

            # Generate geometry proposal
            # Note: We only validate energy bookkeeping if the WT and proposed residues do not involve rings
            # We don't validate energies for geometry proposals involving ring amino acids because we insert biasing torsions
            # for ring transformations (to ensure the amino acids are somewhat in the right geometry), which will corrupt the energy addition during energy validation.
            old_res = [res for res in top.residues() if res.id == mutation_residue_id][0]
            validate_bool = False if old_res.name in ring_amino_acids or proposed_residue in ring_amino_acids else True
            new_positions, logp_proposal = geometry_engine.propose(topology_proposal, pos, beta, validate_energy_bookkeeping=validate_bool)
            logp_reverse = geometry_engine.logp_reverse(topology_proposal, new_positions, pos, beta, validate_energy_bookkeeping=validate_bool)

            # Add counterion(s) for charge changing mutations
            if not is_vacuum:
                self._handle_charge_changes(topology_proposal, new_positions)
            else:
                _logger.info("Skipping counterion because phase is vacuum.")

            # Create hybrid factories
            if generate_unmodified_hybrid_topology_factory:
                repartitioned_endstate = None
                self.generate_htf(HybridTopologyFactory, topology_proposal, pos, new_positions, flatten_exceptions, flatten_torsions, repartitioned_endstate, is_complex, rest_radius, w_scale)
            if generate_repartitioned_hybrid_topology_factory:
                for repartitioned_endstate in [0, 1]:
                    self.generate_htf(RepartitionedHybridTopologyFactory, topology_proposal, pos, new_positions, flatten_exceptions, flatten_torsions, repartitioned_endstate, is_complex, rest_radius, w_scale)
            if generate_rest_capable_hybrid_topology_factory:
                repartitioned_endstate = None
                if rest_radius is None:
                    _logger.info("Trying to generate a RESTCapableHybridTopologyFactory, but rest_radius was not specified. Using 0.2 nm...")
                    rest_radius = 0.2
                self.generate_htf(RESTCapableHybridTopologyFactory, topology_proposal, pos, new_positions, flatten_exceptions, flatten_torsions, repartitioned_endstate, is_complex, rest_radius, w_scale)

            # Gather energies needed for validating endstate energies
            if not topology_proposal.unique_new_atoms:
                assert geometry_engine.forward_final_context_reduced_potential == None, f"There are no unique new atoms but the geometry_engine's final context reduced potential is not None (i.e. {self._geometry_engine.forward_final_context_reduced_potential})"
                assert geometry_engine.forward_atoms_with_positions_reduced_potential == None, f"There are no unique new atoms but the geometry_engine's forward atoms-with-positions-reduced-potential in not None (i.e. { self._geometry_engine.forward_atoms_with_positions_reduced_potential})"
            else:
                added_valence_energy = geometry_engine.forward_final_context_reduced_potential - geometry_engine.forward_atoms_with_positions_reduced_potential

            if not topology_proposal.unique_old_atoms:
                assert geometry_engine.reverse_final_context_reduced_potential == None, f"There are no unique old atoms but the geometry_engine's final context reduced potential is not None (i.e. {self._geometry_engine.reverse_final_context_reduced_potential})"
                assert geometry_engine.reverse_atoms_with_positions_reduced_potential == None, f"There are no unique old atoms but the geometry_engine's atoms-with-positions-reduced-potential in not None (i.e. { self._geometry_engine.reverse_atoms_with_positions_reduced_potential})"
                subtracted_valence_energy = 0.0
            else:
                subtracted_valence_energy = geometry_engine.reverse_final_context_reduced_potential - geometry_engine.reverse_atoms_with_positions_reduced_potential

            # Conduct endstate energy validation
            if conduct_endstate_validation:
                assert not flatten_torsions and not flatten_exceptions, "Cannot conduct endstate validation if flatten_torsions or flatten_exceptions is True"

                if generate_unmodified_hybrid_topology_factory:
                    from perses.tests.utils import validate_endstate_energies
                    htf = self.get_complex_htf() if is_complex else self.get_apo_htf()
                    zero_state_error, one_state_error = validate_endstate_energies(htf._topology_proposal,
                                                                                   htf,
                                                                                   added_valence_energy,
                                                                                   subtracted_valence_energy,
                                                                                   beta=beta,
                                                                                   ENERGY_THRESHOLD=ENERGY_THRESHOLD)
                if generate_repartitioned_hybrid_topology_factory:
                    from perses.tests.utils import validate_endstate_energies
                    htf_0 = self.get_complex_rhtf_0() if is_complex else self.get_apo_rhtf_0()
                    htf_1 = self.get_complex_rhtf_1() if is_complex else self.get_apo_rhtf_1()
                    zero_state_error, _ = validate_endstate_energies(htf_0._topology_proposal,
                                                                     htf_0,
                                                                     added_valence_energy,
                                                                     subtracted_valence_energy,
                                                                     ENERGY_THRESHOLD=ENERGY_THRESHOLD,
                                                                     beta=beta,
                                                                     repartitioned_endstate=0)
                    _, one_state_error = validate_endstate_energies(htf_1._topology_proposal,
                                                                    htf_1,
                                                                    added_valence_energy,
                                                                    subtracted_valence_energy,
                                                                    ENERGY_THRESHOLD=ENERGY_THRESHOLD,
                                                                    beta=beta,
                                                                    repartitioned_endstate=1)
                if generate_rest_capable_hybrid_topology_factory:
                    from perses.tests.utils import validate_endstate_energies_point
                    for endstate in [0, 1]:
                        htf = self.get_complex_rest_htf() if is_complex else self.get_apo_rest_htf()
                        validate_endstate_energies_point(htf, endstate=endstate, minimize=True)
            else:
                pass

    def generate_htf(self, factory, topology_proposal, old_positions, new_positions, flatten_exceptions, flatten_torsions, repartitioned_endstate, is_complex, rest_radius, w_scale):
        """
        Generate hybrid factory.

        Parameters
        ----------
        factory : str
            name of the hybrid factory of which to generate. allowed options: 'HybridTopologyFactory',
            'RepartitionedHybridTopologyFactory', 'RESTCapableHybridTopologyFactory'
        topology_proposal : perses.rjmc.topology_proposal.TopologyProposal
            topology proposal to be used for generating the factory
        old_positions : np.ndarray(N, 3)
            positions (nm) of atoms corresponding to old_topology
        new_positions : np.ndarray(N, 3)
            positions (nm) of atoms corresponding to new_topology
        flatten_exceptions : bool
            whether to flatten exceptions in the HybridTopologyFactory
        flatten_torsions : bool
            whether to flatten torsions in the HybridTopologyFactory
        repartitioned_endstate : int
            endstate at which to generate the hybrid factory, only when generating a RepartitionedHybridTopologyFactory
        is_complex : bool
            if False, the factory is generated for the apo protein
            otherwise, the factory is generated for the complex
        rest_radius : float, default 0.2
            radius for rest region, in nanometers
        w_scale : float
            maximum offset to add for the 4th dimension lifting

        """

        htf = factory(topology_proposal=topology_proposal,
                                      current_positions=old_positions,
                                      new_positions=new_positions,
                                      use_dispersion_correction=False,
                                      functions=None,
                                      softcore_alpha=None,
                                      bond_softening_constant=1.0,
                                      angle_softening_constant=1.0,
                                      soften_only_new=False,
                                      neglected_new_angle_terms=[],
                                      neglected_old_angle_terms=[],
                                      softcore_LJ_v2=True,
                                      softcore_electrostatics=True,
                                      softcore_LJ_v2_alpha=0.85,
                                      softcore_electrostatics_alpha=0.3,
                                      softcore_sigma_Q=1.0,
                                      interpolate_old_and_new_14s=flatten_exceptions,
                                      omitted_terms=None,
                                      endstate=repartitioned_endstate,
                                      flatten_torsions=flatten_torsions,
                                      rest_radius=rest_radius,
                                      w_scale=w_scale)
        if is_complex:
            if factory == HybridTopologyFactory:
                self.complex_htf = htf
            elif factory == RESTCapableHybridTopologyFactory:
                self.complex_rest_htf = htf
            elif factory == RepartitionedHybridTopologyFactory:
                if repartitioned_endstate == 0:
                    self.complex_rhtf_0 = htf
                elif repartitioned_endstate == 1:
                    self.complex_rhtf_1 = htf
        else:
            if factory == HybridTopologyFactory:
                self.apo_htf = htf
            elif factory == RESTCapableHybridTopologyFactory:
                self.apo_rest_htf = htf
            elif factory == RepartitionedHybridTopologyFactory:
                if repartitioned_endstate == 0:
                    self.apo_rhtf_0 = htf
                elif repartitioned_endstate == 1:
                    self.apo_rhtf_1 = htf

    def get_complex_htf(self):
        """
        Returns
        -------
        self.complex_htf
            complex HybridTopologyFactory
        """
        return self.complex_htf

    def get_apo_htf(self):
        """
        Returns
        -------
        self.apo_htf
            apo protein HybridTopologyFactory
        """
        return self.apo_htf

    def get_complex_rhtf_0(self):
        """
        Returns
        -------
        self.complex_rhtf_0
            complex RepartitionedHybridTopologyFactory at lambda = 0 endstate
        """
        return self.complex_rhtf_0

    def get_apo_rhtf_0(self):
        """
        Returns
        -------
        self.apo_rhtf_0
            apo protein RepartitionedHybridTopologyFactory at lambda = 0 endstate
        """
        return self.apo_rhtf_0

    def get_complex_rhtf_1(self):
        """
        Returns
        -------
        self.complex_rhtf_1
            complex RepartitionedHybridTopologyFactory at lambda = 1 endstate
        """
        return self.complex_rhtf_1

    def get_apo_rhtf_1(self):
        """
        Returns
        -------
        self.apo_rhtf_1
            apo protein RepartitionedHybridTopologyFactory at lambda = 1 endstate
        """
        return self.apo_rhtf_1

    def get_apo_rest_htf(self):
        """
        Returns
        -------
        self.apo_rest_htf
            apo protein RESTCapableHybridTopologyFactory
        """
        return self.apo_rest_htf

    def get_complex_rest_htf(self):
        """
        Returns
        -------
        self.complex_rest_htf
            complex RESTCapableHybridTopologyFactory
        """
        return self.complex_rest_htf

    def _solvate(self,
               topology,
               positions,
               water_model,
               ionic_strength,
               padding,
               box_shape):
        """
        Generate solvated topology and positions for a given input topology and positions.

        Parameters
        ----------
        topology : app.Topology
            Topology of the system to solvate
        positions : [n, 3] ndarray of Quantity nm
            the positions of the unsolvated system
        water_model : str
            solvent model to use for solvation
        ionic_strength : float * unit.molar
            the total concentration of ions (both positive and negative) to add using Modeller.
            This does not include ions that are added to neutralize the system.
            Note that only monovalent ions are currently supported.
        padding : float * unit.nanometers
            the solvent box padding
        box_shape : str
            the solvent box shape, allowed options: 'cube', 'octahedron', 'dodecahedron'

        Returns
        -------
        solvated_topology : app.Topology
            Solvated topology
        solvated_positions : [n + 3(n_waters), 3] ndarray of Quantity nm
            Solvated positions

        """
        # Create a modeller
        modeller = app.Modeller(topology, positions)

        # Add solvent
        _logger.info(f"solvating at {ionic_strength} using {water_model}")
        try: # OpenMM > 7.7
            modeller.addSolvent(self.system_generator.forcefield, model=water_model, padding=padding, boxShape=box_shape, ionicStrength=ionic_strength)
        except: # OpenMM <= 7.7
            if box_shape == 'cube':
                _logger.info("Using default box shape...")
                modeller.addSolvent(self.system_generator.forcefield, model=water_model, padding=padding, ionicStrength=ionic_strength)
            elif box_shape == 'octahedron':
                _logger.info("Attempting to manually create the truncated octahedron...")
                # Adapted from here: https://github.com/openmm/openmm/issues/3124#issuecomment-847268111
                geom_padding = padding
                max_size = max(max((pos[i] for pos in positions)) - min((pos[i] for pos in positions)) for i in range(3))
                vectors = openmm.Vec3(1, 0, 0), openmm.Vec3(1 / 3, 2 * np.sqrt(2) / 3, 0), openmm.Vec3(-1 / 3, np.sqrt(2) / 3, np.sqrt(6) / 3)
                box_vectors = [(max_size + geom_padding) * v for v in vectors]
                modeller.addSolvent(self.system_generator.forcefield, model=water_model, boxVectors=box_vectors, ionicStrength=ionic_strength)
            elif box_shape == 'dodecahedron':
                openmm_version = pkg_resources.get_distribution("openmm").version
                raise Exception(f'Dodecahedron box shape is not available in {openmm_version}')

        # Retrieve topology and positions
        solvated_topology = modeller.getTopology()
        solvated_positions = modeller.getPositions()

        # Canonicalize the solvated positions: turn tuples into np.array
        solvated_positions = unit.quantity.Quantity(value=np.array([list(atom_pos) for atom_pos in solvated_positions.value_in_unit_system(unit.md_unit_system)]), unit=unit.nanometers)

        return solvated_topology, solvated_positions

    def _handle_charge_changes(self, topology_proposal, new_positions):
        """
        Modifies the atom mapping in the topology proposal and the new system parameters to handle the transformation of
        waters into appropriate counterions for a charge-changing transformation

        Parameters
        ----------
        topology_proposal : perses.rjmc.topology_proposal.TopologyProposal
            topology proposal to modify
        new_positions : np.ndarray(N, 3)
            positions (nm) of atoms corresponding to new_topology
            used to determine which water(s) to turn into counterion(s)
        """
        from perses.utils.charge_changing import (get_ion_and_water_parameters,
                                                  transform_waters_into_ions,
                                                  get_water_indices,
                                                  modify_atom_classes)

        # Retrieve the charge difference between the old and new residues
        charge_diff = PointMutationEngine._get_charge_difference(topology_proposal.old_topology.residue_topology.name,
                                                                 topology_proposal.new_topology.residue_topology.name)
        if charge_diff != 0:

            # Choose water(s) to turn into ion(s)
            new_water_indices_to_ionize = get_water_indices(charge_diff=charge_diff,
                                                            new_positions=new_positions,
                                                            new_topology=topology_proposal.new_topology,
                                                            radius=0.8)
            _logger.info(f"new water indices to ionize {new_water_indices_to_ionize}")

            # Retrieve the ion and water parameters based on the ions/waters in the old system
            particle_parameters = get_ion_and_water_parameters(system=topology_proposal.old_system,
                                                               topology=topology_proposal.old_topology,
                                                               positive_ion_name="NA",
                                                               negative_ion_name="CL",
                                                               water_name="HOH")

            # Modify the nonbonded parameters of the selected water(s) in the new system
            transform_waters_into_ions(water_atoms=new_water_indices_to_ionize,
                                       system=topology_proposal._new_system,
                                       charge_diff=charge_diff,
                                       particle_parameter_dict=particle_parameters)

            # Modify the topology proposal's atom maps and and atom classes
            modify_atom_classes(new_water_indices_to_ionize, topology_proposal)<|MERGE_RESOLUTION|>--- conflicted
+++ resolved
@@ -215,13 +215,8 @@
             flatten_torsions : bool, default False
                 in the HybridTopologyFactory, flatten torsions involving unique new atoms at lambda = 0 and unique old atoms are lambda = 1
             flatten_exceptions : bool, default False
-<<<<<<< HEAD
                 in the HybridTopologyFactory, flatten exceptions involving unique new atoms at lambda = 0 and unique old atoms at lambda = 1
-            rest_radius : float, default 0.2
-=======
-                in the htf, flatten exceptions involving unique new atoms at lambda = 0 and unique old atoms at lambda = 1
             rest_radius : float, default 0.3
->>>>>>> 8d728bbf
                 radius for rest region, in nanometers
             w_scale : float, default 0.3
                 scale factor for lifting term
