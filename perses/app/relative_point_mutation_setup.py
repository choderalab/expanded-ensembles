--- conflicted
+++ resolved
@@ -116,15 +116,10 @@
         """
         arguments
             protein_filename : str
-<<<<<<< HEAD
-                path to protein (to mutate); .pdb
+                path to protein (to mutate); .pdb, .cif
                 Note: if there are nonstandard residues, the PDB should contain the standard residue name but the atoms/positions should correspond to the nonstandard residue. E.g. if I want to include HID, the PDB should contain HIS for the residue name, but the atoms should correspond to the atoms present in HID. You can use openmm.app.Modeller.addHydrogens() to generate a PDB like this. The same is true for the ligand_input, if its a PDB.
-=======
-                path to protein (to mutate); .pdb, .cif
-                Note: if there are nonstandard residues, the PDB should contain the standard residue name but the atoms/positions should correspond to the nonstandard residue. E.g. if I want to include HID, the PDB should contain HIS for the residue name, but the atoms should correspond to the atoms present in HID. You can use openmm.app.Modeller.addHydrogens() to generate a PDB like this. The same is true for the ligand_input, if its a PDB. 
                 Note: this can be the protein solute only or the solvated protein. if its the former, solvate should be set to True.
                 if its the latter, solvate should be set to False.
->>>>>>> 893c4bc4
             mutation_chain_id : str
                 name of the chain to be mutated
             mutation_residue_id : str
