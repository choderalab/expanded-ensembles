--- conflicted
+++ resolved
@@ -265,7 +265,6 @@
             self._complex_positions_new_solvated, self._complex_logp_proposal = self._complex_geometry_engine.propose(self._complex_topology_proposal,
                                                                                 self._complex_positions_old_solvated,
                                                                                 beta)
-<<<<<<< HEAD
             self._complex_logp_reverse = self._geometry_engine.logp_reverse(self._complex_topology_proposal, self._complex_positions_new_solvated, self._complex_positions_old_solvated, beta)
             if not self._complex_topology_proposal.unique_new_atoms:
                 assert self._geometry_engine.forward_final_context_reduced_potential == None, f"There are no unique new atoms but the geometry_engine's final context reduced potential is not None (i.e. {self._geometry_engine.forward_final_context_reduced_potential})"
@@ -283,13 +282,6 @@
 
             self._complex_forward_neglected_angles = self._geometry_engine.forward_neglected_angle_terms
             self._complex_reverse_neglected_angles = self._geometry_engine.reverse_neglected_angle_terms
-=======
-            self._complex_logp_reverse = self._complex_geometry_engine.logp_reverse(self._complex_topology_proposal, self._complex_positions_new_solvated, self._complex_positions_old_solvated, beta)
-            self._complex_added_valence_energy = self._complex_geometry_engine.forward_final_context_reduced_potential - self._complex_geometry_engine.forward_atoms_with_positions_reduced_potential
-            self._complex_subtracted_valence_energy = self._complex_geometry_engine.reverse_final_context_reduced_potential - self._complex_geometry_engine.reverse_atoms_with_positions_reduced_potential
-            self._complex_forward_neglected_angles = self._complex_geometry_engine.forward_neglected_angle_terms
-            self._complex_reverse_neglected_angles = self._complex_geometry_engine.reverse_neglected_angle_terms
->>>>>>> a8a0cb87
 
 
         if 'solvent' in phases:
@@ -315,7 +307,6 @@
             _logger.info(f"conducting geometry proposal...")
             self._ligand_positions_new_solvated, self._ligand_logp_proposal_solvated = self._solvent_geometry_engine.propose(self._solvent_topology_proposal,
                                                                                     self._ligand_positions_old_solvated, beta)
-<<<<<<< HEAD
             self._ligand_logp_reverse_solvated = self._geometry_engine.logp_reverse(self._solvent_topology_proposal, self._ligand_positions_new_solvated, self._ligand_positions_old_solvated, beta)
             if not self._solvent_topology_proposal.unique_new_atoms:
                 assert self._geometry_engine.forward_final_context_reduced_potential == None, f"There are no unique new atoms but the geometry_engine's final context reduced potential is not None (i.e. {self._geometry_engine.forward_final_context_reduced_potential})"
@@ -333,13 +324,7 @@
 
             self._solvated_forward_neglected_angles = self._geometry_engine.forward_neglected_angle_terms
             self._solvated_reverse_neglected_angles = self._geometry_engine.reverse_neglected_angle_terms
-=======
-            self._ligand_logp_reverse_solvated = self._solvent_geometry_engine.logp_reverse(self._solvent_topology_proposal, self._ligand_positions_new_solvated, self._ligand_positions_old_solvated, beta)
-            self._solvated_added_valence_energy = self._solvent_geometry_engine.forward_final_context_reduced_potential - self._solvent_geometry_engine.forward_atoms_with_positions_reduced_potential
-            self._solvated_subtracted_valence_energy = self._solvent_geometry_engine.reverse_final_context_reduced_potential - self._solvent_geometry_engine.reverse_atoms_with_positions_reduced_potential
-            self._solvated_forward_neglected_angles = self._solvent_geometry_engine.forward_neglected_angle_terms
-            self._solvated_reverse_neglected_angles = self._solvent_geometry_engine.reverse_neglected_angle_terms
->>>>>>> a8a0cb87
+
 
         if 'vacuum' in phases:
             _logger.info(f"Detected solvent...")
@@ -371,7 +356,6 @@
             self._vacuum_positions_new, self._vacuum_logp_proposal = self._vacuum_geometry_engine.propose(self._vacuum_topology_proposal,
                                                                           self._vacuum_positions_old,
                                                                           beta)
-<<<<<<< HEAD
             self._vacuum_logp_reverse = self._geometry_engine.logp_reverse(self._vacuum_topology_proposal, self._vacuum_positions_new, self._vacuum_positions_old, beta)
             if not self._vacuum_topology_proposal.unique_new_atoms:
                 assert self._geometry_engine.forward_final_context_reduced_potential == None, f"There are no unique new atoms but the geometry_engine's final context reduced potential is not None (i.e. {self._geometry_engine.forward_final_context_reduced_potential})"
@@ -389,13 +373,6 @@
 
             self._vacuum_forward_neglected_angles = self._geometry_engine.forward_neglected_angle_terms
             self._vacuum_reverse_neglected_angles = self._geometry_engine.reverse_neglected_angle_terms
-=======
-            self._vacuum_logp_reverse = self._vacuum_geometry_engine.logp_reverse(self._vacuum_topology_proposal, self._vacuum_positions_new, self._vacuum_positions_old, beta)
-            self._vacuum_added_valence_energy = self._vacuum_geometry_engine.forward_final_context_reduced_potential - self._vacuum_geometry_engine.forward_atoms_with_positions_reduced_potential
-            self._vacuum_subtracted_valence_energy = self._vacuum_geometry_engine.reverse_final_context_reduced_potential - self._vacuum_geometry_engine.reverse_atoms_with_positions_reduced_potential
-            self._vacuum_forward_neglected_angles = self._vacuum_geometry_engine.forward_neglected_angle_terms
-            self._vacuum_reverse_neglected_angles = self._vacuum_geometry_engine.reverse_neglected_angle_terms
->>>>>>> a8a0cb87
 
     def _setup_complex_phase(self,protein_pdb_filename,receptor_mol2_filename,mol_list):
         """
@@ -723,14 +700,11 @@
         except ValueError:
             print(f"The work writing interval must be a factor of the total number of ncmc steps; otherwise, the ncmc protocol is incomplete!")
 
-<<<<<<< HEAD
         # use default functions if none specified
         if forward_functions == None:
             self._forward_functions = LambdaProtocol.functions
         else:
             self._forward_functions = forward_functions
-=======
->>>>>>> a8a0cb87
 
         self._write_ncmc_configuration = write_ncmc_configuration
 
