--- conflicted
+++ resolved
@@ -331,11 +331,7 @@
         # receptor is a mol2, it must be added to mol_list, which is use to create self._molecules, which is fed to the SystemGenerator
         if 'complex' in phases:
             _logger.info(f"setting up complex phase...")
-<<<<<<< HEAD
-            self._setup_complex_phase(protein_pdb_filename,receptor_mol2_filename,mol_list)
-=======
             self._setup_complex_phase()
->>>>>>> e2ecec6c
 
         # Select barostat
         NONPERIODIC_NONBONDED_METHODS = [app.NoCutoff, app.CutoffNonPeriodic]
@@ -352,12 +348,8 @@
 
         # Create openforcefield Molecule objects for old and new molecules
         from openff.toolkit.topology import Molecule
-<<<<<<< HEAD
-        self._molecules = [Molecule.from_openeye(oemol, allow_undefined_stereo=True) for oemol in mol_list]
-=======
         molecules = [Molecule.from_openeye(oemol, allow_undefined_stereo=True) for oemol in [self._ligand_oemol_old,
                                                                                              self._ligand_oemol_new]]
->>>>>>> e2ecec6c
 
         # Handle spectator molecules
         if self._spectator_filenames is not None:
