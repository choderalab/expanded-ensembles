from __future__ import absolute_import

from perses.dispersed import feptasks
from perses.utils.openeye import createOEMolFromSDF, createSystemFromSMILES, extractPositionsFromOEMol, generate_unique_atom_names
from perses.utils.data import load_smi
from perses.annihilation.lambda_protocol import RelativeAlchemicalState, LambdaProtocol
from perses.rjmc.topology_proposal import TopologyProposal, SmallMoleculeSetProposalEngine
from perses.rjmc.geometry import FFAllAngleGeometryEngine

from openmmtools.states import ThermodynamicState, CompoundThermodynamicState, SamplerState

import pymbar
from cloudpathlib import AnyPath
import simtk.openmm as openmm
import simtk.openmm.app as app
import simtk.unit as unit
import numpy as np
from openmoltools import forcefield_generators
import copy
import mdtraj as md
from openmmtools.constants import kB
import logging
import os
import dask.distributed as distributed
from collections import namedtuple
from collections import namedtuple
import random
from scipy.special import logsumexp

logging.basicConfig(level = logging.NOTSET)
_logger = logging.getLogger("relative_setup")
_logger.setLevel(logging.INFO)

 # define NamedTuples from feptasks
# EquilibriumResult = namedtuple('EquilibriumResult', ['sampler_state', 'reduced_potentials', 'files', 'timers', 'nonalchemical_perturbations'])
EquilibriumFEPTask = namedtuple('EquilibriumInput', ['sampler_state', 'inputs', 'outputs'])
NonequilibriumFEPTask = namedtuple('NonequilibriumFEPTask', ['particle', 'inputs'])


class RelativeFEPSetup(object):
    """
    This class is a helper class for relative FEP calculations. It generates the input objects that are necessary
    legs of a relative FEP calculation. For each leg, that is a TopologyProposal, old_positions, and new_positions.
    Importantly, it ensures that the atom maps in the solvent and complex phases match correctly.
    """
    def __init__(self,
                 ligand_input,
                 old_ligand_index,
                 new_ligand_index,
                 forcefield_files,
                 phases,
                 protein_pdb_filename=None,
                 receptor_mol2_filename=None,
                 pressure=1.0 * unit.atmosphere,
                 temperature=300.0 * unit.kelvin,
                 solvent_padding=9.0 * unit.angstroms,
                 ionic_strength=0.15 * unit.molar,
                 hmass=3*unit.amus,
                 neglect_angles=False,
                 map_strength='default',
                 atom_expr=None,
                 bond_expr=None,
                 anneal_14s=False,
                 small_molecule_forcefield='gaff-2.11',
                 small_molecule_parameters_cache=None,
                 trajectory_directory=None,
                 trajectory_prefix=None,
                 spectator_filenames=None,
                 nonbonded_method = 'PME',
                 complex_box_dimensions=None,
                 solvent_box_dimensions=None,
                 remove_constraints=False,
                 use_given_geometries = False,
                 given_geometries_tolerance=0.2*unit.angstroms,
                 transform_waters_into_ions_for_charge_changes=True,
                 ):
        """
        Initialize a NonequilibriumFEPSetup object

        Parameters
        ----------
        ligand_input : str or list of str
            the name of the ligand file (any openeye supported format)
            this can either be an .sdf or list of .sdf files, or a list of SMILES strings
        forcefield_files : list of str
            The list of ffxml files that contain the forcefields that will be used (excepting for small molecules)
        phases : list of str
            The phases to simulate
        protein_pdb_filename : str, default None
            Protein pdb filename. If none, receptor_mol2_filename must be provided
        receptor_mol2_filename : str, default None
            Receptor mol2 filename. If none, protein_pdb_filename must be provided
        pressure : Quantity, units of pressure
            Pressure to use in the barostat
        temperature : Quantity, units of temperature
            Temperature to use for the Langevin integrator
        solvent_padding : Quantity, units of length
            The amount of padding to use when adding solvent

        : Quantity, units of concentration
            Concentration of solvent ions to be used when solvating the system
        neglect_angles : bool
            Whether to neglect certain angle terms for the purpose of minimizing work variance in the RJMC protocol.
        anneal_14s : bool, default False
            Whether to anneal 1,4 interactions over the protocol;
                if True, then geometry_engine takes the argument use_14_nonbondeds = False;
                if False, then geometry_engine takes the argument use_14_nonbondeds = True;
        small_molecule_forcefield : str, optional, default='gaff-2.11'
            Small molecule force field name.
            Anything supported by SystemGenerator is supported, but we recommend one of
            ['gaff-1.81', 'gaff-2.11', 'smirnoff99Frosst-1.1.0', 'openff-2.0.0']
        small_molecule_parameters_cache : str, optional, default=None
            If specified, this filename will be used for a small molecule parameter cache by the SystemGenerator.
        trajectory_directory : str, default None
            Where to write out trajectories resulting from the calculation. If none, no writing is done.
        trajectory_prefix : str, default None
            What prefix to use for this calculation's trajectory files. If none, no writing is done.
        spectator_filenames : list, optional, default=None
            If specified, this list is the filenames of any non-alchemical small molecule to be part of the system.
            These will be treated with the same small molecule forcefield as the alchemical ligands, and will only be present in the complex phase
        nonbonded_method : str, default = 'PME'
            nonbonded method, chose one of ['PME','CutoffNonPeriodic','CutoffPeriodic','NoCutoff']
        complex_box_dimensions: Vec(3), optional, default=None
            box dimensions for the complex phase
        solvent_box_dimensions: Vec(3), optional, default=None
            box dimensions for the solvent phase
        remove_constraints : bool, default=False
            if hydrogen constraints should be constrained in the simulation
            default is False, so no constraints removed, but 'all' or 'not water' can be used to remove constraints.
        use_given_geometries : bool, default False
            whether to extract the positions of ligand B and set the unique_new atom positions deterministically;
            if True, `complex` must be in `phases` and .sdf or .mol2 file of ligand must be provided
        given_geometries_tolerance : simtk.unit.Quantity with units of length, default=0.2*angstrom
            If use_given_geometries=True, use this tolerance for identifying mapped atoms
        transform_waters_into_ions_for_charge_changes : bool, default True
            whether to introduce a counterion by transforming water(s) into ion(s) for charge changing transformations
            if False, counterions will not be introduced.
        """
        from openeye import oechem

        # TODO: Refactor this class into initializer that configures options and factory methods that use them.
        # QUESTION: Why do we add these as private object attributes?
        #   If we want users to be able to modify them, they should not be private.
        #   Also, these are all used immediately within __init__, so it doesn't make sense to store them this way.
        self._pressure = pressure
        self._temperature = temperature
        self._barostat_period = 50
        self._pme_tol = 2.5e-04
        self._padding = solvent_padding
        self._ionic_strength = ionic_strength
        self._hmass = hmass
        _logger.info(f"\t\t\t_hmass: {hmass}.\n")
        self._proposal_phase = None
        self._map_strength = map_strength
        self._atom_expr = atom_expr
        self._bond_expr = bond_expr
        self._anneal_14s = anneal_14s
        self._spectator_filenames = spectator_filenames
        self._complex_box_dimensions = complex_box_dimensions
        self._solvent_box_dimensions = solvent_box_dimensions
        self._use_given_geometries = use_given_geometries
        self._given_geometries_tolerance = given_geometries_tolerance
        self.small_molecule_forcefield = small_molecule_forcefield
        if ligand_input:
            self._ligand_input = AnyPath(ligand_input)

        if protein_pdb_filename:
            self.protein_pdb_filename = AnyPath(protein_pdb_filename)
        else:
            self.protein_pdb_filename = protein_pdb_filename

        if receptor_mol2_filename:
            self.receptor_mol2_filename = AnyPath(receptor_mol2_filename)
        else:
            self.receptor_mol2_filename = receptor_mol2_filename

        if small_molecule_parameters_cache:
            self.small_molecule_parameters_cache = AnyPath(small_molecule_parameters_cache)
        else:
            self.small_molecule_parameters_cache = small_molecule_parameters_cache

        if trajectory_prefix:
            self._trajectory_prefix = AnyPath(trajectory_prefix)
        else:
            self._trajectory_prefix = trajectory_prefix

        if trajectory_directory:
            self._trajectory_directory = AnyPath(trajectory_directory)
        else:
            self._trajectory_directory = trajectory_directory

        if forcefield_files:
            if isinstance(forcefield_files, (list, set, tuple)):
                self.forcefield_files = [AnyPath(forcefield_file) for forcefield_file in forcefield_files]
            else:
                self.forcefield_files = AnyPath(forcefield_files)
        else:
            self.forcefield_files = forcefield_files


        if self._use_given_geometries:
            assert self._ligand_input.suffix == '.sdf' or self._ligand_input.suffix == '.mol2', f"cannot use deterministic atom placement if the ligand input files do not contain geometry information (e.g. in .sdf or .mol2 format)"
            assert 'complex' in phases, f"cannot use deterministic atom placement if complex is not in the specified phases to generate"
            # TODO: add deterministic geometry proposal to solvent and vacuum

        if remove_constraints is False:
            self._h_constraints = app.HBonds
            self._rigid_water = True
        elif remove_constraints == 'all':
            _logger.info(f'Hydrogens will not be constrained. This may be problematic if using a larger timestep')
            self._h_constraints = None
            self._rigid_water = False
        elif remove_constraints == 'not water':
            _logger.info(f'Hydrogens will not be constrained for non-water molecules. This may be problematic if using a larger timestep')
            self._h_constraints = None
            self._rigid_water = True
        else:
            _logger.warning(f"remove_constraints value of {remove_constraints}. Allowed values are False 'all' or 'not water'")

        try:
            self._nonbonded_method = getattr(app,nonbonded_method)
            _logger.info(f'Setting non bonded method to {nonbonded_method}')
        except AttributeError:
            _logger.warning(f'Nonbonded method {nonbonded_method} not recognised')
            if 'complex' in phases or 'solvent' in phases:
                _logger.warning(f"Detected complex or solvent phases: setting PME nonbonded method.")
                self._nonbonded_method = app.PME
            else:
                _logger.info(f"Detected vacuum phase: setting noCutoff nonbonded method.")
                self._nonbonded_method = app.NoCutoff



        beta = 1.0 / (kB * temperature)

        self.mol_list = []

        #all legs need ligands so do this first
        self._old_ligand_index = old_ligand_index
        self._new_ligand_index = new_ligand_index
        _logger.info(f"Handling files for ligands and indices...")
        if type(self._ligand_input) is not list: # the ligand has been provided as a single file
            # Make sure the input file exists
            if not os.path.isfile(self._ligand_input):
                raise FileNotFoundError(f"Input file at {self._ligand_input} does not exist.")
            if self._ligand_input.suffix == '.smi': #
                _logger.info(f"Detected .smi format.  Proceeding...")
                _logger.info('  Note that SMILES does not contain geometry information for use in mapping')
                self._ligand_smiles_old = load_smi(self._ligand_input,self._old_ligand_index)
                self._ligand_smiles_new = load_smi(self._ligand_input,self._new_ligand_index)
                _logger.info(f"\told smiles: {self._ligand_smiles_old}")
                _logger.info(f"\tnew smiles: {self._ligand_smiles_new}")

                all_old_mol = createSystemFromSMILES(self._ligand_smiles_old, title='MOL') # should be stereospecific
                self._ligand_oemol_old, self._ligand_system_old, self._ligand_positions_old, self._ligand_topology_old = all_old_mol
                self._ligand_oemol_old = generate_unique_atom_names(self._ligand_oemol_old)

                all_new_mol = createSystemFromSMILES(self._ligand_smiles_new, title='NEW')
                self._ligand_oemol_new, self._ligand_system_new, self._ligand_positions_new, self._ligand_topology_new = all_new_mol
                self._ligand_oemol_new = generate_unique_atom_names(self._ligand_oemol_new)
                _logger.info(f"\tsuccessfully created old and new systems from smiles")

                self.mol_list.append(self._ligand_oemol_old)
                self.mol_list.append(self._ligand_oemol_new)

                # forcefield_generators needs to be able to distinguish between the two ligands
                # while topology_proposal needs them to have the same residue name
                self._ligand_oemol_old.SetTitle("MOL")
                self._ligand_oemol_new.SetTitle("MOL")
                _logger.info(f"\tsetting both molecule oemol titles to 'MOL'.")

                self._ligand_topology_old = forcefield_generators.generateTopologyFromOEMol(self._ligand_oemol_old)
                self._ligand_topology_new = forcefield_generators.generateTopologyFromOEMol(self._ligand_oemol_new)
                _logger.info(f"\tsuccessfully generated topologies for both oemols.")

            elif self._ligand_input.suffix == '.sdf' or self._ligand_input.suffix == '.mol2': #
                _logger.info(f"Detected .sdf format.  Proceeding...") #TODO: write checkpoints for sdf format
                self._ligand_oemol_old = createOEMolFromSDF(self._ligand_input, index=self._old_ligand_index, allow_undefined_stereo=True)
                self._ligand_oemol_new = createOEMolFromSDF(self._ligand_input, index=self._new_ligand_index, allow_undefined_stereo=True)
                # self._ligand_oemol_old = generate_unique_atom_names(self._ligand_oemol_old)
                # self._ligand_oemol_new = generate_unique_atom_names(self._ligand_oemol_new)

                self.mol_list.append(self._ligand_oemol_old)
                self.mol_list.append(self._ligand_oemol_new)

                self._ligand_positions_old = extractPositionsFromOEMol(self._ligand_oemol_old)
                self._ligand_positions_new = extractPositionsFromOEMol(self._ligand_oemol_new)
                _logger.info(f"\tsuccessfully extracted positions from OEMOL.")

                self._ligand_oemol_old.SetTitle("MOL")
                self._ligand_oemol_new.SetTitle("MOL")
                _logger.info(f"\tsetting both molecule oemol titles to 'MOL'.")

                self._ligand_smiles_old = oechem.OECreateSmiString(self._ligand_oemol_old,
                            oechem.OESMILESFlag_DEFAULT | oechem.OESMILESFlag_Hydrogens)
                self._ligand_smiles_new = oechem.OECreateSmiString(self._ligand_oemol_new,
                            oechem.OESMILESFlag_DEFAULT | oechem.OESMILESFlag_Hydrogens)
                _logger.info(f"\tsuccessfully created SMILES for both ligand OEMOLs.")

                # replace this with function that will generate the system etc. so that vacuum can be performed
                self._ligand_topology_old = forcefield_generators.generateTopologyFromOEMol(self._ligand_oemol_old)
                self._ligand_topology_new = forcefield_generators.generateTopologyFromOEMol(self._ligand_oemol_new)
                _logger.info(f"\tsuccessfully generated topologies for both OEMOLs.")
        else:
            self._ligand_oemol_old = createOEMolFromSDF(self._ligand_input[self._old_ligand_index])
            self._ligand_oemol_new = createOEMolFromSDF(self._ligand_input[self._new_ligand_index])
            self._ligand_oemol_old = generate_unique_atom_names(self._ligand_oemol_old)
            self._ligand_oemol_new = generate_unique_atom_names(self._ligand_oemol_new)

            self._ligand_oemol_old.SetTitle("OLD")
            self._ligand_oemol_new.SetTitle("NEW")

            self.mol_list.append(self._ligand_oemol_old)
            self.mol_list.append(self._ligand_oemol_new)

            # forcefield_generators needs to be able to distinguish between the two ligands
            # while topology_proposal needs them to have the same residue name
            self._ligand_oemol_old.SetTitle("MOL")
            self._ligand_oemol_new.SetTitle("MOL")

            self._ligand_positions_old = extractPositionsFromOEMol(self._ligand_oemol_old)
            _logger.info(f"\tsuccessfully extracted positions from OEMOL.")

            self._ligand_oemol_old.SetTitle("MOL")
            self._ligand_oemol_new.SetTitle("MOL")
            _logger.info(f"\tsetting both molecule oemol titles to 'MOL'.")

            self._ligand_smiles_old = oechem.OECreateSmiString(self._ligand_oemol_old,
                        oechem.OESMILESFlag_DEFAULT | oechem.OESMILESFlag_Hydrogens)
            self._ligand_smiles_new = oechem.OECreateSmiString(self._ligand_oemol_new,
                        oechem.OESMILESFlag_DEFAULT | oechem.OESMILESFlag_Hydrogens)
            _logger.info(f"\tsuccessfully created SMILES for both ligand OEMOLs.")
            self._ligand_topology_old = forcefield_generators.generateTopologyFromOEMol(self._ligand_oemol_old)
            self._ligand_topology_new = forcefield_generators.generateTopologyFromOEMol(self._ligand_oemol_new)

        self._ligand_md_topology_old = md.Topology.from_openmm(self._ligand_topology_old)
        self._ligand_md_topology_new = md.Topology.from_openmm(self._ligand_topology_new)
        _logger.info(f"Created mdtraj topologies for both ligands.")

        # We must generate the complex topology and positions before the SystemGenerator is created because if the
        # receptor is a mol2, it must be added to mol_list, which is use to create self._molecules, which is fed to the SystemGenerator
        if 'complex' in phases:
            _logger.info(f"setting up complex phase...")
            self._setup_complex_phase(protein_pdb_filename,receptor_mol2_filename,mol_list)

        # Select barostat
        NONPERIODIC_NONBONDED_METHODS = [app.NoCutoff, app.CutoffNonPeriodic]
        if pressure is not None:
            if self._nonbonded_method not in NONPERIODIC_NONBONDED_METHODS:
                barostat = openmm.MonteCarloBarostat(self._pressure, self._temperature, self._barostat_period)
                _logger.info(f"set MonteCarloBarostat because pressure was specified as {pressure} atmospheres")
            else:
                barostat = None
                _logger.info(f"omitted MonteCarloBarostat because pressure was specified but system was not periodic")
        else:
            barostat = None
            _logger.info(f"omitted MonteCarloBarostat because pressure was not specified")

        # Create openforcefield Molecule objects for old and new molecules
        from openff.toolkit.topology import Molecule
        self._molecules = [Molecule.from_openeye(oemol, allow_undefined_stereo=True) for oemol in mol_list]

        # Handle spectator molecules
        if self._spectator_filenames is not None:
            # we have spectator molecules to handle
            # these are lists incase there are multiple spectators
            self._spectator_molecules = []
            self._spectator_positions = []
            self._spectator_topologies = []
            self._spectator_md_topologies = []
            for spectator_file in self._spectator_filenames:
                assert spectator_file[-3:] == 'sdf', 'Spectator molecules must be provided as a .sdf file, in the correct frame of reference of the protein system'
                _logger.info(f'Setting up spectator {spectator_file}')
                spectator_mol = createOEMolFromSDF(spectator_file)
                spectator_mol = generate_unique_atom_names(spectator_mol)
                self._spectator_molecules.append(spectator_mol)
                # add this to a small molecule register
                self._molecules.append(Molecule.from_openeye(spectator_mol,allow_undefined_stereo=True))
                self._spectator_positions.append(extractPositionsFromOEMol(spectator_mol))
                spectator_topology = forcefield_generators.generateTopologyFromOEMol(spectator_mol)
                self._spectator_md_topologies.append(md.Topology.from_openmm(spectator_topology))
                _logger.info(f"\tsuccessfully generated oemol, positions and topology for spectator {spectator_file}.")
            _logger.info(f'All spectator molecules set up')

        # Create SystemGenerator
        from openmmforcefields.generators import SystemGenerator
        _logger.info(f'PME tolerance: {self._pme_tol}')
        forcefield_kwargs = {'removeCMMotion': False, 'ewaldErrorTolerance': self._pme_tol, 'constraints' : self._h_constraints, 'rigidWater': self._rigid_water, 'hydrogenMass' : self._hmass}
        if self.small_molecule_forcefield is None or self.small_molecule_forcefield == 'None':
            self._system_generator = SystemGenerator(forcefields=self.forcefield_files, barostat=barostat, forcefield_kwargs=forcefield_kwargs,
                                      periodic_forcefield_kwargs = {'nonbondedMethod': self._nonbonded_method})
        else:
<<<<<<< HEAD
            self._system_generator = SystemGenerator(forcefields=forcefield_files, barostat=barostat, forcefield_kwargs=forcefield_kwargs,
                                                     small_molecule_forcefield=small_molecule_forcefield, molecules=self._molecules, cache=small_molecule_parameters_cache, periodic_forcefield_kwargs = {'nonbondedMethod': self._nonbonded_method})
=======
            self._system_generator = SystemGenerator(forcefields=self.forcefield_files, barostat=barostat, forcefield_kwargs=forcefield_kwargs,
                                                     small_molecule_forcefield=self.small_molecule_forcefield, molecules=molecules, cache=self.small_molecule_parameters_cache, periodic_forcefield_kwargs = {'nonbondedMethod': self._nonbonded_method})
>>>>>>> e1db2061
        _logger.info("successfully created SystemGenerator to create ligand systems")

        _logger.info(f"executing SmallMoleculeSetProposalEngine...")
        # Create proposal engine
        proposal_engine = SmallMoleculeSetProposalEngine([self._ligand_oemol_old, self._ligand_oemol_new], self._system_generator, residue_name='MOL')
        proposal_engine.map_strength = self._map_strength
        proposal_engine.atom_expr = self._atom_expr
        proposal_engine.bond_expr = self._bond_expr
        proposal_engine.use_given_geometries = self._use_given_geometries
        proposal_engine.given_geometries_tolerance = self._given_geometries_tolerance
        self._proposal_engine = proposal_engine

        _logger.info(f"instantiating FFAllAngleGeometryEngine...")
        if self._use_given_geometries:
            self._geometry_engine = None
        else:
            # NOTE: we are conducting the geometry proposal without any neglected angles
            self._geometry_engine = FFAllAngleGeometryEngine(metadata=None, use_sterics=False, n_bond_divisions=100, n_angle_divisions=180, n_torsion_divisions=360, verbose=True, storage=None, bond_softening_constant=1.0, angle_softening_constant=1.0, neglect_angles = neglect_angles, use_14_nonbondeds = (not self._anneal_14s))

        # if we are running multiple phases, we only want to generate one topology proposal, and use the same one for the other legs
        # this is tracked using _proposal_phase
        if 'complex' in phases:
            _logger.info('Generating the topology proposal from the complex leg')
            _logger.info(f"setting up complex phase...")
            self._setup_complex_phase()
            self._complex_topology_old_solvated, self._complex_positions_old_solvated, self._complex_system_old_solvated = self._solvate_system(
            self._complex_topology_old, self._complex_positions_old,phase='complex',box_dimensions=self._complex_box_dimensions, ionic_strength=self._ionic_strength)
            _logger.info(f"successfully generated complex topology, positions, system")

            self._complex_md_topology_old_solvated = md.Topology.from_openmm(self._complex_topology_old_solvated)

            _logger.info(f"creating TopologyProposal...")
            self._complex_topology_proposal = self._proposal_engine.propose(self._complex_system_old_solvated,
                                          self._complex_topology_old_solvated,
                                          current_mol_id=0, proposed_mol_id=1)

            self.non_offset_new_to_old_atom_map = self._proposal_engine.non_offset_new_to_old_atom_map

            self._proposal_phase = 'complex'

            _logger.info(f"conducting geometry proposal...")
            if self._use_given_geometries:
                self._complex_positions_new_solvated, self._complex_logp_proposal = self._make_new_deterministic_positions('complex'), 0.
            else:
                self._complex_positions_new_solvated, self._complex_logp_proposal = self._geometry_engine.propose(self._complex_topology_proposal,
                                                                                    self._complex_positions_old_solvated,
                                                                                    beta, validate_energy_bookkeeping=False)
            if self._use_given_geometries:
                self._complex_logp_reverse = 0.
                self._complex_added_valence_energy, self._complex_subtracted_valence_energy = None, None
                self._complex_forward_neglected_angles, self._complex_reverse_neglected_angles = None, None
            else:
                self._complex_logp_reverse = self._geometry_engine.logp_reverse(self._complex_topology_proposal, self._complex_positions_new_solvated, self._complex_positions_old_solvated, beta, validate_energy_bookkeeping=False)
                if not self._complex_topology_proposal.unique_new_atoms:
                    assert self._geometry_engine.forward_final_context_reduced_potential == None, f"There are no unique new atoms but the geometry_engine's final context reduced potential is not None (i.e. {self._geometry_engine.forward_final_context_reduced_potential})"
                    assert self._geometry_engine.forward_atoms_with_positions_reduced_potential == None, f"There are no unique new atoms but the geometry_engine's forward atoms-with-positions-reduced-potential in not None (i.e. { self._geometry_engine.forward_atoms_with_positions_reduced_potential})"
                    self._complex_added_valence_energy = 0.0
                else:
                    self._complex_added_valence_energy = self._geometry_engine.forward_final_context_reduced_potential - self._geometry_engine.forward_atoms_with_positions_reduced_potential

                if not self._complex_topology_proposal.unique_old_atoms:
                    assert self._geometry_engine.reverse_final_context_reduced_potential == None, f"There are no unique old atoms but the geometry_engine's final context reduced potential is not None (i.e. {self._geometry_engine.reverse_final_context_reduced_potential})"
                    assert self._geometry_engine.reverse_atoms_with_positions_reduced_potential == None, f"There are no unique old atoms but the geometry_engine's atoms-with-positions-reduced-potential in not None (i.e. { self._geometry_engine.reverse_atoms_with_positions_reduced_potential})"
                    self._complex_subtracted_valence_energy = 0.0
                else:
                    self._complex_subtracted_valence_energy = self._geometry_engine.reverse_final_context_reduced_potential - self._geometry_engine.reverse_atoms_with_positions_reduced_potential

                self._complex_forward_neglected_angles = self._geometry_engine.forward_neglected_angle_terms
                self._complex_reverse_neglected_angles = self._geometry_engine.reverse_neglected_angle_terms
            self._complex_geometry_engine = copy.deepcopy(self._geometry_engine)

            if transform_waters_into_ions_for_charge_changes:
                self._handle_charge_changes(topology_proposal=self._complex_topology_proposal,
                                            new_positions=self._complex_positions_new_solvated)
            else:
                _logger.info("Skipping counterion")


        if 'solvent' in phases:
            _logger.info(f"Detected solvent...")
            if self._proposal_phase is None:
                _logger.info(f"no complex detected in phases...generating unique topology/geometry proposals...")
                _logger.info(f"solvating ligand...")
                self._ligand_topology_old_solvated, self._ligand_positions_old_solvated, self._ligand_system_old_solvated = self._solvate_system(
                self._ligand_topology_old, self._ligand_positions_old,phase='solvent',box_dimensions=self._solvent_box_dimensions,ionic_strength=self._ionic_strength)
                self._ligand_md_topology_old_solvated = md.Topology.from_openmm(self._ligand_topology_old_solvated)

                _logger.info(f"creating TopologyProposal")
                self._solvent_topology_proposal = self._proposal_engine.propose(self._ligand_system_old_solvated,
                                                                                self._ligand_topology_old_solvated,
                                                                                current_mol_id=0, proposed_mol_id=1)

                self.non_offset_new_to_old_atom_map = self._proposal_engine.non_offset_new_to_old_atom_map
                self._proposal_phase = 'solvent'
            else:
                _logger.info('Using the topology proposal from the complex leg')
                self._solvent_topology_proposal, self._ligand_positions_old_solvated = self._generate_solvent_topologies(
                    self._complex_topology_proposal, self._complex_positions_old_solvated)

            _logger.info(f"conducting geometry proposal...")
            if self._use_given_geometries:
                self._ligand_positions_new_solvated, self._solvent_logp_proposal = self._make_new_deterministic_positions('solvent'), 0.
            else:
                self._ligand_positions_new_solvated, self._solvent_logp_proposal = self._geometry_engine.propose(self._solvent_topology_proposal,
                                                                                        self._ligand_positions_old_solvated, beta, validate_energy_bookkeeping=False)
            if self._use_given_geometries:
                self._solvent_logp_reverse = 0.
                self._solvent_added_valence_energy, self._solvent_subtracted_valence_energy = None, None
                self._solvent_forward_neglected_angles, self._solvent_reverse_neglected_angles = None, None
            else:
                self._solvent_logp_reverse = self._geometry_engine.logp_reverse(self._solvent_topology_proposal, self._ligand_positions_new_solvated, self._ligand_positions_old_solvated, beta, validate_energy_bookkeeping=False)
                if not self._solvent_topology_proposal.unique_new_atoms:
                    assert self._geometry_engine.forward_final_context_reduced_potential == None, f"There are no unique new atoms but the geometry_engine's final context reduced potential is not None (i.e. {self._geometry_engine.forward_final_context_reduced_potential})"
                    assert self._geometry_engine.forward_atoms_with_positions_reduced_potential == None, f"There are no unique new atoms but the geometry_engine's forward atoms-with-positions-reduced-potential in not None (i.e. { self._geometry_engine.forward_atoms_with_positions_reduced_potential})"
                    self._solvent_added_valence_energy = 0.0
                else:
                    self._solvent_added_valence_energy = self._geometry_engine.forward_final_context_reduced_potential - self._geometry_engine.forward_atoms_with_positions_reduced_potential

                if not self._solvent_topology_proposal.unique_old_atoms:
                    assert self._geometry_engine.reverse_final_context_reduced_potential == None, f"There are no unique old atoms but the geometry_engine's final context reduced potential is not None (i.e. {self._geometry_engine.reverse_final_context_reduced_potential})"
                    assert self._geometry_engine.reverse_atoms_with_positions_reduced_potential == None, f"There are no unique old atoms but the geometry_engine's atoms-with-positions-reduced-potential in not None (i.e. { self._geometry_engine.reverse_atoms_with_positions_reduced_potential})"
                    self._solvent_subtracted_valence_energy = 0.0
                else:
                    self._solvent_subtracted_valence_energy = self._geometry_engine.reverse_final_context_reduced_potential - self._geometry_engine.reverse_atoms_with_positions_reduced_potential

                self._solvent_forward_neglected_angles = self._geometry_engine.forward_neglected_angle_terms
                self._solvent_reverse_neglected_angles = self._geometry_engine.reverse_neglected_angle_terms
            self._solvent_geometry_engine = copy.deepcopy(self._geometry_engine)

            if transform_waters_into_ions_for_charge_changes:
                self._handle_charge_changes(topology_proposal=self._solvent_topology_proposal,
                                            new_positions=self._ligand_positions_new_solvated)
            else:
                _logger.info("Skipping counterion")

        if 'vacuum' in phases:
            _logger.info(f"Detected solvent...")
            # need to change nonbonded cutoff and remove barostat for vacuum leg
            _logger.info(f"assgning noCutoff to nonbonded_method")
            self._nonbonded_method = app.NoCutoff

            self._system_generator.barostat = None
            _logger.info(f'Removing barostat for vacuum phase')
            self._system_generator.forcefield_kwargs['nonbondedMethod'] = self._nonbonded_method
            _logger.info(f'Setting nonbondedMethod to NoCutoff for vacuum phase')

            _logger.info(f"calling SystemGenerator to create ligand systems.")

            if self._proposal_phase is None:
                _logger.info('No complex or solvent leg, so performing topology proposal for vacuum leg')
                self._vacuum_topology_old, self._vacuum_positions_old, self._vacuum_system_old = self._solvate_system(self._ligand_topology_old,
                                                                                                         self._ligand_positions_old,phase='vacuum')
                self._vacuum_topology_proposal = self._proposal_engine.propose(self._vacuum_system_old,
                                                                               self._vacuum_topology_old,
                                                                               current_mol_id=0, proposed_mol_id=1)

                self.non_offset_new_to_old_atom_map = self._proposal_engine.non_offset_new_to_old_atom_map
                self._proposal_phase = 'vacuum'
            elif self._proposal_phase == 'complex':
                _logger.info('Using the topology proposal from the complex leg')
                self._vacuum_topology_proposal, self._vacuum_positions_old = self._generate_vacuum_topologies(
                    self._complex_topology_proposal, self._complex_positions_old_solvated)
            elif self._proposal_phase == 'solvent':
                _logger.info('Using the topology proposal from the solvent leg')
                self._vacuum_topology_proposal, self._vacuum_positions_old = self._generate_vacuum_topologies(
                    self._solvent_topology_proposal, self._ligand_positions_old_solvated)

            _logger.info(f"conducting geometry proposal...")
            if self._use_given_geometries:
                self._vacuum_positions_new, self._vacuum_logp_proposal = self._make_new_deterministic_positions('vacuum'), 0.
            else:
                self._vacuum_positions_new, self._vacuum_logp_proposal = self._geometry_engine.propose(self._vacuum_topology_proposal,
                                                                              self._vacuum_positions_old,
                                                                              beta, validate_energy_bookkeeping=False)
            if self._use_given_geometries:
                if self._use_given_geometries:
                    self._vacuum_logp_reverse = 0.
                    self._vacuum_added_valence_energy, self._vacuum_subtracted_valence_energy = None, None
                    self._vacuum_forward_neglected_angles, self._vacuum_reverse_neglected_angles = None, None
            else:
                self._vacuum_logp_reverse = self._geometry_engine.logp_reverse(self._vacuum_topology_proposal, self._vacuum_positions_new, self._vacuum_positions_old, beta, validate_energy_bookkeeping=False)
                if not self._vacuum_topology_proposal.unique_new_atoms:
                    assert self._geometry_engine.forward_final_context_reduced_potential == None, f"There are no unique new atoms but the geometry_engine's final context reduced potential is not None (i.e. {self._geometry_engine.forward_final_context_reduced_potential})"
                    assert self._geometry_engine.forward_atoms_with_positions_reduced_potential == None, f"There are no unique new atoms but the geometry_engine's forward atoms-with-positions-reduced-potential in not None (i.e. { self._geometry_engine.forward_atoms_with_positions_reduced_potential})"
                    self._vacuum_added_valence_energy = 0.0
                else:
                    self._vacuum_added_valence_energy = self._geometry_engine.forward_final_context_reduced_potential - self._geometry_engine.forward_atoms_with_positions_reduced_potential

                if not self._vacuum_topology_proposal.unique_old_atoms:
                    assert self._geometry_engine.reverse_final_context_reduced_potential == None, f"There are no unique old atoms but the geometry_engine's final context reduced potential is not None (i.e. {self._geometry_engine.reverse_final_context_reduced_potential})"
                    assert self._geometry_engine.reverse_atoms_with_positions_reduced_potential == None, f"There are no unique old atoms but the geometry_engine's atoms-with-positions-reduced-potential in not None (i.e. { self._geometry_engine.reverse_atoms_with_positions_reduced_potential})"
                    self._vacuum_subtracted_valence_energy = 0.0
                else:
                    self._vacuum_subtracted_valence_energy = self._geometry_engine.reverse_final_context_reduced_potential - self._geometry_engine.reverse_atoms_with_positions_reduced_potential

                self._vacuum_forward_neglected_angles = self._geometry_engine.forward_neglected_angle_terms
                self._vacuum_reverse_neglected_angles = self._geometry_engine.reverse_neglected_angle_terms
            self._vacuum_geometry_engine = copy.deepcopy(self._geometry_engine)

    def _setup_complex_phase(self):
        """
        Runs setup on the protein/receptor file for relative simulations
        """
        # TODO: What if you get both protein pdb and receptor mol2?
        # It might be a better idea to have something to auto-detect the format or a kwarg to specify it.
        if self.protein_pdb_filename:
            protein_pdbfile = open(self.protein_pdb_filename, 'r')
            pdb_file = app.PDBFile(protein_pdbfile)
            protein_pdbfile.close()
            self._receptor_positions_old = pdb_file.positions
            self._receptor_topology_old = pdb_file.topology
            self._receptor_md_topology_old = md.Topology.from_openmm(self._receptor_topology_old)

        elif self.receptor_mol2_filename:
            self._receptor_mol = createOEMolFromSDF(self.receptor_mol2_filename)
            self.mol_list.append(self._receptor_mol)
            self._receptor_positions_old = extractPositionsFromOEMol(self._receptor_mol)
            self._receptor_topology_old = forcefield_generators.generateTopologyFromOEMol(self._receptor_mol)
            self._receptor_md_topology_old = md.Topology.from_openmm(self._receptor_topology_old)
        else:
            raise ValueError("You need to provide either a protein pdb or a receptor mol2 to run a complex simulation.")

        self._complex_md_topology_old = self._receptor_md_topology_old.join(self._ligand_md_topology_old)

        n_atoms_spectators = 0
        if self._spectator_filenames:
            for i, spectator_topology in enumerate(self._spectator_md_topologies,1):
                _logger.debug(f'Appending spectator number {i} to complex topology')
                self._complex_md_topology_old = self._complex_md_topology_old.join(spectator_topology)
                n_atoms_spectators += spectator_topology.n_atoms
        self._complex_topology_old = self._complex_md_topology_old.to_openmm()

        n_atoms_total_old = self._complex_topology_old.getNumAtoms()
        n_atoms_protein_old = self._receptor_topology_old.getNumAtoms()
        n_atoms_ligand_old = n_atoms_total_old - n_atoms_protein_old - n_atoms_spectators

        self._complex_positions_old = unit.Quantity(np.zeros([n_atoms_total_old, 3]), unit=unit.nanometers)
        self._complex_positions_old[:n_atoms_protein_old, :] = self._receptor_positions_old
        self._complex_positions_old[n_atoms_protein_old:n_atoms_protein_old+n_atoms_ligand_old, :] = self._ligand_positions_old

        if self._spectator_filenames:
            start = n_atoms_protein_old+n_atoms_ligand_old
            for i, spectator_positions in enumerate(self._spectator_positions,1):
                _logger.info(f'Updating positions of spectator number {i} to complex positions')
                n_atoms_spectator, _ = np.shape(spectator_positions)
                _logger.debug(f'Number of spectator atoms: {n_atoms_spectator}')
                self._complex_positions_old[start:start+n_atoms_spectator, :] = spectator_positions
                start += n_atoms_spectator

    def _generate_solvent_topologies(self, topology_proposal, old_positions):
        """
        This method generates ligand-only topologies and positions from a TopologyProposal containing a solvated complex.
        The output of this method is then used when building the solvent-phase simulation with the same atom map.

        Parameters
        ----------
        old_positions : array
            Positions of the fully solvated protein ligand syste

        Returns
        -------
        ligand_topology_proposal : perses.rjmc.topology_proposal.TopologyProposal
            Topology proposal object of the ligand without complex

        old_solvated_positions : array
            positions of the system without complex
        """
        old_complex = md.Topology.from_openmm(topology_proposal.old_topology)
        new_complex = md.Topology.from_openmm(topology_proposal.new_topology)

        atom_map = topology_proposal.old_to_new_atom_map

        old_mol_start_index, old_mol_len = self._proposal_engine._find_mol_start_index(old_complex.to_openmm())
        new_mol_start_index, new_mol_len = self._proposal_engine._find_mol_start_index(new_complex.to_openmm())

        old_pos = unit.Quantity(np.zeros([len(old_positions), 3]), unit=unit.nanometers)
        old_pos[:, :] = old_positions
        old_ligand_positions = old_pos[old_mol_start_index:(old_mol_start_index + old_mol_len), :]

        # subset the topologies:
        old_ligand_topology = old_complex.subset(old_complex.select("resname == 'MOL' "))
        new_ligand_topology = new_complex.subset(new_complex.select("resname == 'MOL' "))

        # solvate the old ligand topology:
        old_solvated_topology, old_solvated_positions, old_solvated_system = self._solvate_system(
            old_ligand_topology.to_openmm(), old_ligand_positions,phase='solvent', box_dimensions=self._solvent_box_dimensions)

        old_solvated_md_topology = md.Topology.from_openmm(old_solvated_topology)

        # now remove the old ligand, leaving only the solvent
        solvent_only_topology = old_solvated_md_topology.subset(old_solvated_md_topology.select("not resname MOL"))
        # append the solvent to the new ligand-only topology:
        new_solvated_ligand_md_topology = new_ligand_topology.join(solvent_only_topology)
        nsl, b = new_solvated_ligand_md_topology.to_dataframe()

        # dirty hack because new_solvated_ligand_md_topology.to_openmm() was throwing bond topology error
        new_solvated_ligand_md_topology = md.Topology.from_dataframe(nsl, b)

        new_solvated_ligand_omm_topology = new_solvated_ligand_md_topology.to_openmm()
        new_solvated_ligand_omm_topology.setPeriodicBoxVectors(old_solvated_topology.getPeriodicBoxVectors())

        # create the new ligand system:
        new_solvated_system = self._system_generator.create_system(new_solvated_ligand_omm_topology)

        new_to_old_atom_map = {atom_map[x] - new_mol_start_index: x - old_mol_start_index for x in
                               old_complex.select("resname == 'MOL' ") if x in atom_map.keys()}

        old_alchemical_atoms = [i for i in range(old_mol_len)]
        # adjust the atom map to account for the presence of solvent degrees of freedom:
        # By design, all atoms after the ligands are water, and should be mapped.
        n_water_atoms = solvent_only_topology.to_openmm().getNumAtoms()
        for i in range(n_water_atoms):
            new_to_old_atom_map[new_mol_len + i] = old_mol_len + i

        # make a TopologyProposal
        new_to_old_atom_map = {int(key): int(val) for key, val in new_to_old_atom_map.items()}
        ligand_topology_proposal = TopologyProposal(new_topology=new_solvated_ligand_omm_topology,
                                                    new_system=new_solvated_system,old_alchemical_atoms=old_alchemical_atoms,
                                                    old_topology=old_solvated_topology, old_system=old_solvated_system,
                                                    new_to_old_atom_map=new_to_old_atom_map, old_chemical_state_key='A',
                                                    new_chemical_state_key='B')

        _logger.info(f'Adding networkx function to solvent phase')
        from perses.rjmc.topology_proposal import augment_openmm_topology
        # old molecule
        augment_openmm_topology(ligand_topology_proposal.old_topology,
                                self._ligand_oemol_old,
                                [res for res in ligand_topology_proposal.old_topology.residues() if res.name == 'MOL'][0],
                                {i: i for i in range(old_mol_len)})
            # new molecule
        augment_openmm_topology(ligand_topology_proposal.new_topology,
                                self._ligand_oemol_new,
                                [res for res in ligand_topology_proposal.new_topology.residues() if res.name == 'MOL'][0],
                                {i: i for i in range(new_mol_len)})

        return ligand_topology_proposal, old_solvated_positions

    def _generate_vacuum_topologies(self, topology_proposal, old_positions):
        """
        This method generates ligand-only topologies and positions from a TopologyProposal containing a solvated complex.
        The output of this method is then used when building the solvent-phase simulation with the same atom map.

        Parameters
        ----------
        old_positions : array
            Positions of the fully solvated protein ligand syste

        Returns
        -------
        ligand_topology_proposal : perses.rjmc.topology_proposal.TopologyProposal
            Topology proposal object of the ligand without complex

        old_solvated_positions : array
            positions of the system without complex
        """
        old_complex = md.Topology.from_openmm(topology_proposal.old_topology)
        new_complex = md.Topology.from_openmm(topology_proposal.new_topology)

        atom_map = topology_proposal.old_to_new_atom_map

        old_mol_start_index, old_mol_len = self._proposal_engine._find_mol_start_index(old_complex.to_openmm())
        new_mol_start_index, new_mol_len = self._proposal_engine._find_mol_start_index(new_complex.to_openmm())

        old_pos = unit.Quantity(np.zeros([len(old_positions), 3]), unit=unit.nanometers)
        old_pos[:, :] = old_positions
        old_ligand_positions = old_pos[old_mol_start_index:(old_mol_start_index + old_mol_len), :]

        # subset the topologies:
        old_ligand_topology = old_complex.subset(old_complex.select("resname == 'MOL' "))
        new_ligand_topology = new_complex.subset(new_complex.select("resname == 'MOL' "))

        # convert to openmm topology object
        old_ligand_topology = old_ligand_topology.to_openmm()
        new_ligand_topology = new_ligand_topology.to_openmm()

        # create the new ligand system:
        old_ligand_system = self._system_generator.create_system(old_ligand_topology)
        new_ligand_system = self._system_generator.create_system(new_ligand_topology)

        new_to_old_atom_map = {atom_map[x] - new_mol_start_index: x - old_mol_start_index for x in
                               old_complex.select("resname == 'MOL' ") if x in atom_map.keys()}


        new_to_old_atom_map = {int(key): int(val) for key, val in new_to_old_atom_map.items()}
        # make a TopologyProposal
        ligand_topology_proposal = TopologyProposal(new_topology=new_ligand_topology,
                                                    new_system=new_ligand_system,
                                                    old_topology=old_ligand_topology, old_system=old_ligand_system,
                                                    new_to_old_atom_map=new_to_old_atom_map, old_chemical_state_key='A',
                                                    new_chemical_state_key='B')

        _logger.info(f'Adding networkx function to solvent phase')
        from perses.rjmc.topology_proposal import augment_openmm_topology
        # old molecule
        augment_openmm_topology(ligand_topology_proposal.old_topology,
                                self._ligand_oemol_old,
                                [res for res in ligand_topology_proposal.old_topology.residues() if res.name == 'MOL'][0],
                                {i: i for i in range(old_mol_len)})
            # new molecule
        augment_openmm_topology(ligand_topology_proposal.new_topology,
                                self._ligand_oemol_new,
                                [res for res in ligand_topology_proposal.new_topology.residues() if res.name == 'MOL'][0],
                                {i: i for i in range(new_mol_len)})

        return ligand_topology_proposal, old_ligand_positions

    def _make_new_deterministic_positions(self, phase):
        """
        given an old complex topology, positions, the positions of the new ligand, and a topology proposal, generate new complex positions
        """
        top_proposal = getattr(self, f"_{phase}_topology_proposal")
        old_solvated_topology = top_proposal._old_topology
        old_to_new_atom_map = top_proposal._old_to_new_atom_map

        if phase == 'complex':
            old_pos = getattr(self, f"_complex_positions_old_solvated").value_in_unit_system(unit.md_unit_system)
        elif phase == 'solvent':
            old_pos = getattr(self, f"_ligand_positions_old_solvated").value_in_unit_system(unit.md_unit_system)
        elif phase == 'vacuum':
            old_pos = getattr(self, f"_ligand_positions_old").value_in_unit_system(unit.md_unit_system)

        new_positions = np.zeros((top_proposal._new_topology.getNumAtoms(), 3))
        new_positions[list(old_to_new_atom_map.values()),:] = old_pos[list(old_to_new_atom_map.keys()),:]
        new_indices = top_proposal.unique_new_atoms
        old_indices = top_proposal.unique_old_atoms
        if len(new_indices) != 0:
            new_positions[list(top_proposal._new_topology.residue_to_oemol_map.keys())] = self._ligand_positions_new.value_in_unit_system(unit.md_unit_system)[list(top_proposal._new_topology.residue_to_oemol_map.values())]
        else:
            pass
        return new_positions * unit.nanometers

    def _solvate_system(self, topology, positions, model='tip3p',phase='complex', box_dimensions=None,ionic_strength=0.15 * unit.molar):
        """
        Generate a solvated topology, positions, and system for a given input topology and positions.
        For generating the system, the forcefield files provided in the constructor will be used.

        Parameters
        ----------
        topology : app.Topology
            Topology of the system to solvate
        positions : [n, 3] ndarray of Quantity nm
            the positions of the unsolvated system
        forcefield : SystemGenerator.forcefield
            forcefield file of solvent to add
        model : str, default 'tip3p'
            solvent model to use for solvation
        box_dimensions : tuple of Vec3, default None
            if not None, padding distance will be omitted in favor of a pre-specified set of box dimensions

        Returns
        -------
        solvated_topology : app.Topology
            Topology of the system with added waters
        solvated_positions : [n + 3(n_waters), 3] ndarray of Quantity nm
            Solvated positions
        solvated_system : openmm.System
            The parameterized system, containing a barostat if one was specified.
        """
        # DEBUG: Write PDB file being fed into Modeller to check why MOL isn't being matched
        from simtk.openmm.app import PDBFile
        modeller = app.Modeller(topology, positions)
        # retaining protein protonation from input files
        #hs = [atom for atom in modeller.topology.atoms() if atom.element.symbol in ['H'] and atom.residue.name not in ['MOL','OLD','NEW']]
        #modeller.delete(hs)
        #modeller.addHydrogens(forcefield=self._system_generator.forcefield)
        run_solvate = True

        if phase == 'vacuum':
            run_solvate = False
            _logger.info(f"\tSkipping solvation of vacuum perturbation")
        if self._padding == 0.:
            run_solvate = False
            _logger.info(f"\tSkipping solvation as solvent padding set to zero")
        if run_solvate:
            _logger.info(f"\tpreparing to add solvent")
            if box_dimensions is None:
                _logger.info(f'solvent padding: {self._padding}')
                modeller.addSolvent(self._system_generator.forcefield, model=model, padding=self._padding, ionicStrength=ionic_strength)
            else:
                _logger.info(f'box_dimensions: {box_dimensions}')
                modeller.addSolvent(self._system_generator.forcefield, model=model, ionicStrength=ionic_strength, boxSize=box_dimensions)
        solvated_topology = modeller.getTopology()
        if phase == 'complex' and self._padding == 0. and box_dimensions is not None:
            _logger.info(f'Complex phase, where padding is set to 0. and box dimensions are provided so setting unit cell dimensions')
            solvated_topology.setUnitCellDimensions(box_dimensions)
        solvated_positions = modeller.getPositions()

        # canonicalize the solvated positions: turn tuples into np.array
        solvated_positions = unit.quantity.Quantity(value = np.array([list(atom_pos) for atom_pos in solvated_positions.value_in_unit_system(unit.md_unit_system)]), unit = unit.nanometers)
        _logger.info(f"\tparameterizing...")
        solvated_system = self._system_generator.create_system(solvated_topology)
        _logger.info(f"\tSystem parameterized")

        if self._trajectory_directory is not None and self._trajectory_prefix is not None:
            pdb_filename = AnyPath(f"{self._trajectory_directory}/{self._trajectory_prefix}-{phase}.pdb")
            with open(pdb_filename, 'w') as outfile:
                PDBFile.writeFile(solvated_topology, solvated_positions, outfile)
        else:
            _logger.info('Both trajectory_directory and trajectory_prefix need to be provided to save .pdb')

        return solvated_topology, solvated_positions, solvated_system

    def _handle_charge_changes(self, topology_proposal, new_positions):
        """
        modifies the atom mapping in the topology proposal and the new system parameters to handle the transformation of
        waters into appropriate counterions upon a charge-changing ligand transformation
        """
        from perses.utils.charge_changing import (get_ion_and_water_parameters,
                                                  transform_waters_into_ions,
                                                  get_charge_difference,
                                                  get_water_indices,
                                                  modify_atom_classes)

        charge_diff = get_charge_difference(self._ligand_oemol_old, self._ligand_oemol_new)
        if charge_diff != 0: # then handle this.
            new_water_indices_to_ionize = get_water_indices(charge_diff = charge_diff,
                                                                                           new_positions = new_positions,
                                                                                           new_topology = topology_proposal.new_topology,
                                                                                           radius=0.8)
            _logger.info(f"new water indices to ionize {new_water_indices_to_ionize}")
            particle_parameters = get_ion_and_water_parameters(system=topology_proposal.old_system,
                                                               topology = topology_proposal.old_topology,
                                                               positive_ion_name="NA",
                                                               negative_ion_name="CL",
                                                               water_name="HOH")
            # modify new system in place
            transform_waters_into_ions(water_atoms = new_water_indices_to_ionize,
                                       system = topology_proposal._new_system,
                                       charge_diff = charge_diff,
                                       particle_parameter_dict = particle_parameters)

            # modify the topology proposal
            modify_atom_classes(new_water_indices_to_ionize, topology_proposal)

    @property
    def complex_topology_proposal(self):
        return self._complex_topology_proposal

    @property
    def complex_old_positions(self):
        return self._complex_positions_old_solvated

    @property
    def complex_new_positions(self):
        return self._complex_positions_new_solvated

    @property
    def solvent_topology_proposal(self):
        return self._solvent_topology_proposal

    @property
    def solvent_old_positions(self):
        return self._ligand_positions_old_solvated

    @property
    def solvent_new_positions(self):
        return self._ligand_positions_new_solvated

    @property
    def vacuum_topology_proposal(self):
        return self._vacuum_topology_proposal

    @property
    def vacuum_old_positions(self):
        return self._vacuum_positions_old

    @property
    def vacuum_new_positions(self):
        return self._vacuum_positions_new

class DaskClient(object):
    """
    This class manages the dask scheduler.

    Parameters
    ----------
    LSF: bool, default False
        whether we are using the LSF dask Client
    num_processes: int, default 2
        number of processes to run.  If not LSF, this argument does nothing
    adapt: bool, default False
        whether to use an adaptive scheduler.  If not LSF, this argument does nothing
    """
    def __init__(self):
        _logger.info(f"Initializing DaskClient")

    def activate_client(self,
                        LSF = True,
                        num_processes = 2,
                        adapt = False):

        if LSF:
            from dask_jobqueue import LSFCluster
            cluster = LSFCluster()
            self._adapt = adapt
            self.num_processes = num_processes

            if self._adapt:
                _logger.debug(f"adapting cluster from 1 to {self.num_processes} processes")
                cluster.adapt(minimum = 2, maximum = self.num_processes, interval = "1s")
            else:
                _logger.debug(f"scaling cluster to {self.num_processes} processes")
                cluster.scale(self.num_processes)

            _logger.debug(f"scheduling cluster with client")
            self.client = distributed.Client(cluster)
        else:
            self.client = None
            self._adapt = False
            self.num_processes = 0

    def deactivate_client(self):
        """
        NonequilibriumSwitchingFEP is not pickleable with the self.client or self.cluster activated.
        This must be called before pickling
        """
        if self.client is not None:
            self.client.close()
            self.client = None

    def scatter(self, df):
        """
        wrapper to scatter the local data df
        """
        if self.client is None:
            #don't actually scatter
            return df
        else:
            return self.client.scatter(df)

    def deploy(self, func, arguments):
        """
        wrapper to map a function and its arguments to the client for scheduling

        Parameters
        ----------
        func : function to map
            arguments: tuple of the arguments that the function will take
        argument : tuple of argument lists

        Returns
        -------
        futures
        """
        if self.client is None:
            if len(arguments) == 1:
                futures = [func(plug) for plug in arguments[0]]
            else:
                futures = [func(*plug) for plug in zip(*arguments)]
        else:
            futures = self.client.map(func, *arguments)
        return futures

    def gather_results(self, futures):
        """
        wrapper to gather a function given its arguments

        Parameters
        ----------
        futures : future pointers

        Returns
        -------
        results
        """
        if self.client is None:
            return futures
        else:
            results = self.client.gather(futures)
            return results

    def wait(self, futures):
        """
        wrapper to wait until futures are complete.
        """
        if self.client is None:
            pass
        else:
            distributed.wait(futures)

class NonequilibriumSwitchingFEP(DaskClient):
    """
    This class manages Nonequilibrium switching based relative free energy calculations, carried out on a distributed computing framework.
    """

    def __init__(self,
                 hybrid_factory,
                 protocol = 'default',
                 n_equilibrium_steps_per_iteration = 100,
                 temperature=300.0 * unit.kelvin,
                 trajectory_directory=None,
                 trajectory_prefix=None,
                 atom_selection="not water",
                 eq_splitting_string="V R O R V",
                 neq_splitting_string = "V R O R V",
                 measure_shadow_work=False,
                 timestep=4.0*unit.femtoseconds,
                 ncmc_save_interval = None,
                 write_ncmc_configuration = False,
                 relative_transform = True):
        """
        Create an instance of the NonequilibriumSwitchingFEP driver class.
        NOTE : defining self.client and self.cluster renders this class non-pickleable; call self.deactivate_client() to close the cluster/client
               objects to render this pickleable.
        Parameters
        ----------
        hybrid_factory : perses.annihilation.relative.HybridTopologyFactory
            hybrid topology factory
        protocol : dict of str: str, default protocol as defined by top of file
            How each force's scaling parameter relates to the main lambda that is switched by the integrator from 0 to 1
            In this case,  the trailblaze threshold must be set explicitly
        n_equilibrium_steps_per_iteration : int, default 100
            Number of steps to run in an iteration of equilibration to generate an iid sample
        temperature : float unit.Quantity
            Temperature at which to perform the simulation, default 300K
        trajectory_directory : str, default None
            Where to write out trajectories resulting from the calculation. If none, no writing is done.
        trajectory_prefix : str, default None
            What prefix to use for this calculation's trajectory files. If none, no writing is done.
        atom_selection : str, default not water
            MDTraj selection syntax for which atomic coordinates to save in the trajectories. Default strips
            all water.
        eq_splitting_string : str, default 'V R O R V'
            The integrator splitting to use for equilibrium simulation
        neq_splitting_string : str, default 'V R O R V'
            The integrator splitting to use for nonequilibrium switching simulation
        ncmc_save_interval : int, default None
            interval with which to write ncmc trajectory.  If None, trajectory will not be saved.
            We will assert that the n_lambdas % ncmc_save_interval = 0; otherwise, the protocol will not be complete
        write_ncmc_configuration : bool, default False
            whether to write ncmc annealing perturbations; if True, will write every ncmc_save_interval iterations
        relative_transform : bool, default True
            whether a relative or absolute alchemical transformation will be conducted.  This extends the utility of the NonequilibriumSwitchingFEP to absolute transforms.
        """
        #Specific to LSF clusters
        # NOTE: assume that the
        _logger.debug(f"instantiating NonequilibriumSwitchingFEP...")

        # construct the hybrid topology factory object
        _logger.info(f"writing HybridTopologyFactory")
        self._factory = hybrid_factory
        topology_proposal = self._factory._topology_proposal

        # use default functions if none specified
        self._protocol = protocol

        self._write_ncmc_configuration = write_ncmc_configuration

        # setup splitting string:
        self._eq_splitting_string = eq_splitting_string
        self._neq_splitting_string = neq_splitting_string
        self._measure_shadow_work = measure_shadow_work

        # set up some class attributes
        self._hybrid_system = self._factory.hybrid_system
        self._initial_hybrid_positions = self._factory.hybrid_positions
        self._n_equil_steps = n_equilibrium_steps_per_iteration
        self._trajectory_prefix = AnyPath(trajectory_prefix)
        self._trajectory_directory = trajectory_directory
        self._atom_selection = atom_selection
        self._current_iteration = 0
        self._endpoint_growth_thermostates = dict()
        self._timestep = timestep

        _logger.info(f"instantiating trajectory filenames")
        if self._trajectory_directory and self._trajectory_prefix:
            self._write_traj = True
            self._trajectory_filename = {lambda_state: os.path.join(self._trajectory_directory, f"{self._trajectory_prefix}.eq.lambda_{lambda_state}.h5") for lambda_state in [0,1]}
            _logger.debug(f"eq_traj_filenames: {self._trajectory_filename}")
            self._neq_traj_filename = {direct: os.path.join(self._trajectory_directory, f"{self._trajectory_prefix}.neq.lambda_{direct}") for direct in ['forward', 'reverse']}
            _logger.debug(f"neq_traj_filenames: {self._neq_traj_filename}")
        else:
            self._write_traj = False
            self._trajectory_filename = {0: None, 1: None}
            self._neq_traj_filename = {'forward': None, 'reverse': None}


        # instantiating equilibrium file/rp collection dicts
        self._eq_dict = {0: [], 1: [], '0_decorrelated': None, '1_decorrelated': None, '0_reduced_potentials': [], '1_reduced_potentials': []}
        self._eq_files_dict = {0: [], 1: []}
        self._eq_timers = {0: [], 1: []}

        # instantiating neq_switching collection dicts:
        self._nonalchemical_reduced_potentials = {'from_0': [], 'from_1': [], 'to_0': [], 'to_1': []}
        self._added_valence_reduced_potentials = {'from_0': [], 'from_1': [], 'to_0': [], 'to_1': []}
        self._alchemical_reduced_potentials = {'from_0': [], 'from_1': [], 'to_0': [], 'to_1': []}

        self._alchemical_reduced_potential_differences = {'forward': [], 'reverse': []}
        self._nonalchemical_reduced_potential_differences = {0: [], 1: []} # W_f is work from 0(1)_alch to 0(1)_nonalch
        self._EXP = {'forward': [], 'reverse': [], 0: [], 1: []}
        self._BAR = []


        #instantiate nonequilibrium work dicts: the keys indicate from which equilibrium thermodynamic state the neq_switching is conducted FROM (as opposed to TO)
        self._nonequilibrium_cumulative_work = {'forward': None, 'reverse': None}
        self._nonequilibrium_shadow_work = copy.deepcopy(self._nonequilibrium_cumulative_work)
        self._nonequilibrium_timers = copy.deepcopy(self._nonequilibrium_cumulative_work)
        self.online_timer = []
        self._failures = copy.deepcopy(self._nonequilibrium_cumulative_work)
        self.survival = copy.deepcopy(self._nonequilibrium_cumulative_work)
        self.dg_EXP = copy.deepcopy(self._nonequilibrium_cumulative_work)
        self.dg_BAR = None

        # create the thermodynamic state
        self.relative_transform = relative_transform
        if self.relative_transform:
            _logger.info(f"Instantiating thermodynamic states 0 and 1.")
            lambda_zero_alchemical_state = RelativeAlchemicalState.from_system(self._hybrid_system)
            lambda_one_alchemical_state = copy.deepcopy(lambda_zero_alchemical_state)

            lambda_zero_alchemical_state.set_alchemical_parameters(0.0)
            lambda_one_alchemical_state.set_alchemical_parameters(1.0)

            # ensure their states are set appropriately
            self._hybrid_alchemical_states = {0: lambda_zero_alchemical_state, 1: lambda_one_alchemical_state}

            # create the base thermodynamic state with the hybrid system
            self._thermodynamic_state = ThermodynamicState(self._hybrid_system, temperature=temperature)

            # Now create the compound states with different alchemical states
            self._hybrid_thermodynamic_states = {0: CompoundThermodynamicState(self._thermodynamic_state,
                                                                               composable_states=[
                                                                                   self._hybrid_alchemical_states[0]]),
                                                 1: CompoundThermodynamicState(copy.deepcopy(self._thermodynamic_state),
                                                                               composable_states=[
                                                                                   self._hybrid_alchemical_states[1]])}

        self._temperature = temperature

        # set the SamplerState for the lambda 0 and 1 equilibrium simulations
        _logger.info(f"Instantiating SamplerStates")
        self._lambda_one_sampler_state = SamplerState(self._initial_hybrid_positions,
                                                      box_vectors=self._hybrid_system.getDefaultPeriodicBoxVectors())
        self._lambda_zero_sampler_state = copy.deepcopy(self._lambda_one_sampler_state)

        self._sampler_states = {0: copy.deepcopy(self._lambda_zero_sampler_state), 1: copy.deepcopy(self._lambda_one_sampler_state)}


        # initialize by minimizing
        _logger.info(f"Instantiating equilibrium results by minimization")
        [feptasks.minimize(self._hybrid_thermodynamic_states[key], self._sampler_states[key]) for key in [0,1]]
        self._minimized_sampler_states = {i: copy.deepcopy(self._sampler_states[i]) for i in [0,1]}

        # subset the topology appropriately:
        if atom_selection is not None:
            atom_selection_indices = self._factory.hybrid_topology.select(atom_selection)
            self._atom_selection_indices = atom_selection_indices
        else:
            self._atom_selection_indices = None


        # create an empty dict of starting and ending sampler_states
        self.start_sampler_states = {_direction: [] for _direction in ['forward', 'reverse']}
        self.end_sampler_states = {_direction: [] for _direction in ['forward', 'reverse']}

        #create observable list
        self.iterations = {_direction: [0] for _direction in ['forward', 'reverse']}
        self.observable = {_direction: [1.0] for _direction in ['forward', 'reverse']}
        self.allowable_resampling_methods = {'multinomial': NonequilibriumSwitchingFEP.multinomial_resample}
        self.allowable_observables = {'ESS': NonequilibriumSwitchingFEP.ESS, 'CESS': NonequilibriumSwitchingFEP.CESS}
        _logger.info(f"constructed")

    def compute_nonalchemical_perturbations(self, start, end, sampler_state, geometry_engine):
        """
        In order to correct for the artifacts associated with CustomNonbondedForces, we need to compute the potential difference between the alchemical endstates and the
        valence energy-corrected nonalchemical endstates.

        Parameters
        ----------
        start : int (0 or 1)
            the starting lambda value which the equilibrium sampler state corresponds to
        end : int (0 or 1)
            the alternate lambda value which the equilibrium sampler state will be annealed to
        sampler_state : openmmtools.states.SamplerState
            the equilibrium sampler state of the current lambda (start)
        geometry_engine : perses.rjmc.geometry.FFAllAngleGeometryEngine
            geometry engine used to create and compute the RJMCMC; we use this to compute the importance weight from the old/new system to the hybrid system (neglecting added valence terms)
        """
        if not hasattr(NonequilibriumSwitchingFEP, 'geometry_engine'):
            self.geometry_engine = geometry_engine
            # Create thermodynamic states for the nonalchemical endpoints
            topology_proposal = self._factory.topology_proposal
            self._nonalchemical_thermodynamic_states = {
                0: ThermodynamicState(topology_proposal.old_system, temperature=self._temperature),
                1: ThermodynamicState(topology_proposal.new_system, temperature=self._temperature)}

            #instantiate growth system thermodynamic and samplerstates
            assert not self.geometry_engine.use_sterics, f"The geometry engine has use_sterics...this is not currently supported."
            if self.geometry_engine.forward_final_growth_system: # if it exists, we have to create a thermodynamic state and set alchemical parameters
                self._endpoint_growth_thermostates[1] = ThermodynamicState(self.geometry_engine.forward_final_growth_system, temperature=temperature) #sampler state is compatible with new system
            else:
                self._endpoint_growth_thermostates[1] = None

            if self.geometry_engine.reverse_final_growth_system: # if it exists, we have to create a thermodynamic state and set alchemical parameters
                self._endpoint_growth_thermostates[0] = ThermodynamicState(self.geometry_engine.reverse_final_growth_system, temperature=temperature) #sampler state is compatible with old system
            else:
                self._endpoint_growth_thermostates[0] = None

        #define the nonalchemical_perturbation_args for endstate perturbations before running nonequilibrium switching
        _lambda, _lambda_rev = start, end
        nonalchemical_perturbation_args = {'hybrid_thermodynamic_states': [self._hybrid_thermodynamic_states[_lambda], self._hybrid_thermodynamic_states[_lambda_rev]],
                                            '_endpoint_growth_thermostates': [self._endpoint_growth_thermostates[_lambda_rev], self._endpoint_growth_thermostates[_lambda]],
                                            'factory': self._factory,
                                            'nonalchemical_thermostates': [self._nonalchemical_thermodynamic_states[_lambda], self._nonalchemical_thermodynamic_states[_lambda_rev]],
                                            'lambdas': [_lambda, _lambda_rev]}
        _logger.debug(f"\tnonalchemical_perturbation_args for lambda_start = {_lambda}, lambda_end = {_lambda_rev}: {nonalchemical_perturbation_args}")

        #then we will conduct a perturbation on the given sampler state with the appropriate arguments
        valence_energy, nonalchemical_reduced_potential, hybrid_reduced_potential = feptasks.compute_nonalchemical_perturbation(nonalchemical_perturbation_args['hybrid_thermodynamic_states'][0],
                                                                                                                       nonalchemical_perturbation_args['_endpoint_growth_thermostates'][0],
                                                                                                                       sampler_state,
                                                                                                                       nonalchemical_perturbation_args['factory'],
                                                                                                                       nonalchemical_perturbation_args['nonalchemical_thermostates'][0],
                                                                                                                       nonalchemical_perturbation_args['lambdas'][0])
        alt_valence_energy, alt_nonalchemical_reduced_potential, alt_hybrid_reduced_potential = feptasks.compute_nonalchemical_perturbation(nonalchemical_perturbation_args['hybrid_thermodynamic_states'][1],
                                                                                                                       nonalchemical_perturbation_args['_endpoint_growth_thermostates'][1],
                                                                                                                       sampler_state,
                                                                                                                       nonalchemical_perturbation_args['factory'],
                                                                                                                       nonalchemical_perturbation_args['nonalchemical_thermostates'][1],
                                                                                                                       nonalchemical_perturbation_args['lambdas'][1])
        nonalch_perturbations = {'valence_energies': (valence_energy, alt_valence_energy),
                                 'nonalchemical_reduced_potentials': (nonalchemical_reduced_potential, alt_nonalchemical_reduced_potential),
                                 'hybrid_reduced_potentials': (hybrid_reduced_potential, alt_hybrid_reduced_potential)}

        #now to write the results to the logger attributes
        nonalchemical_reduced_potentials = nonalchemical_perturbation_dict['nonalchemical_reduced_potentials']
        self._nonalchemical_reduced_potentials[f"from_{_lambda}"].append(nonalchemical_reduced_potentials[0])
        self._nonalchemical_reduced_potentials[f"to_{_lambda_rev}"].append(nonalchemical_reduced_potentials[1])

        valence_energies = nonalchemical_perturbation_dict['valence_energies']
        self._added_valence_reduced_potentials[f"from_{_lambda}"].append(valence_energies[0])
        self._added_valence_reduced_potentials[f"to_{_lambda_rev}"].append(valence_energies[1])

        hybrid_reduced_potentials = nonalchemical_perturbation_dict['hybrid_reduced_potentials']
        self._alchemical_reduced_potentials[f"from_{_lambda}"].append(hybrid_reduced_potentials[0])
        self._alchemical_reduced_potentials[f"to_{_lambda_rev}"].append(hybrid_reduced_potentials[1])


    def instantiate_particles(self,
                              n_lambdas = None,
                              n_particles = 5,
                              direction = None,
                              ncmc_save_interval = None,
                              collision_rate = np.inf/unit.picoseconds,
                              LSF = False,
                              num_processes = 2,
                              adapt = False):
        """
        Instantiate sMC particles. This entails loading n_iterations snapshots from disk (from each endstate of specified)
        and distributing Particle classes.

        Parameters
        ----------
        n_lambdas : int, default None
            number of lambdas values.
            if None, then we must give an online protocol in algorithm 4 or allow for trailblaze
        n_particles : int, optional, default 5
            The number of times to run the entire sequence described above (concurrency)
        direction : str, default None
            which direction to conduct the simulation, 'forward', 'reverse', or None; None will run both
        ncmc_save_interval : int, default None
            the interval with which to save configurations of the nonequilibrium trajectory.
            If None, the iterval is set to ncmc_save_interval, so only one configuration is saved.
            If ncmc_save_interval does not evenly divide into n_lambdas, an error is thrown.
        collision_rate : float*openmm.simtk.picoseconds**(-1), default np.inf/unit.picoseconds
            collision rate for integrator /unit.picoseconds

        LSF: bool, default False
            whether we are using the LSF dask Client
        num_processes : int, default 2
            number of processes to run.  This argument does nothing if not LSF
        adapt : bool, default False
            whether to use an adaptive scheduler.

        """
        _logger.debug(f"conducting nonequilibrium_switching with {n_particles} iterations")

        #check n_lambdas
        if n_lambdas is None:
            _logger.info(f"n_lambdas is set to None; presuming trailblazed protocol")
            self._ncmc_save_interval = ncmc_save_interval
        else:
            self._ncmc_save_interval = ncmc_save_interval
            try:
                if self._ncmc_save_interval is not None:
                    assert n_lambdas % self._ncmc_save_interval == 0
            except ValueError:
                print(f"The work writing interval must be a factor of the total number of ncmc steps; otherwise, the ncmc protocol is incomplete!")

        _logger.debug(f"ncmc save interval set as {self._ncmc_save_interval}")
        self._n_lambdas = n_lambdas
        self._collision_rate = collision_rate

        # Now we have to pull the files
        if direction == None:
            directions = ['forward', 'reverse']
            start = [0,1]
            end = [1,0]
        else:
            directions = [direction]
            if direction != 'forward' and direction != 'reverse':
                raise Exception(f"direction must be 'forward' or 'reverse'; argument was given as {direction}.")
            start = [0] if direction == 'forward' else [1]
            end = [1] if direction == 'forward' else [0]

        NonequilibriumFEPSetup_dict = {_direction: [] for _direction in directions}
        for i in range(n_particles):
            for start_lambda, end_lambda, _direction in zip(start, end, directions):
                #create a unique thermodynamic state
                thermodynamic_state = copy.deepcopy(self._hybrid_thermodynamic_states[start_lambda])
                inputs_dict = {'thermodynamic_state': thermodynamic_state,
                               'sampler_state': None,
                               'direction': _direction,
                               'topology': self._factory._hybrid_topology,
                               'n_lambdas': self._n_lambdas,
                               'work_save_interval': self._ncmc_save_interval,
                               'splitting': self._neq_splitting_string,
                               'atom_indices_to_save': self._atom_selection_indices,
                               'trajectory_filename': None,
                               'write_configuration': self._write_ncmc_configuration,
                               'timestep': self._timestep,
                               'collision_rate': self._collision_rate,
                               'measure_shadow_work': self._measure_shadow_work,
                               'label': self._current_iteration,
                               'lambda_protocol': self._protocol
                               }

                #pull the sampler_state
                sampler_state = self.pull_trajectory_snapshot(start_lambda)
                inputs_dict['sampler_state'] = copy.deepcopy(sampler_state)

                #log sampler states
                self.start_sampler_states[_direction].append(copy.deepcopy(sampler_state))
                # self.compute_nonalchemical_perturbations(start_lambda, end_lambda, sampler_state)

                if self._write_traj: #check if we should make 'trajectory_filename' not None
                    _logger.debug(f"\twriting eq traj: {self._trajectory_filename.values()}")
                    _logger.debug(f"\twriting neq traj: {self._neq_traj_filename.values()}")
                    noneq_trajectory_filename = self._neq_traj_filename[_direction] + f".iteration_{self._current_iteration:04}.h5"
                    inputs_dict['trajectory_filename'] = noneq_trajectory_filename

                task = NonequilibriumFEPTask(particle = None, inputs = inputs_dict)
                NonequilibriumFEPSetup_dict[_direction].append(task)
                self._current_iteration += 1
                _logger.debug(f"\titeration {self._current_iteration} of direction {_direction} complete")

        #activate the client
        self.activate_client(LSF = LSF,
                            num_processes = num_processes,
                            adapt = adapt)



        #now to scatter the jobs and map
        self.particle_futures = {_direction: None for _direction in directions}
        for _direction in directions:
            futures = self.deploy(feptasks.Particle.launch_particle, (NonequilibriumFEPSetup_dict[_direction],))
            #futures = [feptasks.Particle.launch_particle(i) for i in NonequilibriumFEPSetup_dict[_direction]]
            self.particle_futures[_direction] = futures
            self.wait(futures)

    def algorithm_4(self,
                    observable = 'ESS',
                    trailblaze_observable_threshold = None,
                    resample_observable_threshold = None,
                    num_integration_steps = 1,
                    resampling_method = 'multinomial',
                    online_protocol = None):
        """
        conduct algorithm 4 according to https://arxiv.org/abs/1303.3123

        Parameters
        ----------
        observable : str
            an observable measure in self.allowable_observables
        trailblaze_observable_threshold : float, default None
            the normalized value used to determine how far to trailblaze.
            If set to None, the online_protocol must be specified.
        resample_observable_threshold : float, default None
            the normalized value used to determine when to resample
            if set to None, resampling will be skipped without computing observables
        num_integration_steps : int, default 1
            number of neq integration steps to perform during annealing
        resampling_method : str, default 'multinomial'
            the method used to resample
        online_protocol : dict of np.array
            dict of the form {_direction: np.array() for _direction in self.particle_futures.keys()}
            the constraints: the np arrays must start and end at 0, 1 (1, 0) for 'forward' ('reverse').
            if the online protocol is None and the trailblaze_observable_threshold is also None, an error will be thrown.
            if n_lambdas is specified in self.instantiate_particles, then len(np.array()) for each direction must equal n_lambdas.
            online_protocol is not None, it will override trailblaze

        """
        import time
        _logger.info(f"Conducting resampling adaptive sMC...")

        if resampling_method not in self.allowable_resampling_methods: #check resampler
            raise Exception(f"{resampling_method} is not a currently supported resampling method.")
        elif observable not in self.allowable_observables.keys(): #check observable
            raise Exception(f"{observable} is not a currently supported observable")

        if online_protocol is None:
            _logger.info(f"online protocol is none...")
            if self._n_lambdas is None:
                _logger.debug(f"_n_lambdas was not specified.  trailblazing")
                self._trailblaze = True
                if trailblaze_observable_threshold is None:
                    raise Exception(f"self._trailblaze = True, but the observable threshold is set to None.  Aborting.")
                self.online_protocol = {'forward': [0.0], 'reverse': [1.0]}
            else:
                _logger.debug(f"_n_lambdas was specified but online protocol was not; creating linearly-spaced lambda protocol; not trailblazing")
                self.online_protocol = {'forward': np.linspace(0, 1, self._n_lambdas), 'reverse': np.linspace(1, 0, self._n_lambdas)}
                self._trailblaze = False
        else:
            _logger.debug(f"online protocol was specified; not trailblazing")
            self._trailblaze = False
            self.online_protocol = online_protocol
            if self._n_lambdas is not None:
                assert len(self.online_protocol) == self._n_lambdas, f"online_protocol was specified, but its length is not the specified number of lambdas.  Aborting."
            for _direction in self.particle_futures.keys():
                if _direction == 'forward':
                    assert 'forward' in self.online_protocol.keys(), f"'forward' not in online_protocol.keys()"
                    assert self.online_protocol['forward'][0] == 0.0 and self.online_protocol['forward'][-1] == 1.0, f"the forward endstates should be 0.0 and 1.0"
                elif _direction == 'reverse':
                    assert 'reverse' in self.online_protocol.keys(), f"'reverse' not in online_protocol.keys()"
                    assert self.online_protocol['reverse'][0] == 1.0 and self.online_protocol['reverse'][-1] == 0.0, f"the reverse endstates should be 1.0 and 0.0"


        #define a thermodynamic state
        thermodynamic_state = copy.deepcopy(self._hybrid_thermodynamic_states[0])

        #define termination lambdas
        self.end_lambdas = {'forward': 1.0, 'reverse': 0.0}

        #define a step counter
        self.step_counters = {_direction: 0 for _direction in self.particle_futures.keys()}

        #define a pass
        self._pass = {_direction: False for _direction in self.particle_futures.keys()}

        _logger.info(f"All setups are complete; proceeding with annealing and resampling with threshold {resample_observable_threshold} until the final lambda is weighed.")
        while True: #we must break the while loop at some point
            start = time.time()
            normalized_observable_values = {_direction: None for _direction in self.particle_futures.keys()}
            #we attempt to trailblaze
            if self._trailblaze:
                for _direction, futures in self.particle_futures.items():
                    _logger.debug(f"\ttrailblazing from lambda = {self.online_protocol[_direction][self.step_counters[_direction]]}")
                    if self.online_protocol[_direction][self.step_counters[_direction]] == self.end_lambdas[_direction]:
                        _logger.debug(f"the current lambda is the last lambda; skipping trailblaze")
                        self._pass[_direction] = True
                        continue
                    self.step_counters[_direction] += 1
                    if len(self.online_protocol[_direction]) > 1:
                        initial_guess = min([2 * self.online_protocol[_direction][-1] - self.online_protocol[_direction][-2], 1.0]) if _direction == 'forward' else max([2 * self.online_protocol[_direction][-1] - self.online_protocol[_direction][-2], 0.0])
                    else:
                        initial_guess = None
                    new_lambda, normalized_observable_values[_direction] = self.binary_search(futures = futures,
                                                                                              start_val = self.online_protocol[_direction][-1],
                                                                                              end_val = self.end_lambdas[_direction],
                                                                                              observable = self.allowable_observables[observable],
                                                                                              observable_threshold = self.observable[_direction][-1] * trailblaze_observable_threshold,
                                                                                              thermodynamic_state = thermodynamic_state,
                                                                                              max_iterations=20,
                                                                                              initial_guess = initial_guess,
                                                                                              precision_threshold = 1e-6)
                    _logger.debug(f"\ttrailblazing from lambda = {self.online_protocol[_direction][-1]} to lambda = {new_lambda}")
                    self.online_protocol[_direction].append(new_lambda)
                    AIS_futures = self.deploy(feptasks.Particle.distribute_anneal, (futures, [new_lambda]*len(futures), [num_integration_steps]*len(futures)))
                    self.particle_futures.update({_direction: AIS_futures})

            else: #we increment by 1 index
                for _direction, futures in self.particle_futures.items():
                    if self.step_counters[_direction] == len(self.online_protocol[_direction]) - 1:
                        self._pass[_direction] = True
                        continue #if the step counter is at the last lambda index, we continue
                    self.step_counters[_direction] += 1
                    new_lambda = self.online_protocol[_direction][self.step_counters[_direction]]
                    AIS_futures = self.deploy(feptasks.Particle.distribute_anneal, (futures, [new_lambda]*len(futures), [num_integration_steps]*len(futures)))
                    #AIS_futures = [feptasks.Particle.distribute_anneal(future, new_lambda, num_integration_steps) for future in futures]
                    self.particle_futures.update({_direction: AIS_futures})

            #we wait for the futures
            [self.wait(self.particle_futures[_direction]) for _direction in self.particle_futures.keys()]


            #attempt to resample all directions
            if resample_observable_threshold is None:
                pass
            else:
                normalized_observable_values = self.attempt_resample(observable = observable,
                                                                 resampling_method = resampling_method,
                                                                 resample_observable_threshold = resample_observable_threshold)

            [self.observable[_direction].append(i) for _direction, i in normalized_observable_values.items() if i is not None]
            [self.iterations[_direction].append(self.step_counters[_direction]) for _direction in self.particle_futures.keys() if not self._pass[_direction]]
            self.online_timer.append(time.time() - start)

            #attempt to break from while loop:
            if all(self.online_protocol[_direction][self.step_counters[_direction]] == self.end_lambdas[_direction] for _direction in self.particle_futures.keys()):
                _logger.info(f"all particle future directions have reached the last iteration")
                break
            else:
                _logger.info(f"\tnot all particle future directions are complete: {[(_direction, self.online_protocol[_direction][self.step_counters[_direction]]) for _direction in self.particle_futures.keys()]}")

        #check to ensure that all of the remote timers are equal to the online timer
        for _direction, futures in self.particle_futures.items():
            #we have reached the max number of steps; check this
            _lambda_futures = self.deploy(feptasks.Particle.pull_current_lambda, (futures,))
            _lambdas = self.gather_results(_lambda_futures)
            #_lambdas = [feptasks.Particle.pull_current_lambda(future) for future in futures]
            if all(_lambda == self.end_lambdas[_direction] for _lambda in _lambdas):
                pass
            else:
                raise Exception(f"online protocol is complete, but for direction {_direction}, the Particle lambdas are {_lambdas}!")

        #now we can parse the outputs
        self.gather_neq_results()

        #and then we can compute the free energy
        self.compute_sMC_free_energy()
        self.deactivate_client()
        _logger.info(f"Complete!")


    def gather_neq_results(self):
        """
        Compact function for gathering results from the Scheduler
        """
        _logger.debug(f"Gathering results...")

        #now gather
        for _direction, futures in self.particle_futures.items():
            _logger.debug(f"parsing {_direction} direction...")

            successes = self.gather_results(self.deploy(feptasks.Particle.pull_success, (futures,)))
            #successes = [feptasks.Particle.pull_success(future) for future in futures]
            self._nonequilibrium_cumulative_work[_direction] = np.array(self.gather_results(self.deploy(feptasks.Particle.pull_cumulative_work_profile, (futures,))))
            #self._nonequilibrium_cumulative_work[_direction] = np.array([feptasks.Particle.pull_cumulative_work_profile(future) for future, success in zip(futures, successes) if success])
            self._nonequilibrium_shadow_work[_direction] = np.array(self.gather_results(self.deploy(feptasks.Particle.pull_shadow_work, (futures,))))
            #self._nonequilibrium_shadow_work[_direction] = np.array([feptasks.Particle.pull_shadow_work(future) for future, success in zip(futures, successes) if success])
            self._nonequilibrium_timers[_direction] = self.gather_results(self.deploy(feptasks.Particle.pull_timers, (futures,)))
            #self._nonequilibrium_timers[_direction] = [feptasks.Particle.pull_timers(future) for future, success in zip(futures, successes) if success]
            self.end_sampler_states[_direction] = self.gather_results(self.deploy(feptasks.Particle.pull_sampler_state, (futures,)))
            #self.end_sampler_states[_direction] = [feptasks.Particle.pull_sampler_state(future) for future, success in zip(futures, successes) if success]
            labels = np.array(self.gather_results(self.deploy(feptasks.Particle.pull_labels, (futures,))))
            #labels = np.array([feptasks.Particle.pull_labels(future) for future, success in zip(futures, successes) if success])
            self._failures[_direction] = [label[0] for label, success in zip(labels, successes) if not success]
            self.particle_futures.update({_direction: None}) #make object pickleable
            try:
                max_step = max(self.iterations[_direction])
                iterations = [i/max_step for i in self.iterations[_direction]]
                first_one = iterations.index(1.)
                shrunken_iterations = np.array(iterations[:first_one + 1])
                self.iterations.update({_direction: shrunken_iterations})

                labels = np.array(self.gather_results(self.deploy(feptasks.Particle.pull_labels, (futures,))))
                #labels = np.array([feptasks.Particle.pull_labels(future) for future, success in zip(futures, successes) if success])
                num_particles, num_switches = labels.shape
                survival = np.array([len(set(list(labels[:, i]))) / num_particles for i in range(num_switches)])
                _logger.debug(f"\tlabels: {labels}")
                self.survival[_direction] = survival
            except Exception as e:
                _logger.info(f"{e}")

    def compute_sMC_free_energy(self):
        """
        Given self._nonequilibrium_cumulative_work, compute the free energy profile
        """
        for _direction, works in self._nonequilibrium_cumulative_work.items():
            if works is not None:
                self.dg_EXP[_direction] = pymbar.EXP(works[:,-1])

        if all(work is not None for work in self._nonequilibrium_cumulative_work.values()):
            #then we can compute a BAR estimate
            self.dg_BAR = pymbar.BAR(self._nonequilibrium_cumulative_work['forward'][:,-1], self._nonequilibrium_cumulative_work['reverse'][:,-1])


    def attempt_resample(self, observable = 'ESS', resampling_method = 'multinomial', resample_observable_threshold = 0.5):
        """
        Attempt to resample particles given an observable diagnostic and a resampling method.

        Parameters
        ----------
        observable : str, default 'ESS'
            the observable used as a resampling diagnostic; this calls a key in self.allowable_observables
        resampling_method: str, default multinomial
            method used to resample, this calls a key in self.allowable_resampling_methods
        resample_observable_threshold : float, default 0.5
            the threshold to diagnose a resampling event.
            If None, will automatically return without observables

        Returns
        -------
        observable_value: dict
            the value of the observable for each direction
        """
        _logger.debug(f"\tAttempting to resample...")
        normalized_observable_values = {_direction: None for _direction in self.particle_futures.keys()}

        for _direction, futures in self.particle_futures.items():
            if self._pass[_direction]:
                continue

            #first, we have to pull the information for the diagnostic
            _logger.debug(f"\t\tdirection: {_direction}")
            work_tuple_futures = self.deploy(feptasks.Particle.pull_work_increments, (futures,))
            work_tuples = self.gather_results(work_tuple_futures)
            #work_tuples = [feptasks.Particle.pull_work_increments(future) for future in futures]
            works_prev = np.array([tup[0] for tup in work_tuples])
            works_incremental = np.array([tup[1] - tup[0] for tup in work_tuples])
            cumulative_works = np.array([tup[1] for tup in work_tuples])
            _logger.debug(f"\tincremental works: {works_incremental}")
            normalized_observable_value = self.allowable_observables[observable](works_prev, works_incremental) / len(works_incremental)

            #decide whether to resample
            _logger.debug(f"\tnormalized observable value: {normalized_observable_value}")
            if normalized_observable_value <= resample_observable_threshold: #then we resample
                _logger.debug(f"\tnormalized observable value ({normalized_observable_value}) <= {resample_observable_threshold}.  Resampling")

                #pull the sampler states and cumulative works
                #sampler_states = [feptasks.Particle.pull_sampler_state(future) for future in futures]
                sampler_states = self.gather_results(self.deploy(feptasks.Particle.pull_sampler_state, (futures,)))

                #pull previous labels
                #previous_labels = [feptasks.Particle.pull_last_label(future) for future in futures]
                previous_labels = self.gather_results(self.deploy(feptasks.Particle.pull_last_label, (futures,)))

                #resample
                resampled_works, resampled_sampler_states, resampled_labels = self.allowable_resampling_methods[resampling_method](cumulative_works,
                                                                                                                sampler_states,
                                                                                                                num_resamples = len(sampler_states),
                                                                                                                previous_labels = previous_labels)

                #push resamples
                resample_futures = self.deploy(feptasks.Particle.push_resamples, (futures, resampled_sampler_states, resampled_labels, resampled_works))
                #resample_futures = [feptasks.Particle.push_resamples(future, sampler_state, label, work) for future, sampler_state, label, work in zip(futures, resampled_sampler_states, resampled_labels, resampled_works)]
                self.particle_futures.update({_direction: resample_futures})
                normalized_observable_value = 1.0
            else:
                _logger.debug(f"\tnormalized observable value ({normalized_observable_value}) > {resample_observable_threshold}.  Skipping resampling.")

            #wait for resamples
            [self.wait(self.particle_futures[_direction]) for _direction in self.particle_futures.keys()]

            normalized_observable_values[_direction] = normalized_observable_value

        return normalized_observable_values

    @staticmethod
    def ESS(works_prev, works_incremental):
        """
        compute the effective sample size (ESS) as given in Eq 3.15 in https://arxiv.org/abs/1303.3123.

        Parameters
        ----------
        works_prev: np.array
            np.array of floats representing the accumulated works at t-1 (unnormalized)
        works_incremental: np.array
            np.array of floats representing the incremental works at t (unnormalized)

        Returns
        -------
        ESS: float
            effective sample size
        """
        prev_weights_normalized = np.exp(-works_prev - logsumexp(-works_prev))
        #_logger.debug(f"\t\tnormalized weights: {prev_weights_normalized}")
        incremental_weights_unnormalized = np.exp(-works_incremental)
        #_logger.debug(f"\t\tincremental weights (unnormalized): {incremental_weights_unnormalized}")
        ESS = np.dot(prev_weights_normalized, incremental_weights_unnormalized)**2 / np.dot(np.power(prev_weights_normalized, 2), np.power(incremental_weights_unnormalized, 2))
        #_logger.debug(f"\t\tESS: {ESS}")
        return ESS

    @staticmethod
    def CESS(works_prev, works_incremental):
        """
        compute the conditional effective sample size (CESS) as given in Eq 3.16 in https://arxiv.org/abs/1303.3123.

        Parameters
        ----------
        works_prev: np.array
            np.array of floats representing the accumulated works at t-1 (unnormalized)
        works_incremental: np.array
            np.array of floats representing the incremental works at t (unnormalized)

        Returns
        -------
        CESS: float
            conditional effective sample size
        """
        prev_weights_normalization = np.exp(logsumexp(-works_prev))
        prev_weights_normalized = np.exp(-works_prev) / prev_weights_normalization
        #_logger.debug(f"\t\tnormalized weights: {prev_weights_normalized}")
        incremental_weights_unnormalized = np.exp(-works_incremental)
        #_logger.debug(f"\t\tincremental weights (unnormalized): {incremental_weights_unnormalized}")
        N = len(prev_weights_normalized)
        CESS = N * np.dot(prev_weights_normalized, incremental_weights_unnormalized)**2 / np.dot(prev_weights_normalized, np.power(incremental_weights_unnormalized, 2))
        #_logger.debug(f"\t\tCESS: {CESS}")
        return CESS

    @staticmethod
    def multinomial_resample(cumulative_works, sampler_states, num_resamples, previous_labels):
        r"""
        from a list of cumulative works and sampler states, resample the sampler states N times with replacement
        from a multinomial distribution conditioned on the weights w_i \propto e^{-cumulative_works_i}

        Parameters
        ----------
        cumulative_works : np.array
            generalized accumulated works at time t for all particles
        sampler_states : list of (openmmtools.states.SamplerState)
            list of sampler states at time t for all particles
        num_resamples : int, default len(sampler_states)
            number of resamples to conduct; default doesn't change the number of particles
        previous_labels : list of int
            previous labels of the particles

        Returns
        -------
        resampled_works : np.array([1.0/num_resamples]*num_resamples)
            resampled works (uniform)
        resampled_sampler_states : list of (openmmtools.states.SamplerState)
            resampled sampler states of size num_resamples
        corrected resampled_labels : list of ints
            resampled labels for tracking particle duplicates
        """
        normalized_weights = np.exp(-cumulative_works - logsumexp(-cumulative_works))
        resampled_labels = np.random.choice(len(normalized_weights), num_resamples, p=normalized_weights, replace = True)
        resampled_sampler_states = [sampler_states[i] for i in resampled_labels]
        resampled_works = np.array([np.average(cumulative_works)] * num_resamples)
        corrected_resampled_labels = np.array([previous_labels[i] for i in resampled_labels])

        return resampled_works, resampled_sampler_states, corrected_resampled_labels

    def binary_search(self,
                      futures,
                      start_val,
                      end_val,
                      observable,
                      observable_threshold,
                      thermodynamic_state,
                      max_iterations=20,
                      initial_guess = None,
                      precision_threshold = None):
        """
        Given corresponding start_val and end_val of observables, conduct a binary search to find min value for which the observable threshold
        is exceeded.

        Parameters
        ----------
        futures:
            list of dask.Future objects that point to futures
        start_val: float
            start value of binary search
        end_val: float
            end value of binary search
        observable : function
            function to compute an observable
        observable_threshold : float
            the threshold of the observable used to satisfy the binary search criterion
        thermodynamic_state:
            thermodynamic state with which to compute importance weights
        max_iterations: int, default 20
            maximum number of interations to conduct
        initial_guess: float, default None
            guess where the threshold is achieved
        precision_threshold: float, default None
            precision threshold below which, the max iteration will break

        Returns
        -------
        midpoint: float
            maximum value that doesn't exceed threshold
        _observable : float
            observed value of observable
        """
        _base_end_val = end_val
        _logger.debug(f"\t\t\tmin, max values: {start_val}, {end_val}. ")
        cumulative_work_futures = self.deploy(feptasks.Particle.pull_cumulative_work, (futures,))
        sampler_state_futures = self.deploy(feptasks.Particle.pull_sampler_state, (futures,))
        cumulative_works = np.array(self.gather_results(cumulative_work_futures))
        sampler_states = self.gather_results(sampler_state_futures)
        thermodynamic_state = self.modify_thermodynamic_state(thermodynamic_state, current_lambda = start_val)
        current_rps = np.array([feptasks.compute_reduced_potential(thermodynamic_state, sampler_state) for sampler_state in sampler_states])

        if initial_guess is not None:
            midpoint = initial_guess
        else:
            midpoint = (start_val + end_val) * 0.5
        _logger.debug(f"\t\t\tinitial midpoint is: {midpoint}")

        for _ in range(max_iterations):
            _logger.debug(f"\t\t\titeration {_}: current lambda: {midpoint}")
            thermodynamic_state = self.modify_thermodynamic_state(thermodynamic_state, current_lambda = midpoint)
            new_rps = np.array([feptasks.compute_reduced_potential(thermodynamic_state, sampler_state) for sampler_state in sampler_states])
            _observable = observable(cumulative_works, new_rps - current_rps) / len(current_rps)
            _logger.debug(f"\t\t\tobservable: {_observable}")
            if _observable <= observable_threshold:
                _logger.debug(f"\t\t\tobservable {_observable} <= observable_threshold {observable_threshold}")
                end_val = midpoint
            else:
                _logger.debug(f"\t\t\tobservable {_observable} > observable_threshold {observable_threshold}")
                start_val = midpoint
            midpoint = (start_val + end_val) * 0.5
            if precision_threshold is not None:
                if abs(_base_end_val - midpoint) <= precision_threshold:
                    _logger.debug(f"\t\t\tthe difference between the original max val ({_base_end_val}) and the midpoint is less than the precision_threshold ({precision_threshold}).  Breaking with original max val.")
                    midpoint = _base_end_val
                    thermodynamic_state = self.modify_thermodynamic_state(thermodynamic_state, current_lambda = midpoint)
                    new_rps = np.array([feptasks.compute_reduced_potential(thermodynamic_state, sampler_state) for sampler_state in sampler_states])
                    _observable = observable(cumulative_works, new_rps - current_rps) / len(current_rps)
                    break
                elif abs(end_val - start_val) <= precision_threshold:
                    _logger.debug(f"\t\t\tprecision_threshold: {precision_threshold} is exceeded.  Breaking")
                    midpoint = end_val
                    thermodynamic_state = self.modify_thermodynamic_state(thermodynamic_state, current_lambda = midpoint)
                    new_rps = np.array([feptasks.compute_reduced_potential(thermodynamic_state, sampler_state) for sampler_state in sampler_states])
                    _observable = observable(cumulative_works, new_rps - current_rps) / len(current_rps)
                    break

        return midpoint, _observable

    def equilibrate(self,
                    n_equilibration_iterations = 1,
                    endstates = [0,1],
                    max_size = 1024*1e3,
                    decorrelate=False,
                    timer = False,
                    minimize = False,
                    LSF = False,
                    num_processes = 2,
                    adapt = False):
        """
        Run the equilibrium simulations a specified number of times at the lambda 0, 1 states. This can be used to equilibrate
        the simulation before beginning the free energy calculation.

        Parameters
        ----------
        n_equilibration_iterations : int; default 1
            number of equilibrium simulations to run, each for lambda = 0, 1.
        endstates : list, default [0,1]
            at which endstate(s) to conduct n_equilibration_iterations (either [0] ,[1], or [0,1])
        max_size : float, default 1.024e6 (bytes)
            number of bytes allotted to the current writing-to file before it is finished and a new equilibrium file is initiated.
        decorrelate : bool, default False
            whether to parse all written files serially and remove correlated snapshots; this returns an ensemble of iid samples in theory.
        timer : bool, default False
            whether to trigger the timing in the equilibration; this adds an item to the EquilibriumResult, which is a list of times for various
            processes in the feptask equilibration scheme.
        minimize : bool, default False
            Whether to minimize the sampler state before conducting equilibration. This is passed directly to feptasks.run_equilibration

        LSF: bool, default False
            whether we are using the LSF dask Client
        num_processes : int, default 2
            number of processes to run.  This argument does nothing if not LSF
        adapt : bool, default False
            whether to use an adaptive scheduler.

        Returns
        -------
        equilibrium_result : perses.dispersed.feptasks.EquilibriumResult
            equilibrium result namedtuple
        """

        _logger.debug(f"conducting equilibration")

        # run a round of equilibrium
        _logger.debug(f"iterating through endstates to submit equilibrium jobs")
        EquilibriumFEPTask_list = []
        for state in endstates: #iterate through the specified endstates (0 or 1) to create appropriate EquilibriumFEPTask inputs
            _logger.debug(f"\tcreating lambda state {state} EquilibriumFEPTask")
            input_dict = {'thermodynamic_state': self._hybrid_thermodynamic_states[state],
                          'nsteps_equil': self._n_equil_steps,
                          'topology': self._factory.hybrid_topology,
                          'n_iterations': n_equilibration_iterations,
                          'splitting': self._eq_splitting_string,
                          'atom_indices_to_save': None,
                          'trajectory_filename': None,
                          'max_size': max_size,
                          'timer': timer,
                          '_minimize': minimize,
                          'file_iterator': 0,
                          'timestep': self._timestep}

            if self._write_traj:
                _logger.debug(f"\twriting traj to {self._trajectory_filename[state]}")
                equilibrium_trajectory_filename = self._trajectory_filename[state]
                input_dict['trajectory_filename'] = equilibrium_trajectory_filename
            else:
                _logger.debug(f"\tnot writing traj")

            if self._eq_dict[state] == []:
                _logger.debug(f"\tself._eq_dict[{state}] is empty; initializing file_iterator at 0 ")
            else:
                last_file_num = int(self._eq_dict[state][-1][0][-7:-3])
                _logger.debug(f"\tlast file number: {last_file_num}; initiating file iterator as {last_file_num + 1}")
                file_iterator = last_file_num + 1
                input_dict['file_iterator'] = file_iterator
            task = EquilibriumFEPTask(sampler_state = self._sampler_states[state], inputs = input_dict, outputs = None)
            EquilibriumFEPTask_list.append(task)

        _logger.debug(f"scattering and mapping run_equilibrium task")
        #remote_EquilibriumFEPTask_list = self.client.scatter(EquilibriumFEPTask_list)
        #distributed.progress(remote_EquilibriumFEPTask_list, notebook = False)

        #futures_EquilibriumFEPTask_list = self.client.map(feptasks.run_equilibrium, remote_EquilibriumFEPTask_list)
        self.activate_client(LSF = LSF,
                            num_processes = num_processes,
                            adapt = adapt)
        futures = self.deploy(feptasks.run_equilibrium, (EquilibriumFEPTask_list,))
        #distributed.progress(futures, notebook = False)
        eq_results = self.gather_results(futures)
        self.deactivate_client()


        _logger.debug(f"finished submitting tasks; gathering...")
        #eq_results = self.client.gather(futures_EquilibriumFEPTask_list)
        for state, eq_result in zip(endstates, eq_results):
            _logger.debug(f"\tcomputing equilibrium task future for state = {state}")
            self._eq_dict[state].extend(eq_result.outputs['files'])
            self._eq_dict[f"{state}_reduced_potentials"].extend(eq_result.outputs['reduced_potentials'])
            self._sampler_states[state] = eq_result.sampler_state
            self._eq_timers[state].append(eq_result.outputs['timers'])

        _logger.debug(f"collections complete.")
        if decorrelate: # if we want to decorrelate all sample
            _logger.debug(f"decorrelating data")
            for state in endstates:
                _logger.debug(f"\tdecorrelating lambda = {state} data.")
                traj_filename = self._trajectory_filename[state]
                if os.path.exists(traj_filename[:-2] + f'0000' + '.h5'):
                    _logger.debug(f"\tfound traj filename: {traj_filename[:-2] + f'0000' + '.h5'}; proceeding...")
                    [t0, g, Neff_max, A_t, uncorrelated_indices] = feptasks.compute_timeseries(np.array(self._eq_dict[f"{state}_reduced_potentials"]))
                    _logger.debug(f"\tt0: {t0}; Neff_max: {Neff_max}; uncorrelated_indices: {uncorrelated_indices}")
                    self._eq_dict[f"{state}_decorrelated"] = uncorrelated_indices

                    #now we just have to turn the file tuples into an array
                    _logger.debug(f"\treorganizing decorrelated data; files w/ num_snapshots are: {self._eq_dict[state]}")
                    iterator, corrected_dict = 0, {}
                    for tupl in self._eq_dict[state]:
                        new_list = [i + iterator for i in range(tupl[1])]
                        iterator += len(new_list)
                        decorrelated_list = [i for i in new_list if i in uncorrelated_indices]
                        corrected_dict[tupl[0]] = decorrelated_list
                    self._eq_files_dict[state] = corrected_dict
                    _logger.debug(f"\t corrected_dict for state {state}: {corrected_dict}")

    def modify_thermodynamic_state(self, thermodynamic_state, current_lambda):
        """
        modify a thermodynamic state in place
        """
        if self.relative_transform:
            thermodynamic_state.set_alchemical_parameters(current_lambda, LambdaProtocol(functions = self._protocol))
            return thermodynamic_state
        else:
            raise Exception(f"modifying a local thermodynamic state when self.relative_transform = False is not supported.  Aborting!")
    def pull_trajectory_snapshot(self, endstate):
        """
        Draw randomly a single snapshot from self._eq_files_dict
        Parameters
        ----------
        endstate: int
            lambda endstate from which to extract an equilibrated snapshot, either 0 or 1
        Returns
        -------
        sampler_state: openmmtools.SamplerState
            sampler state with positions and box vectors if applicable
        """
        #pull a random index
        _logger.debug(f"\tpulling a decorrelated trajectory snapshot...")
        index = random.choice(self._eq_dict[f"{endstate}_decorrelated"])
        _logger.debug(f"\t\tpulled decorrelated index label {index}")
        files = [key for key in self._eq_files_dict[endstate].keys() if index in self._eq_files_dict[endstate][key]]
        _logger.debug(f"\t\t files corresponding to index {index}: {files}")
        assert len(files) == 1, f"files: {files} doesn't have one entry; index: {index}, eq_files_dict: {self._eq_files_dict[endstate]}"
        file = files[0]
        file_index = self._eq_files_dict[endstate][file].index(index)
        _logger.debug(f"\t\tfile_index: {file_index}")

        #now we load file as a traj and create a sampler state with it
        traj = md.load_frame(file, file_index)
        positions = traj.openmm_positions(0)
        box_vectors = traj.openmm_boxes(0)
        sampler_state = SamplerState(positions, box_vectors = box_vectors)

        return sampler_state

    def _adjust_for_correlation(self, timeseries_array: np.array):
        """
        Compute statistical inefficiency for timeseries, returning the timeseries with burn in as well as
        the statistical inefficience and the max number of effective samples
        Parameters
        ----------
        timeseries_array : np.array
            Array of timeseries values
        Returns
        -------
        burned_in_series : np.array
            Array starting after burn in
        statistical_inefficiency : float
            Statistical inefficience of timeseries
        Neff_max : float
            Max number of uncorrelated samples
        """
        [t0, g, Neff_max] = pymbar.timeseries.detectEquilibration(timeseries_array)

        return timeseries_array[t0:], g, Neff_max

    def _endpoint_perturbations(self, direction = None, num_subsamples = 100):
        """
        Compute the correlation-adjusted free energy at the endpoints to the nonalchemical systems,
        corrected nonalchemical systems, and alchemical endpoints with EXP
        Returns
        -------
        df0, ddf0 : list of float
            endpoint pertubation with error for lambda 0, kT
        df1, ddf1 : list of float
            endpoint perturbation for lambda 1, kT
        """
        _logger.debug(f"conducting EXP averaging on hybrid reduced potentials and the valence_adjusted endpoint potentials...")
        free_energies = []

        #defining reduced potential differences of the hybrid systems...
        if direction == None:
            directions = ['forward', 'reverse']
        else:
            if direction != 'forward' and direction != 'reverse':
                raise Exception(f"direction must be 'forward' or 'reverse'; direction argument was given as {direction}")
        for _direction in directions:
            if _direction == 'forward':
                start_lambda, end_lambda = 0, 1
            elif _direction == 'reverse':
                start_lambda, end_lambda = 1, 0
            else:
                raise Exception(f"direction may only be 'forward' or 'reverse'; the indicated direction was {_direction}")

            if self._alchemical_reduced_potentials[f"from_{start_lambda}"] == [] or self._alchemical_reduced_potentials[f"to_{end_lambda}"] == []:
                raise Exception(f"direction of perturbation calculation was {_direction} but alchemical reduced potentials returned an empty list")
            if self._nonalchemical_reduced_potentials[f"from_{start_lambda}"] == []:
                raise Exception(f"direction of perturbation calculation was {_direction} but nonalchemical reduced potentials returned an empty list")

            alchemical_reduced_potential_differences = [i-j for i, j in zip(self._alchemical_reduced_potentials[f"to_{end_lambda}"], self._alchemical_reduced_potentials[f"from_{start_lambda}"])]
            nonalchemical_reduced_potential_differences = [(i + j) - k for i, j, k in zip(self._nonalchemical_reduced_potentials[f"from_{start_lambda}"], self._added_valence_reduced_potentials[f"from_{start_lambda}"], self._alchemical_reduced_potentials[f"from_{start_lambda}"])]

            #now to decorrelate the differences:
            [alch_t0, alch_g, alch_Neff_max, alch_A_t, alch_full_uncorrelated_indices] = feptasks.compute_timeseries(np.array(alchemical_reduced_potential_differences))
            [nonalch_t0, nonalch_g, nonalch_Neff_max, nonalch_A_t, nonalch_full_uncorrelated_indices] = feptasks.compute_timeseries(np.array(nonalchemical_reduced_potential_differences))

            _logger.debug(f"alchemical decorrelation_results for {_direction}: (t0: {alch_t0}, g: {alch_g}, Neff_max: {alch_Neff_max})")
            _logger.debug(f"nonalchemical decorrelation_results for {start_lambda}: (t0: {nonalch_t0}, g: {nonalch_g}, Neff_max: {nonalch_Neff_max})")

            self._alchemical_reduced_potential_differences[_direction] = np.array([alchemical_reduced_potential_differences[i] for i in alch_full_uncorrelated_indices])
            self._nonalchemical_reduced_potential_differences[start_lambda] = np.array([nonalchemical_reduced_potential_differences[i] for i in nonalch_full_uncorrelated_indices])

            #now to bootstrap results
            alchemical_exp_results = np.array([pymbar.EXP(np.random.choice(self._alchemical_reduced_potential_differences[_direction], size = (len(self._alchemical_reduced_potential_differences[_direction]))), compute_uncertainty=False) for _ in range(num_subsamples)])
            self._EXP[_direction] = (np.average(alchemical_exp_results), np.std(alchemical_exp_results)/np.sqrt(num_subsamples))
            _logger.debug(f"alchemical exp result for {_direction}: {self._EXP[_direction]}")

            nonalchemical_exp_results = np.array([pymbar.EXP(np.random.choice(self._nonalchemical_reduced_potential_differences[start_lambda], size = (len(self._nonalchemical_reduced_potential_differences[start_lambda]))), compute_uncertainty=False) for _ in range(num_subsamples)])
            self._EXP[start_lambda] = (np.average(nonalchemical_exp_results), np.std(nonalchemical_exp_results)/np.sqrt(num_subsamples))
            _logger.debug(f"nonalchemical exp result for {start_lambda}: {self._EXP[start_lambda]}")

    def _alchemical_free_energy(self, num_subsamples = 100):
        """
        Compute (by bootstrapping) the BAR estimate for forward and reverse protocols.
        """

        for _direction in ['forward', 'reverse']:
            if self._nonequilibrium_cum_work[_direction] == []:
                raise Exception(f"Attempt to compute BAR estimate failed because self._nonequilibrium_cum_work[{_direction}] has no work values")

        work_subsamples = {'forward': [np.random.choice(self._nonequilibrium_cum_work['forward'], size = (len(self._nonequilibrium_cum_work['forward']))) for _ in range(num_subsamples)],
                           'reverse': [np.random.choice(self._nonequilibrium_cum_work['reverse'], size = (len(self._nonequilibrium_cum_work['reverse']))) for _ in range(num_subsamples)]}

        bar_estimates = np.array([pymbar.BAR(forward_sample, reverse_sample, compute_uncertainty=False) for forward_sample, reverse_sample in zip(work_subsamples['forward'], work_subsamples['reverse'])])
        df, ddf = np.average(bar_estimates), np.std(bar_estimates) / np.sqrt(num_subsamples)
        self._BAR = [df, ddf]
        return (df, ddf)





    @property
    def current_free_energy_estimate(self):
        """
        Estimate the free energy based on currently available values
        """
        # Make sure the task queue is empty (all pending calcs are complete) before computing free energy
        # Make sure the task queue is empty (all pending calcs are complete) before computing free energy
        self._endpoint_perturbations()
        [df, ddf] = self._alchemical_free_energy()

        return df, ddf<|MERGE_RESOLUTION|>--- conflicted
+++ resolved
@@ -390,13 +390,8 @@
             self._system_generator = SystemGenerator(forcefields=self.forcefield_files, barostat=barostat, forcefield_kwargs=forcefield_kwargs,
                                       periodic_forcefield_kwargs = {'nonbondedMethod': self._nonbonded_method})
         else:
-<<<<<<< HEAD
-            self._system_generator = SystemGenerator(forcefields=forcefield_files, barostat=barostat, forcefield_kwargs=forcefield_kwargs,
-                                                     small_molecule_forcefield=small_molecule_forcefield, molecules=self._molecules, cache=small_molecule_parameters_cache, periodic_forcefield_kwargs = {'nonbondedMethod': self._nonbonded_method})
-=======
             self._system_generator = SystemGenerator(forcefields=self.forcefield_files, barostat=barostat, forcefield_kwargs=forcefield_kwargs,
                                                      small_molecule_forcefield=self.small_molecule_forcefield, molecules=molecules, cache=self.small_molecule_parameters_cache, periodic_forcefield_kwargs = {'nonbondedMethod': self._nonbonded_method})
->>>>>>> e1db2061
         _logger.info("successfully created SystemGenerator to create ligand systems")
 
         _logger.info(f"executing SmallMoleculeSetProposalEngine...")
