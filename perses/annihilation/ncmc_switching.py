--- conflicted
+++ resolved
@@ -86,11 +86,7 @@
         """
         # Handle some defaults.
         if functions == None:
-<<<<<<< HEAD
             functions = LambdaProtocol.default_functions 
-=======
-            functions = RelativeAlchemicalState.lambda_functions
->>>>>>> a8a0cb87
         if nsteps == None:
             nsteps = default_nsteps
         if timestep == None:
