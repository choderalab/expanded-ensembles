--- conflicted
+++ resolved
@@ -215,8 +215,6 @@
     lambda_electrostatics_insert
     lambda_electrostatics_delete
     """
-<<<<<<< HEAD
-=======
 
     # lambda components for each component, all run from 0 -> 1 following master lambda
     lambda_functions = {
@@ -230,7 +228,6 @@
         'lambda_angles': lambda x: x,
         'lambda_torsions': lambda x: x
     }
->>>>>>> a8a0cb87
 
     class _LambdaParameter(AlchemicalState._LambdaParameter):
         pass
