from perses.distributed import feptasks
from openmmtools.integrators import AlchemicalNonequilibriumLangevinIntegrator, LangevinIntegrator
from openmmtools.states import ThermodynamicState
import pymbar
import simtk.openmm as openmm
import simtk.openmm.app as app
import simtk.unit as unit
import numpy as np
from perses.tests.utils import createSystemFromIUPAC, get_data_filename, extractPositionsFromOEMOL
from perses.annihilation.new_relative import HybridTopologyFactory
from perses.rjmc.topology_proposal import TopologyProposal, SmallMoleculeSetProposalEngine, SystemGenerator
from perses.rjmc.geometry import FFAllAngleGeometryEngine
import openeye.oechem as oechem
import celery
from openmoltools import forcefield_generators
import copy
<<<<<<< HEAD
from cStringIO import StringIO
=======
from io import StringIO
>>>>>>> f2a6eafd
import mdtraj as md

kB = unit.BOLTZMANN_CONSTANT_kB * unit.AVOGADRO_CONSTANT_NA
temperature = 300.0 * unit.kelvin
kT = kB * temperature
beta = 1.0/kT


def generate_vacuum_hybrid_topology(mol_name="propane", ref_mol_name="butane"):
    from topology_proposal import SmallMoleculeSetProposalEngine, TopologyProposal
    import simtk.openmm.app as app
    from openmoltools import forcefield_generators

    from perses.tests.utils import createOEMolFromIUPAC, createSystemFromIUPAC, get_data_filename

    m, unsolv_old_system, pos_old, top_old = createSystemFromIUPAC(mol_name)
    refmol = createOEMolFromIUPAC(ref_mol_name)

    initial_smiles = oechem.OEMolToSmiles(m)
    final_smiles = oechem.OEMolToSmiles(refmol)

    gaff_xml_filename = get_data_filename("data/gaff.xml")
    forcefield = app.ForceField(gaff_xml_filename, 'tip3p.xml')
    forcefield.registerTemplateGenerator(forcefield_generators.gaffTemplateGenerator)

    solvated_system = forcefield.createSystem(top_old, removeCMMotion=False)

    gaff_filename = get_data_filename('data/gaff.xml')
    system_generator = SystemGenerator([gaff_filename, 'amber99sbildn.xml', 'tip3p.xml'])
    geometry_engine = FFAllAngleGeometryEngine()
    proposal_engine = SmallMoleculeSetProposalEngine(
        [initial_smiles, final_smiles], system_generator, residue_name=mol_name)

    #generate topology proposal
    topology_proposal = proposal_engine.propose(solvated_system, top_old)

    #generate new positions with geometry engine
    new_positions, _ = geometry_engine.propose(topology_proposal, pos_old, beta)

    return topology_proposal, pos_old, new_positions

class NonequilibriumFEPSetup(object):
    """
    This class is a helper class for nonequilibrium FEP. It generates the input objects that are necessary for the two
    legs of a relative FEP calculation. For each leg, that is a TopologyProposal, old_positions, and new_positions.
    Importantly, it ensures that the atom maps in the solvent and complex phases match correctly.
    """

    def __init__(self, protein_pdb_filename, ligand_file, old_ligand_index, new_ligand_index, forcefield_files, pressure=1.0*unit.atmosphere, temperature=300.0*unit.kelvin):
        """
        Initialize a NonequilibriumFEPSetup object

        Parameters
        ----------
        protein_pdb_filename : str
            The name of the protein pdb file
        ligand_file : str
            the name of the ligand file (any openeye supported format)
        ligand_smiles : list of two str
            The SMILES strings representing the two ligands
        forcefield_files : list of str
            The list of ffxml files that contain the forcefields that will be used
        """
        self._protein_pdb_filename = protein_pdb_filename
        self._pressure = pressure
        self._temperature = temperature
        self._barostat_period = 50

        self._ligand_file = ligand_file
        self._old_ligand_index = old_ligand_index
        self._new_ligand_index = new_ligand_index

        self._old_ligand_oemol = self.load_sdf(self._ligand_file, index=self._old_ligand_index)
        self._new_ligand_oemol = self.load_sdf(self._ligand_file, index=self._new_ligand_index)

        self._old_ligand_positions = extractPositionsFromOEMOL(self._old_ligand_oemol)

        ffxml=forcefield_generators.generateForceFieldFromMolecules([self._old_ligand_oemol, self._new_ligand_oemol])

        self._old_ligand_oemol.SetTitle("MOL")
        self._new_ligand_oemol.SetTitle("MOL")

        self._new_ligand_smiles = oechem.OECreateSmiString(self._new_ligand_oemol, oechem.OESMILESFlag_DEFAULT | oechem.OESMILESFlag_Hydrogens)
<<<<<<< HEAD
        self._old_ligand_smiles = '[H]c1c(c(c(c(c1N([H])c2nc3c(c(n2)OC([H])([H])C4(C(C(C(C(C4([H])[H])([H])[H])([H])[H])([H])[H])([H])[H])[H])nc(n3[H])[H])[H])[H])S(=O)(=O)C([H])([H])[H])[H]'#oechem.OECreateSmiString(self._old_ligand_oemol, oechem.OESMILESFlag_DEFAULT | oechem.OESMILESFlag_Hydrogens)
=======
        self._old_ligand_smiles = oechem.OECreateSmiString(self._old_ligand_oemol, oechem.OESMILESFlag_DEFAULT | oechem.OESMILESFlag_Hydrogens)
>>>>>>> f2a6eafd

        print(self._new_ligand_smiles)
        print(self._old_ligand_smiles)

        self._old_ligand_topology = forcefield_generators.generateTopologyFromOEMol(self._old_ligand_oemol)
        self._old_ligand_md_topology = md.Topology.from_openmm(self._old_ligand_topology)
        self._new_ligand_topology = forcefield_generators.generateTopologyFromOEMol(self._new_ligand_oemol)
        self._new_liands_md_topology = md.Topology.from_openmm(self._new_ligand_topology)


        protein_pdbfile = open(self._protein_pdb_filename, 'r')
        pdb_file = app.PDBFile(protein_pdbfile)
        protein_pdbfile.close()

        self._protein_topology_old = pdb_file.topology
        self._protein_md_topology_old = md.Topology.from_openmm(self._protein_topology_old)
        self._protein_positions_old = pdb_file.positions
        self._forcefield = app.ForceField(*forcefield_files)
        #self._forcefield.registerTemplateGenerator(forcefield_generators.gaffTemplateGenerator)
        self._forcefield.loadFile(StringIO(ffxml))

        print("Generated forcefield")

        self._complex_md_topology_old = self._protein_md_topology_old.join(self._old_ligand_md_topology)
        self._complex_topology_old = self._complex_md_topology_old.to_openmm()

        n_atoms_complex_old = self._complex_topology_old.getNumAtoms()
        n_atoms_protein_old = self._protein_topology_old.getNumAtoms()

        self._complex_positions_old = unit.Quantity(np.zeros([n_atoms_complex_old, 3]), unit=unit.nanometers)
        self._complex_positions_old[:n_atoms_protein_old, :] = self._protein_positions_old
        self._complex_positions_old[n_atoms_protein_old:, :] = self._old_ligand_positions

        if pressure is not None:
            barostat = openmm.MonteCarloBarostat(self._pressure, self._temperature, self._barostat_period)
            self._system_generator = SystemGenerator(forcefield_files, barostat=barostat)
        else:
            self._system_generator = SystemGenerator(forcefield_files)

        self._complex_proposal_engine = SmallMoleculeSetProposalEngine([self._new_ligand_smiles, self._old_ligand_smiles], self._system_generator)
        self._geometry_engine = FFAllAngleGeometryEngine()

        self._complex_topology_old_solvated, self._complex_positions_old_solvated, self._complex_system_old_solvated = self._solvate_system(self._complex_topology_old, self._complex_positions_old)
        self._complex_md_topology_old_solvated = md.Topology.from_openmm(self._complex_topology_old_solvated)
        print(self._complex_proposal_engine._smiles_list)

        self._complex_topology_proposal = self._complex_proposal_engine.propose(self._complex_system_old_solvated, self._complex_topology_old_solvated)
        self._complex_positions_new_solvated, _ = self._geometry_engine.propose(self._complex_topology_proposal, self._complex_positions_old_solvated, beta)

        #now generate the equivalent objects for the solvent phase. First, generate the ligand-only topologies and atom map
        self._solvent_topology_proposal, self._old_solvent_positions = self._generate_ligand_only_topologies(self._complex_positions_old_solvated, self._complex_positions_new_solvated)
        self._new_solvent_positions, _ = self._geometry_engine.propose(self._solvent_topology_proposal, self._old_solvent_positions, beta)

    def load_sdf(self, sdf_filename, index=0):
        """
        Load an SDF file into an OEMol. Since SDF files can contain multiple molecules, an index can be provided as well.

        Parameters
        ----------
        sdf_filename : str
            The name of the SDF file
        index : int, default 0
            The index of the molecule in the SDF file

        Returns
        -------
        mol : openeye.oechem.OEMol object
            The loaded oemol object
        """
        ifs = oechem.oemolistream()
        ifs.open(sdf_filename)
        #get the list of molecules
        mol_list = [oechem.OEMol(mol) for mol in ifs.GetOEMols()]
        #we'll always take the first for now
        mol_to_return = mol_list[index]
        return mol_to_return

    def _solvate_system(self, topology, positions, padding=4.0*unit.angstrom, model='tip3p'):
        """
        Generate a solvated topology, positions, and system for a given input topology and positions.
        For generating the system, the forcefield files provided in the constructor will be used.

        Parameters
        ----------
        topology : app.Topology
            Topology of the system to solvate
        positions : [n, 3] ndarray of Quantity nm
            the positions of the unsolvated system

        Returns
        -------
        solvated_topology : app.Topology
            Topology of the system with added waters
        solvated_positions : [n + 3(n_waters), 3] ndarray of Quantity nm
            Solvated positions
        solvated_system : openmm.System
            The parameterized system, containing a barostat if one was specified.
        """
        modeller = app.Modeller(topology, positions)
        #hs = [atom for atom in modeller.topology.atoms() if atom.element.symbol in ['H']]
        #modeller.delete(hs)
        #modeller.addHydrogens(forcefield=self._forcefield)
        print("preparing to add solvent")
        modeller.addSolvent(self._forcefield, model=model, padding=padding)
        solvated_topology = modeller.getTopology()
        solvated_positions = modeller.getPositions()
        print("solvent added, parameterizing")
        solvated_system = self._system_generator.build_system(solvated_topology)
        print("System parameterized")
        if self._pressure is not None:
            barostat = openmm.MonteCarloBarostat(self._pressure, self._temperature, self._barostat_period)
            solvated_system.addForce(barostat)

        return solvated_topology, solvated_positions, solvated_system

    def _generate_ligand_only_topologies(self, old_positions, new_positions):
        """
        This method generates ligand-only topologies and positions from a TopologyProposal containing a solvated complex.
        The output of this method is then used when building the solvent-phase simulation with the same atom map.

        Parameters
        ----------
        topology_proposal : perses.rjmc.TopologyProposal
             TopologyProposal representing the solvated complex transformation

        Returns
        -------
        old_ligand_topology : app.Topology
            The old topology without the receptor or solvent
        new_ligand_topology : app.Topology
            The new topology without the receptor or solvent
        old_ligand_positions : [m, 3] ndarray of Quantity nm
            The positions of the old ligand without receptor or solvent
        new_ligand_positions : [n, 3] ndarray of Quantity nm
            The positions of the new ligand without receptor or solvent
        atom_map : dict of int: it
            The mapping between the two topologies without ligand or solvent.
        """
        old_complex = md.Topology.from_openmm(self._complex_topology_proposal.old_topology)
        new_complex = md.Topology.from_openmm(self._complex_topology_proposal.new_topology)

        complex_atom_map = self._complex_topology_proposal.old_to_new_atom_map

        old_mol_start_index, old_mol_len = self._complex_proposal_engine._find_mol_start_index(old_complex.to_openmm())
        new_mol_start_index, new_mol_len = self._complex_proposal_engine._find_mol_start_index(new_complex.to_openmm())

        old_pos = unit.Quantity(np.zeros([len(old_positions), 3]), unit=unit.nanometers)
        old_pos[:,:] = old_positions
        old_ligand_positions = old_pos[old_mol_start_index:(old_mol_start_index+old_mol_len), :]
        new_ligand_positions = new_positions[new_mol_start_index:(new_mol_start_index+new_mol_len), :]

        #atom_map_adjusted = {}

        #loop through the atoms in the map. If the old index is creater than the old_mol_start_index but less than that
        #plus the old mol length, then it is valid to include its adjusted value in the map.
        #for old_idx, new_idx in complex_atom_map.items():
        #    if old_idx > old_mol_start_index and old_idx < old_mol_len + old_mol_start_index:
        #        atom_map_adjusted[old_idx - old_mol_len] = new_idx - new_mol_start_index

        #subset the topologies:

        old_ligand_topology = old_complex.subset(old_complex.select("resname == 'MOL' "))
        new_ligand_topology = new_complex.subset(new_complex.select("resname == 'MOL' "))

        #solvate the old ligand topology:
        old_solvated_topology, old_solvated_positions, old_solvated_system = self._solvate_system(old_ligand_topology.to_openmm(), old_ligand_positions)

        old_solvated_md_topology = md.Topology.from_openmm(old_solvated_topology)

        old_solvated_md_topology = md.Topology.from_openmm(old_solvated_topology)

        #now remove the old ligand, leaving only the solvent
        solvent_only_topology = old_solvated_md_topology.subset(old_solvated_md_topology.select("water"))

        #append the solvent to the new ligand-only topology:
        new_solvated_ligand_md_topology = new_ligand_topology.join(solvent_only_topology)
<<<<<<< HEAD
        nsl,b = new_solvated_ligand_md_topology.to_dataframe()
        #dirty hack because new_solvated_ligand_md_topology.to_openmm() was throwing bond topology error
        new_solvated_ligand_md_topology = md.Topology.from_dataframe(nsl,b)
=======
>>>>>>> f2a6eafd

        #create the new ligand system:
        new_solvated_system = self._system_generator.build_system(new_solvated_ligand_md_topology.to_openmm())

        new_to_old_atom_map = {complex_atom_map[x]-new_mol_start_index:x-old_mol_start_index for x in old_complex.select("resname == 'MOL' ") if x in complex_atom_map.keys()}
        #adjust the atom map to account for the presence of solvent degrees of freedom:
        #By design, all atoms after the ligands are water, and should be mapped.
        n_water_atoms = solvent_only_topology.to_openmm().getNumAtoms()
        for i in range(n_water_atoms):
            new_to_old_atom_map[new_mol_len+i] = old_mol_len + i

        #change the map to accomodate the TP:
        #new_to_old_atom_map = {value : key for key, value in atom_map_adjusted.items()}

        #make a TopologyProposal
        ligand_topology_proposal = TopologyProposal(new_topology=new_solvated_ligand_md_topology.to_openmm(), new_system=new_solvated_system,
                                                    old_topology=old_solvated_topology, old_system=old_solvated_system,
                                                    new_to_old_atom_map=new_to_old_atom_map, old_chemical_state_key='A',
                                                    new_chemical_state_key='B')

        return ligand_topology_proposal, old_solvated_positions

    @property
    def complex_topology_proposal(self):
        return self._complex_topology_proposal
    @property
    def complex_old_positions(self):
        return self._complex_positions_old_solvated
    @property
    def complex_new_positions(self):
        return self._complex_positions_new_solvated
    @property
    def solvent_topology_proposal(self):
        return self._solvent_topology_proposal
    @property
    def solvent_old_positions(self):
        return self._old_solvent_positions
    @property
    def solvent_new_positions(self):
        return self._new_solvent_positions

class NonequilibriumSwitchingFEP(object):
    """
    This class manages Nonequilibrium switching based relative free energy calculations, carried out on a distributed computing framework.
    """

    default_forward_functions = {
        'lambda_sterics' : '2*lambda * step(0.5 - lambda) + (1.0 - step(0.5 - lambda))',
        'lambda_electrostatics' : '2*(lambda - 0.5) * step(lambda - 0.5)',
        'lambda_bonds' : 'lambda',
        'lambda_angles' : 'lambda',
        'lambda_torsions' : 'lambda'
    }

    def __init__(self, topology_proposal, pos_old, new_positions, use_dispersion_correction=False, forward_functions=None, ncmc_nsteps=100, concurrency=4, platform_name="OpenCL", temperature=300.0*unit.kelvin):
        self._factory = HybridTopologyFactory(topology_proposal, pos_old, new_positions, use_dispersion_correction=use_dispersion_correction)
        if forward_functions == None:
            self._forward_functions = self.default_forward_functions
        else:
            self._forward_functions = forward_functions
        self._reverse_functions = {param : param_formula.replace("lambda", "(1-lambda)") for param, param_formula in self._forward_functions.items()}

        self._hybrid_system = self._factory.hybrid_system
        self._initial_hybrid_positions = self._factory.hybrid_positions
        self._concurrency = concurrency

        self._ncmc_nsteps = ncmc_nsteps
        self._thermodynamic_state = ThermodynamicState(self._hybrid_system, temperature=temperature)
        self._forward_integrator = AlchemicalNonequilibriumLangevinIntegrator(alchemical_functions=self._forward_functions, nsteps_neq=ncmc_nsteps, temperature=temperature)
        self._reverse_integrator = AlchemicalNonequilibriumLangevinIntegrator(alchemical_functions=self._reverse_functions, nsteps_neq=ncmc_nsteps, temperature=temperature)
        self._equilibrium_integrator = LangevinIntegrator(temperature=temperature)


        self._current_positions_forward_result = None
        self._current_positions_reverse_result = None
        self._current_nonequilibrium_work_result = []

        self._platform_name = platform_name
        self._temperature = temperature
        self._forward_work = []
        self._reverse_work = []

    def run_equilibrium(self, n_steps=500):
        """
        Run equilibrium for both end states.
        """
        current_positions_forward = self._current_positions_forward_result.get()
        current_positions_reverse = self._current_positions_reverse_result.get()

        equilibrated_result_forward = feptasks.run_equilibrium.delay(current_positions_forward, n_steps, 0.0, self._forward_functions, self._thermodynamic_state, self._equilibrium_integrator)
        equilibrated_result_reverse = feptasks.run_equilibrium.delay(current_positions_reverse, n_steps, 1.0, self._reverse_functions, self._thermodynamic_state, self._equilibrium_integrator)

        self._current_positions_forward_result = equilibrated_result_forward
        self._current_positions_reverse_result = equilibrated_result_reverse

    def minimize(self, max_steps=50):
        """
        Minimize both end states
        Parameters
        ----------
        max_steps : int, default 50
            max number of steps for openmm minimizer.
        """
        if not self._current_positions_forward_result:
            current_positions_forward = self._initial_hybrid_positions
            current_positions_reverse = self._initial_hybrid_positions
        else:
            current_positions_forward = self._current_positions_forward_result.get()
            current_positions_reverse = self._current_positions_reverse_result.get()

        minimized_forward_result = feptasks.minimize.delay(current_positions_forward, max_steps, 0.0, self._forward_functions, self._thermodynamic_state, self._forward_integrator)
        minimized_reverse_result = feptasks.minimize.delay(current_positions_reverse, max_steps, 0.0, self._reverse_functions, self._thermodynamic_state, self._reverse_integrator)

        self._current_positions_forward_result = minimized_forward_result
        self._current_positions_reverse_result = minimized_reverse_result

    def run_nonequilibrium_task(self, async=True):
        """
        Run nonequilibrium trajectories in both
        Parameters
        ----------
        ncmc_nsteps : int, default 100
            number of steps to take in NCMC protocol
        """
        tasks = []
        current_forward_positions = self._current_positions_forward_result.get()
        current_reverse_positions = self._current_positions_reverse_result.get()

        for i in range(self._concurrency):
            tasks.append(feptasks.run_protocol.s(current_forward_positions, self._ncmc_nsteps, self._thermodynamic_state, self._forward_integrator))
        for i in range(self._concurrency):
            tasks.append(feptasks.run_protocol.s(current_reverse_positions, self._ncmc_nsteps, self._thermodynamic_state, self._reverse_integrator))

        self._current_nonequilibrium_work_result = celery.group(tasks).apply_async()

        if not async:
            work_values = self._current_nonequilibrium_work_result.join()
            self._forward_work.append(work_values[:self._concurrency])
            self._reverse_work.append(work_values[self._concurrency:])

    def collect_ne_work(self):
        """
        Collect the nonequilibrium work, if using async mode.
        """
        if not self._current_nonequilibrium_work_result:
            return

        work_values = self._current_nonequilibrium_work_result.join()
        self._forward_work.append(work_values[:self._concurrency])
        self._reverse_work.append(work_values[self._concurrency:])
        self._current_nonequilibrium_work_result = None

    @property
    def forward_work(self):
        return self._forward_work

    @property
    def reverse_work(self):
        return self._reverse_work

if __name__=="__main__":
    import os
    gaff_filename = get_data_filename("data/gaff.xml")
    forcefield_files = [gaff_filename, 'tip3p.xml', 'amber99sbildn.xml']
    path_to_schrodinger_inputs = "/Users/grinawap/Downloads"
<<<<<<< HEAD
    protein_file = os.path.join(path_to_schrodinger_inputs, "/home/ballen/Inputs_for_FEP/CDK2_fixed_nohet.pdb")
    molecule_file = os.path.join(path_to_schrodinger_inputs, "/home/ballen/Inputs_for_FEP/CDK2_ligands.mol2")
=======
    protein_file = os.path.join(path_to_schrodinger_inputs, "CDK2_fixed_nohet.pdb")
    molecule_file = os.path.join(path_to_schrodinger_inputs, "/Users/grinawap/Downloads/Inputs_for_FEP/CDK2_ligands.mol2")
>>>>>>> f2a6eafd
    fesetup = NonequilibriumFEPSetup(protein_file, molecule_file, 0, 2, forcefield_files)

    topology_proposal, pos_old, new_positions = generate_vacuum_hybrid_topology()
    ne_fep = NonequilibriumSwitchingFEP(topology_proposal, pos_old, new_positions)
    ne_fep.minimize()
    ne_fep.run_equilibrium()
    ne_fep.run_nonequilibrium_task()
    ne_fep.run_equilibrium()
    ne_fep.collect_ne_work()


<|MERGE_RESOLUTION|>--- conflicted
+++ resolved
@@ -14,11 +14,7 @@
 import celery
 from openmoltools import forcefield_generators
 import copy
-<<<<<<< HEAD
-from cStringIO import StringIO
-=======
 from io import StringIO
->>>>>>> f2a6eafd
 import mdtraj as md
 
 kB = unit.BOLTZMANN_CONSTANT_kB * unit.AVOGADRO_CONSTANT_NA
@@ -102,11 +98,8 @@
         self._new_ligand_oemol.SetTitle("MOL")
 
         self._new_ligand_smiles = oechem.OECreateSmiString(self._new_ligand_oemol, oechem.OESMILESFlag_DEFAULT | oechem.OESMILESFlag_Hydrogens)
-<<<<<<< HEAD
-        self._old_ligand_smiles = '[H]c1c(c(c(c(c1N([H])c2nc3c(c(n2)OC([H])([H])C4(C(C(C(C(C4([H])[H])([H])[H])([H])[H])([H])[H])([H])[H])[H])nc(n3[H])[H])[H])[H])S(=O)(=O)C([H])([H])[H])[H]'#oechem.OECreateSmiString(self._old_ligand_oemol, oechem.OESMILESFlag_DEFAULT | oechem.OESMILESFlag_Hydrogens)
-=======
         self._old_ligand_smiles = oechem.OECreateSmiString(self._old_ligand_oemol, oechem.OESMILESFlag_DEFAULT | oechem.OESMILESFlag_Hydrogens)
->>>>>>> f2a6eafd
+
 
         print(self._new_ligand_smiles)
         print(self._old_ligand_smiles)
@@ -283,12 +276,10 @@
 
         #append the solvent to the new ligand-only topology:
         new_solvated_ligand_md_topology = new_ligand_topology.join(solvent_only_topology)
-<<<<<<< HEAD
         nsl,b = new_solvated_ligand_md_topology.to_dataframe()
         #dirty hack because new_solvated_ligand_md_topology.to_openmm() was throwing bond topology error
         new_solvated_ligand_md_topology = md.Topology.from_dataframe(nsl,b)
-=======
->>>>>>> f2a6eafd
+
 
         #create the new ligand system:
         new_solvated_system = self._system_generator.build_system(new_solvated_ligand_md_topology.to_openmm())
@@ -454,13 +445,8 @@
     gaff_filename = get_data_filename("data/gaff.xml")
     forcefield_files = [gaff_filename, 'tip3p.xml', 'amber99sbildn.xml']
     path_to_schrodinger_inputs = "/Users/grinawap/Downloads"
-<<<<<<< HEAD
-    protein_file = os.path.join(path_to_schrodinger_inputs, "/home/ballen/Inputs_for_FEP/CDK2_fixed_nohet.pdb")
-    molecule_file = os.path.join(path_to_schrodinger_inputs, "/home/ballen/Inputs_for_FEP/CDK2_ligands.mol2")
-=======
     protein_file = os.path.join(path_to_schrodinger_inputs, "CDK2_fixed_nohet.pdb")
     molecule_file = os.path.join(path_to_schrodinger_inputs, "/Users/grinawap/Downloads/Inputs_for_FEP/CDK2_ligands.mol2")
->>>>>>> f2a6eafd
     fesetup = NonequilibriumFEPSetup(protein_file, molecule_file, 0, 2, forcefield_files)
 
     topology_proposal, pos_old, new_positions = generate_vacuum_hybrid_topology()
